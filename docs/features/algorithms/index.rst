--- conflicted
+++ resolved
@@ -8,8 +8,5 @@
    :caption: Contents:
 
    wrapper
-<<<<<<< HEAD
    preprocessing
-=======
-   isolated_network
->>>>>>> 0682c428
+   isolated_network