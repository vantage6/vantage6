# Human readable description of the algorithm store instance. This is to help
# your peers to identify the store
description: Test

# IP adress to which the algorithm store server binds. In case you specify 0.0.0.0
# the server listens on all interfaces
ip: 0.0.0.0

# Port to which the algorithm store binds
port: 5000

# The URI to the algorithm store database. This should be a valid SQLAlchemy URI,
# e.g. for an Sqlite database: sqlite:///database-name.sqlite,
# or Postgres: postgresql://username:password@172.17.0.1/database).
uri: sqlite:///test.sqlite

# This should be set to false in production as this allows to completely
# wipe the database in a single command. Useful to set to true when
# testing/developing.
allow_drop_all: True

# Settings for the logger
logging:
  # Controls the logging output level. Could be one of the following
  # levels: CRITICAL, ERROR, WARNING, INFO, DEBUG, NOTSET
  level: DEBUG

  # Filename of the log-file, used by RotatingFileHandler
  file: test.log

  # Whether the output is shown in the console or not
  use_console: True

  # The number of log files that are kept, used by RotatingFileHandler
  backup_count: 5

  # Size in kB of a single log file, used by RotatingFileHandler
  max_size: 1024

  # format: input for logging.Formatter,
  format: "%(asctime)s - %(name)-14s - %(levelname)-8s - %(message)s"
  datefmt: "%Y-%m-%d %H:%M:%S"

  # (optional) set the individual log levels per logger name, for example
  # mute some loggers that are too verbose.
  loggers:
    - name: urllib3
      level: warning
    - name: sqlalchemy.engine
      level: warning

# Additional debug flags
debug:
  # Set to `true` to enable debug mode in the Flask app
  flask: false

# Settings for the algorithm store's policies
policies:
  # Set who is allowed to view the algorithms in the store. Possible values are:
  # - "public": everyone can view the algorithms
  # - "whitelisted": only users from whitelisted servers can view the algorithms
  # - "private": only users with explicit permission in the algorithm store can view the
  #   algorithms
  algorithm_view: "public"

  # List of servers for which users are allowed to modify algorithms or other resources
  # in the algorithm store. If used together with "whitelisted" algorithm_view policy,
  # any user from these servers will be able use the algorithms from the store.
  allowed_servers:
    - "https://cotopaxi.vantage6.ai"
    - "http://localhost:5000/api"

  # Localhost servers are by default never allowed to connect to the algorithm store,
  # even if no allowed servers lists are given. This setting can be used to allow
  # localhost servers to connect.
  allow_localhost: false

# Credentials used to login to private Docker registries. These credentials are used
<<<<<<< HEAD
# to e.g. find the hashes of the algorithm.
=======
# to e.g. find the digests of the algorithm.
>>>>>>> 7ae38659
docker_registries:
  - registry: docker-registry.org
    username: docker-registry-user
    password: docker-registry-password

# development mode settings. Only use when running both the algorithm store and
# the server that it communicates with locally
dev:
  # Specify the URI to the host. This is used to generate the correct URIs to
  # communicate with the server. On Windows and Mac, you can use the special
  # hostname `host.docker.internal` to refer to the host machine. On Linux, you
  # should normally use http://172.17.0.1.
  host_uri: http://host.docker.internal

# Provide an initial root user for the algorithm store. This user will be created
# when the store is started for the first time. The root user has full access to
# the store and can create other users. The root user should be a reference to an
# existing user in a vantage6 server.
root_user:
  # URI to the vantage6 server
  v6_server_uri: http://localhost:5000/api
  # username of the vantage6 server's user you want to make root in the algorithm store
  username: root<|MERGE_RESOLUTION|>--- conflicted
+++ resolved
@@ -76,11 +76,7 @@
   allow_localhost: false
 
 # Credentials used to login to private Docker registries. These credentials are used
-<<<<<<< HEAD
-# to e.g. find the hashes of the algorithm.
-=======
 # to e.g. find the digests of the algorithm.
->>>>>>> 7ae38659
 docker_registries:
   - registry: docker-registry.org
     username: docker-registry-user
