"""Python client for user to communicate with the vantage6 server"""

from __future__ import annotations
import sys
import itertools
import threading
import os
import subprocess
import webbrowser
import urllib.parse as urlparse
import logging
<<<<<<< HEAD
import time
=======
from typing import List
import jwt
import pyfiglet
import sys
import traceback
>>>>>>> d63b4e4e

from typing import List
from pathlib import Path
from http.server import BaseHTTPRequestHandler, HTTPServer

import pyfiglet
from keycloak import KeycloakAuthenticationError, KeycloakOpenID

from vantage6.common.globals import APPNAME, AuthStatus
from vantage6.common.encryption import DummyCryptor, RSACryptor
from vantage6.common import WhoAmI
from vantage6.common.serialization import serialize
from vantage6.common.enum import AlgorithmStepType, RunStatus
from vantage6.common.client.client_base import ClientBase
from vantage6.client.filter import post_filtering
from vantage6.client.utils import LogLevel
<<<<<<< HEAD
=======
from vantage6.common.client.client_base import ClientBase
>>>>>>> d63b4e4e
from vantage6.client.subclients.study import StudySubClient
from vantage6.client.subclients.store.algorithm import AlgorithmSubClient
from vantage6.client.subclients.store.algorithm_store import AlgorithmStoreSubClient
from vantage6.client.subclients.session import SessionSubClient
from vantage6.client.subclients.dataframe import DataFrameSubClient

# make sure the version is available
from vantage6.client._version import __version__  # noqa: F401


module_name = __name__.split(".")[1]


class UserClient(ClientBase):
    """User interface to the vantage6-server"""

    def __init__(
        self,
        *args,
        auth_realm: str = "vantage6",
        auth_client: str = "public_client",
        log_level="info",
        **kwargs,
    ) -> None:
        """Create user client

        All paramters from `ClientBase` can be used here.

        Parameters
        ----------
        auth_realm : str, optional
            The Keycloak realm to use for authentication, by default 'vantage6'
        auth_client : str, optional
            The Keycloak client to use for authentication, by default 'public_client'
        log_level : str, optional
            The log level to use, by default 'info'
        """
        super(UserClient, self).__init__(*args, **kwargs)

        # Replace logger by print logger
        self.log = self._get_logger(log_level)

        self.auth_realm = auth_realm
        self.auth_client = auth_client

        # attach sub-clients
        self.util = self.Util(self)
        self.collaboration = self.Collaboration(self)
        self.organization = self.Organization(self)
        self.user = self.User(self)
        self.run = self.Run(self)
        self.result = self.Result(self)
        self.task = self.Task(self)
        self.role = self.Role(self)
        self.node = self.Node(self)
        self.rule = self.Rule(self)
        self.study = StudySubClient(self)
        self.store = AlgorithmStoreSubClient(self)
        self.algorithm = AlgorithmSubClient(self)
        self.session = SessionSubClient(self)
        self.dataframe = DataFrameSubClient(self)

        self.collaboration_id = None
        self.session_id = None

        self.kc_openid = KeycloakOpenID(
            server_url=self.auth_url,
            client_id=self.auth_client,
            realm_name=self.auth_realm,
        )

        # Display welcome message
        self.log.info(" Welcome to")
        for line in pyfiglet.figlet_format(APPNAME, font="big").split("\n"):
            self.log.info(line)
        self.log.info(" --> Join us on Discord! https://discord.gg/rwRvwyK")
        self.log.info(" --> Docs: https://docs.vantage6.ai")
        self.log.info(" --> Blog: https://vantage6.ai")
        self.log.info("-" * 60)
        self.log.info("Cite us!")
        self.log.info("If you publish your findings obtained using vantage6, ")
        self.log.info("please cite the proper sources as mentioned in:")
        self.log.info("https://vantage6.ai/vantage6/references")
        self.log.info("-" * 60)

    @staticmethod
    def _get_logger(level: str) -> logging.Logger:
        """
        Create print-logger

        Parameters
        ----------
        level: str
            Desired logging level

        Returns
        -------
        logging.Logger
            Logger object
        """
        # get logger that prints to console
        logger = logging.getLogger()
        logger.handlers.clear()
        logger.addHandler(logging.StreamHandler(sys.stdout))

        # set log level
        level = level.upper()
        if level not in [lvl.value for lvl in LogLevel]:
            default_lvl = LogLevel.DEBUG.value
            logger.setLevel(default_lvl)
            logger.warn(
                f"You set unknown log level {level}. Available levels are: "
                f"{', '.join([lvl.value for lvl in LogLevel])}. "
            )
            logger.warn(f"Log level now set to {default_lvl}.")
        else:
            logger.setLevel(level)
        return logger

    def authenticate(self) -> None:
        """Authenticate as a user

        It also collects some additional info about your user.
        """
        auth_url = self.kc_openid.auth_url(
            redirect_uri="http://localhost:8081/callback",
            scope="openid",
            state="state",
        )

        # Create a class to store the token
        class TokenStore:
            def __init__(self):
                self.token = None

        token_store = TokenStore()

        # Start local server to receive callback
        class CallbackHandler(BaseHTTPRequestHandler):
            def do_GET(self):
                # Parse the callback URL
                query = urlparse.urlparse(self.path).query
                params = urlparse.parse_qs(query)

                if "code" in params:
                    # Exchange code for token
                    token = self.server.kc_openid.token(
                        grant_type="authorization_code",
                        code=params["code"][0],
                        redirect_uri="http://localhost:8081/callback",
                    )

                    # Store the token
                    token_store.token = token

                    # Send success response
                    self.send_response(200)
                    self.send_header("Content-type", "text/html")
                    self.end_headers()
                    self.wfile.write(b"Login successful! You can close this window.")

                    # Store the token
                    self.server.token = token
                else:
                    # Send error response
                    self.send_response(400)
                    self.send_header("Content-type", "text/html")
                    self.end_headers()
                    self.wfile.write(b"Login failed! Please try again.")

                # Stop the server
                threading.Thread(target=self.server.shutdown).start()

        # Start server in a separate thread
        server = HTTPServer(("localhost", 8081), CallbackHandler)
        server.kc_openid = self.kc_openid
        server_thread = threading.Thread(target=server.serve_forever)
        server_thread.daemon = True
        server_thread.start()

        # Open browser for login
        print("opening browser for login")
        # Try to open browser with different methods
        try:
            # Check if we're in WSL
            if (
                os.path.exists("/proc/version")
                and "microsoft" in open("/proc/version").read().lower()
            ):
                # We're in WSL, try to use Windows browser
                try:
                    # Try to use wslview (WSL2)
                    subprocess.run(["wslview", auth_url], check=True)
                except (subprocess.SubprocessError, FileNotFoundError):
                    # Fallback to webbrowser module
                    webbrowser.open(auth_url)
            else:
                # Not in WSL, use regular webbrowser
                webbrowser.open(auth_url)
        except Exception as e:
            self.log.error("Error opening browser: %s", e)
            print(f"Please open this URL in your browser: {auth_url}")

        # Wait for callback
        server_thread.join()

        if not token_store.token:
            self.log.error("Login failed or was cancelled")
            return

        self._access_token = token_store.token["access_token"]
        self._refresh_token = token_store.token["refresh_token"]

        user = self.request("user/me")
        user_id = user.get("id")
        user_name = user.get("firstname")
        type_ = "user"
        organization_id = user.get("organization").get("id")
        organization = self.request(f"organization/{organization_id}")
        organization_name = organization.get("name")

        self.whoami = WhoAmI(
            type_=type_,
            id_=user_id,
            name=user_name,
            organization_id=organization_id,
            organization_name=organization_name,
        )
        self.log.info(" --> Succesfully authenticated")
        self.log.info(" --> Name: %s (id=%s)", user_name, user_id)
        self.log.info(
            " --> Organization: %s (id=%s)", organization_name, organization_id
        )

        # setup default encryption so user doesn't have to do this unless encryption
        # is enabled
        self.cryptor = DummyCryptor()

    def obtain_new_token(self):
        """Refresh the token"""
        self.log.info("Refreshing token")

        assert self._refresh_token, "Refresh token not found, did you authenticate?"

        try:
            new_token = self.kc_openid.refresh_token(self._refresh_token)
        except KeycloakAuthenticationError as e:
            self.log.error("Could not authenticate token. Please re-authenticate!")
            self.log.exception(e)
            return
        except Exception as e:
            self.log.error("Error in refreshing token. Please re-authenticate!")
            self.log.exception(e)
            return

        self._access_token = new_token["access_token"]
        self._refresh_token = new_token["refresh_token"]

    def setup_collaboration(self, collaboration_id: int) -> None:
        """Setup the collaboration.

        This gets the collaboration from the server and stores its details in
        the client and sets the algorithm stores available for this collaboration.
        When this has been called, other functions no longer require
        the `collaboration_id` to be provided.

        Parameters
        ----------
        collaboration_id : int
            Id of the collaboration
        """
        self.collaboration_id = collaboration_id
        self.log.info("Setting up collaboration %s", collaboration_id)
        response = self.request(f"collaboration/{collaboration_id}")
        if "msg" in response:
            self.log.info("--> %s", response["msg"])
            return

    def wait_for_results(self, task_id: int, interval: float = 1) -> dict:
        """
        Polls the server to check when results are ready, and returns the
        results when the task is completed.

        Parameters
        ----------
        task_id: int
            ID of the task that you are waiting for
        interval: float
            Interval in seconds between checks if task is finished. Default 1.

        Returns
        -------
        dict
            A dictionary with the results of the task, after it has completed.
        """
        # Disable logging (additional logging would prevent the 'wait' message
        # from being printed on a single line)
        prev_level = self.log.level
        self.log.setLevel(logging.WARN)
<<<<<<< HEAD

        animation = itertools.cycle(["|", "/", "-", "\\"])
        t = time.time()

        while not RunStatus.has_finished(self.task.get(task_id).get("status")):
            frame = next(animation)
            sys.stdout.write(
                f"\r{frame} Waiting for task {task_id} ({int(time.time()-t)}s)"
            )
            sys.stdout.flush()
            time.sleep(interval)
        sys.stdout.write("\rDone!                  ")

        # Re-enable logging
=======
        self.wait_for_task_completion(self.request, task_id, interval, True)
>>>>>>> d63b4e4e
        self.log.setLevel(prev_level)
        result = self.request("result", params={"task_id": task_id})
        result = self.result._decrypt_result(result, is_single_result=False)
        return result

    class Util(ClientBase.SubClient):
        """Collection of general utilities"""

        def get_server_version(self, attempts_on_timeout: int = None) -> dict:
            """View the version number of the vantage6-server
            Parameters
            ----------
            attempts_on_timeout : int
                Number of attempts to make when the server is not responding.
                Default is unlimited.
            Returns
            -------
            dict
                A dict containing the version number
            """
            return self.parent.request(
                "version", attempts_on_timeout=attempts_on_timeout
            )

        def get_server_health(self) -> dict:
            """View the health of the vantage6-server

            Returns
            -------
            dict
                Containing the server health information
            """
            return self.parent.request("health")

        def generate_private_key(self, file_: str = None) -> None:
            """Generate new private key

            Parameters
            ----------
            file_ : str, optional
                Path where to store the private key, by default None
            """
            if not file_:
                self.parent.log.info("--> Using current directory")
                file_ = "private_key.pem"

            if isinstance(file_, str):
                file_ = Path(file_).absolute()

            self.parent.log.info(f"--> Generating private key file: {file_}")
            private_key = RSACryptor.create_new_rsa_key(file_)

            self.parent.log.info("--> Assigning private key to client")
            self.parent.cryptor.private_key = private_key

            self.parent.log.info(
                "--> Encrypting the client and uploading " "the public key"
            )
            self.parent.setup_encryption(file_)

    class Collaboration(ClientBase.SubClient):
        """Collection of collaboration requests"""

        @post_filtering()
        def list(
            self,
            scope: str = "organization",
            name: str = None,
            encrypted: bool = None,
            organization: int = None,
            algorithm_store: int = None,
            page: int = 1,
            per_page: int = 20,
        ) -> List[dict]:
            """View your collaborations

            Parameters
            ----------
            scope : str, optional
                Scope of the list, accepted values are `organization` and
                `global`. In case of `organization` you get the collaborations
                in which your organization participates. If you specify global
                you get the collaborations which you are allowed to see.
            name: str, optional (with LIKE operator)
                Filter collaborations by name
            organization: int, optional
                Filter collaborations by organization id
            algorithm_store: int, optional
                Filter collaborations by algorithm store id that is available for the
                collaboration
            encrypted: bool, optional
                Filter collaborations by whether or not they are encrypted
            field: str, optional
                Which data field to keep in the result. For instance, "field='name'"
                will only return the names of the collaborations. Default is None.
            fields: list[str], optional
                Which data fields to keep in the result. For instance,
                "fields=['name', 'id']" will only return the names and ids of the
                collaborations. Default is None.
            filter_: tuple, optional
                Filter the result on key-value pairs. For instance,
                "filter_=('name', 'collab1')" will only return the collaborations
                with the name 'collab1'. Default is None.
            filters: list[tuple], optional
                Filter the result on multiple key-value pairs. For instance,
                "filters=[('name', 'collab1'), ('id', 1)]" will only return the
                collaborations with the name 'collab1' and id 1. Default is None.
            page: int, optional
                Pagination page, by default 1
            per_page: int, optional
                Number of items on a single page, by default 20

            Returns
            -------
            list[dict]
                Containing collabotation information

            Notes
            -----
            - Pagination does not work in combination with scope
              `organization` as pagination is missing at endpoint
              /organization/<id>/collaboration
            """
            params = {
                "page": page,
                "per_page": per_page,
                "name": name,
                "encrypted": encrypted,
                "algorithm_store_id": algorithm_store,
            }
            if scope == "organization":
                params["organization_id"] = self.parent.whoami.organization_id
            elif scope == "global":
                params["organization_id"] = organization
            else:
                self.parent.log.info(
                    "--> Unrecognized `scope`. Needs to be `organization` or `global`"
                )
            return self.parent.request("collaboration", params=params)

        @post_filtering(iterable=False)
        def get(self, id_: int) -> dict:
            """View specific collaboration

            Parameters
            ----------
            id_ : int
                Id from the collaboration you want to view
            field: str, optional
                Which data field to keep in the result. For instance, "field='name'"
                will only return the name of the collaboration. Default is None.
            fields: list[str], optional
                Which data fields to keep in the result. For instance,
                "fields=['name', 'id']" will only return the names and ids of the
                collaboration. Default is None.

            Returns
            -------
            dict
                Containing the collaboration information
            """
            return self.parent.request(f"collaboration/{id_}")

        @post_filtering(iterable=False)
        def create(
            self,
            name: str,
            organizations: list,
            encrypted: bool = False,
            session_restrict_to_same_image: bool = False,
        ) -> dict:
            """Create new collaboration

            Parameters
            ----------
            name : str
                Name of the collaboration
            organizations : list
                List of organization ids which participate in the
                collaboration
            encrypted : bool, optional
                Whenever the collaboration should be encrypted or not,
                by default False
            session_restrict_to_same_image: bool, optional
                Whenever the collaboration should restrict sessions to use the same
                image for data-extraction, pre-processing and compute tasks, by
                default False
            field: str, optional
                Which data field to keep in the result. For instance, "field='name'"
                will only return the name of the collaboration. Default is None.
            fields: list[str], optional
                Which data fields to keep in the result. For instance,
                "fields=['name', 'id']" will only return the names and ids of the
                collaboration. Default is None.

            Returns
            -------
            dict
                Containing the new collaboration meta-data
            """
            return self.parent.request(
                "collaboration",
                method="post",
                json={
                    "name": name,
                    "organization_ids": organizations,
                    "encrypted": encrypted,
                    "session_restrict_to_same_image": session_restrict_to_same_image,
                },
            )

        def delete(self, id_: int = None, delete_dependents: bool = False) -> None:
            """Deletes a collaboration

            Parameters
            ----------
            id_ : int
                Id of the collaboration you want to delete
            delete_dependents : bool, optional
                Delete the tasks, nodes and studies that are part of the collaboration
                as well. If this is False, and dependents exist, the server will refuse
                to delete the collaboration. Default is False.
            """
            id_ = self.__get_id_or_use_provided_id(id_)
            res = self.parent.request(
                f"collaboration/{id_}",
                method="delete",
                params={"delete_dependents": delete_dependents},
            )
            self.parent.log.info(f"--> {res.get('msg')}")

        @post_filtering(iterable=False)
        def update(
            self,
            id_: int = None,
            name: str = None,
            encrypted: bool = None,
            organizations: List[int] = None,
        ) -> dict:
            """
            Update collaboration information

            Parameters
            ----------
            id_ : int
                Id of the collaboration you want to update. If no id is provided
                the value of setup_collaboration() is used.
            name : str, optional
                New name of the collaboration
            encrypted : bool, optional
                New encryption status of the collaboration
            organizations : list[int], optional
                New list of organization ids which participate in the collaboration
            field: str, optional
                Which data field to keep in the result. For instance, "field='name'"
                will only return the name of the collaboration. Default is None.
            fields: list[str], optional
                Which data fields to keep in the result. For instance,
                "fields=['name', 'id']" will only return the names and ids of the
                collaboration. Default is None.

            Returns
            -------
            dict
                Containing the updated collaboration information
            """
            id_ = self.__get_id_or_use_provided_id(id_)
            data = {
                "name": name,
                "encrypted": encrypted,
                "organization_ids": organizations,
            }
            data = self._clean_update_data(data)
            return self.parent.request(
                f"collaboration/{id_}",
                method="patch",
                json=data,
            )

        def add_organization(
            self, organization: int, collaboration: int = None
        ) -> List[dict]:
            """
            Add an organization to a collaboration

            Parameters
            ----------
            organization : int
                Id of the organization you want to add to the collaboration
            collaboration : int, optional
                Id of the collaboration you want to add the organization to. If no
                id is provided the value of setup_collaboration() is used.

            Returns
            -------
            list[dict]
                Containing the updated list of organizations in the collaboration
            """
            collaboration = self.__get_id_or_use_provided_id(collaboration)
            return self.parent.request(
                f"collaboration/{collaboration}/organization",
                method="post",
                json={"id": organization},
            )

        def remove_organization(
            self, organization: int, collaboration: int = None
        ) -> List[dict]:
            """
            Remove an organization from a collaboration

            Parameters
            ----------
            organization : int
                Id of the organization you want to remove from the collaboration
            collaboration : int, optional
                Id of the collaboration you want to remove the organization from. If no
                id is provided the value of setup_collaboration() is used.

            Returns
            -------
            list[dict]
                Containing the updated list of organizations in the collaboration
            """
            collaboration = self.__get_id_or_use_provided_id(collaboration)
            return self.parent.request(
                f"collaboration/{collaboration}/organization",
                method="delete",
                json={"id": organization},
            )

        def __get_id_or_use_provided_id(self, id_: int = None) -> int:
            """
            Get the collaboration id from the parent object or use the provided id
            """
            if id_ is None:
                id_ = self.parent.collaboration_id
            self.__validate_id(id_)
            return id_

        def __validate_id(self, id_: int):
            """
            Validate the provided collaboration id
            """
            if id_ is None:
                raise ValueError(
                    "No collaboration id provided. Please provide the id_ argument"
                    "or use `client.setup_collaboration` to set it."
                )

    class Node(ClientBase.SubClient):
        """Collection of node requests"""

        @post_filtering(iterable=False)
        def get(self, id_: int) -> dict:
            """View specific node

            Parameters
            ----------
            id_ : int
                Id of the node you want to inspect
            field: str, optional
                Which data field to keep in the result. For instance, "field='name'"
                will only return the name of the node. Default is None.
            fields: list[str], optional
                Which data fields to keep in the result. For instance,
                "fields=['name', 'id']" will only return the names and ids of the
                node. Default is None.

            Returns
            -------
            dict
                Containing the node meta-data
            """
            return self.parent.request(f"node/{id_}")

        @post_filtering()
        def list(
            self,
            name: str = None,
            organization: int = None,
            collaboration: int = None,
            study: int = None,
            is_online: bool = None,
            ip: str = None,
            last_seen_from: str = None,
            last_seen_till: str = None,
            page: int = 1,
            per_page: int = 20,
        ) -> list[dict]:
            """List nodes

            Parameters
            ----------
            name: str, optional
                Filter by name (with LIKE operator)
            organization: int, optional
                Filter by organization id
            collaboration: int, optional
                Filter by collaboration id. If no id is provided but collaboration was
                defined earlier by user, filtering on that collaboration
            study: int, optional
                Filter by study id
            is_online: bool, optional
                Filter on whether nodes are online or not
            ip: str, optional
                Filter by node VPN IP address
            last_seen_from: str, optional
                Filter if node has been online since date (format: yyyy-mm-dd)
            last_seen_till: str, optional
                Filter if node has been online until date (format: yyyy-mm-dd)
            field: str, optional
                Which data field to keep in the result. For instance, "field='name'"
                will only return the name of the node. Default is None.
            fields: list[str], optional
                Which data fields to keep in the result. For instance,
                "fields=['name', 'id']" will only return the names and ids of the
                node. Default is None.
            filter_: tuple, optional
                Filter the result on key-value pairs. For instance,
                "filter_=('name', 'node1')" will only return the nodes with the name
                'node1'. Default is None.
            filters: list[tuple], optional
                Filter the result on multiple key-value pairs. For instance,
                "filters=[('name', 'node1'), ('id', 1)]" will only return the nodes
                with the name 'node1' and id 1. Default is None.
            page: int, optional
                Pagination page, by default 1
            per_page: int, optional
                Number of items on a single page, by default 20

            Returns
            -------

            list of dicts
                Containing meta-data of the nodes
            """
            if collaboration is None:
                collaboration = self.parent.collaboration_id
            params = {
                "page": page,
                "per_page": per_page,
                "name": name,
                "organization_id": organization,
                "collaboration_id": collaboration,
                "study_id": study,
                "ip": ip,
                "last_seen_from": last_seen_from,
                "last_seen_till": last_seen_till,
            }
            if is_online is not None:
                params["status"] = (
                    AuthStatus.ONLINE.value if is_online else AuthStatus.OFFLINE.value
                )
            return self.parent.request("node", params=params)

        @post_filtering(iterable=False)
        def create(
            self,
            collaboration: int | None = None,
            organization: int = None,
            name: str = None,
        ) -> dict:
            """Register new node

            Parameters
            ----------
            collaboration : int
                Collaboration id to which this node belongs. If no ID was provided the,
                collaboration from `client.setup_collaboration()` is used.
            organization : int, optional
                Organization id to which this node belongs. If no id provided
                the users organization is used. Default value is None
            name : str, optional
                Name of the node. If no name is provided the server will
                generate one. Default value is None
            field: str, optional
                Which data field to keep in the returned dict. For instance,
                "field='name'" will only return the name of the node. Default is None.
            fields: list[str], optional
                Which data fields to keep in the returned dict. For instance,
                "fields=['name', 'id']" will only return the names and ids of the
                node. Default is None.

            Returns
            -------
            dict
                Containing the meta-data of the new node
            """
            if collaboration is None:
                collaboration = self.parent.collaboration_id
                # if still none, raise error
                if collaboration is None:
                    raise ValueError(
                        "No collaboration id provided, please set the "
                        "collaboration id or use `client.setup_collaboration`"
                    )
            if not organization:
                organization = self.parent.whoami.organization_id

            body = {
                "organization_id": organization,
                "collaboration_id": collaboration,
            }
            if name:
                body["name"] = name
            return self.parent.request("node", method="post", json=body)

        @post_filtering(iterable=False)
        def update(self, id_: int, name: str = None, clear_ip: bool = None) -> dict:
            """Update node information

            Parameters
            ----------
            id_ : int
                Id of the node you want to update
            name : str, optional
                New node name, by default None
            clear_ip : bool, optional
                Clear the VPN IP address of the node, by default None
            field: str, optional
                Which data field to keep in the returned dict. For instance,
                "field='name'" will only return the name of the node. Default is None.
            fields: list[str], optional
                Which data fields to keep in the returned dict. For instance,
                "fields=['name', 'id']" will only return the names and ids of the
                node. Default is None.

            Returns
            -------
            dict
                Containing the meta-data of the updated node
            """
            data = {"name": name, "clear_ip": clear_ip}
            data = self._clean_update_data(data)
            return self.parent.request(
                f"node/{id_}",
                method="patch",
                json=data,
            )

        def delete(self, id_: int) -> None:
            """Deletes a node

            Parameters
            ----------
            id_ : int
                Id of the node you want to delete
            """
            res = self.parent.request(f"node/{id_}", method="delete")
            self.parent.log.info(f"--> {res.get('msg')}")

        def kill_tasks(self, id_: int) -> dict:
            """
            Kill all tasks currently running on a node

            Parameters
            ----------
            id_ : int
                Id of the node of which you want to kill the tasks

            Returns
            -------
            dict
                Message from the server
            """
            return self.parent.request(
                "kill/node/tasks", method="post", json={"id": id_}
            )

    class Organization(ClientBase.SubClient):
        """Collection of organization requests"""

        @post_filtering()
        def list(
            self,
            name: str = None,
            country: int = None,
            collaboration: int = None,
            study: int = None,
            page: int = None,
            per_page: int = None,
        ) -> list[dict]:
            """List organizations

            Parameters
            ----------
            name: str, optional
                Filter by name (with LIKE operator)
            country: str, optional
                Filter by country
            collaboration: int, optional
                Filter by collaboration id. If client.setup_collaboration() was called,
                the previously setup collaboration is used. Default value is None
            study: int, optional
                Filter by study id
            field: str, optional
                Which data field to keep in the result. For instance, "field='name'"
                will only return the name of the organization. Default is None.
            fields: list[str], optional
                Which data fields to keep in the result. For instance,
                "fields=['name', 'id']" will only return the names and ids of the
                organizations. Default is None.
            filter_: tuple, optional
                Filter the result on key-value pairs. For instance,
                "filter_=('name', 'org1')" will only return the organizations with the
                name 'org1'. Default is None.
            filters: list[tuple], optional
                Filter the result on multiple key-value pairs. For instance,
                "filters=[('name', 'org1'), ('id', 1)]" will only return the
                organizations with the name 'org1' and id 1. Default is None.
            page: int, optional
                Pagination page, by default 1
            per_page: int, optional
                Number of items on a single page, by default 20

            Returns
            -------
            list[dict]
                Containing meta-data information of the organizations
            """
            if collaboration is None:
                collaboration = self.parent.collaboration_id
            params = {
                "page": page,
                "per_page": per_page,
                "name": name,
                "country": country,
                "collaboration_id": collaboration,
                "study_id": study,
            }
            return self.parent.request("organization", params=params)

        @post_filtering(iterable=False)
        def get(self, id_: int = None) -> dict:
            """View specific organization

            Parameters
            ----------
            id_ : int, optional
                Organization `id` of the organization you want to view.
                In case no `id` is provided it will display your own
                organization, default value is None.
            field: str, optional
                Which data field to keep in the returned dict. For instance,
                "field='name'" will only return the name of the organization. Default
                is None.
            fields: list[str], optional
                Which data fields to keep in the returned dict. For instance,
                "fields=['name', 'id']" will only return the names and ids of the
                organization. Default is None.


            Returns
            -------
            dict
                Containing the organization meta-data
            """
            if not id_:
                id_ = self.parent.whoami.organization_id

            return self.parent.request(f"organization/{id_}")

        @post_filtering(iterable=False)
        def update(
            self,
            id_: int = None,
            name: str = None,
            address1: str = None,
            address2: str = None,
            zipcode: str = None,
            country: str = None,
            domain: str = None,
            public_key: str = None,
        ) -> dict:
            """Update organization information

            Parameters
            ----------
            id_ : int, optional
                Organization id, by default None
            name : str, optional
                New organization name, by default None
            address1 : str, optional
                Address line 1, by default None
            address2 : str, optional
                Address line 2, by default None
            zipcode : str, optional
                Zipcode, by default None
            country : str, optional
                Country, by default None
            domain : str, optional
                Domain of the organization (e.g. `iknl.nl`), by default None
            public_key : str, optional
                public key, by default None
            field: str, optional
                Which data field to keep in the returned dict. For instance,
                "field='name'" will only return the name of the organization. Default
                is None.
            fields: list[str], optional
                Which data fields to keep in the returned dict. For instance,
                "fields=['name', 'id']" will only return the names and ids of the
                organization. Default is None.

            Returns
            -------
            dict
                The meta-data of the updated organization
            """
            if not id_:
                id_ = self.parent.whoami.organization_id

            data = {
                "name": name,
                "address1": address1,
                "address2": address2,
                "zipcode": zipcode,
                "country": country,
                "domain": domain,
                "public_key": public_key,
            }
            data = self._clean_update_data(data)

            return self.parent.request(
                f"organization/{id_}",
                method="patch",
                json=data,
            )

        @post_filtering(iterable=False)
        def create(
            self,
            name: str,
            address1: str,
            address2: str,
            zipcode: str,
            country: str,
            domain: str,
            public_key: str = None,
        ) -> dict:
            """Create new organization

            Parameters
            ----------
            name : str
                Name of the organization
            address1 : str
                Street and number
            address2 : str
                City
            zipcode : str
                Zip or postal code
            country : str
                Country
            domain : str
                Domain of the organization (e.g. vantage6.ai)
            public_key : str, optional
                Public key of the organization. This can be set later,
                by default None
            field: str, optional
                Which data field to keep in the returned dict. For instance,
                "field='name'" will only return the name of the organization. Default
                is None.
            fields: list[str], optional
                Which data fields to keep in the returned dict. For instance,
                "fields=['name', 'id']" will only return the names and ids of the
                organization. Default is None.

            Returns
            -------
            dict
                Containing the information of the new organization
            """
            json_data = {
                "name": name,
                "address1": address1,
                "address2": address2,
                "zipcode": zipcode,
                "country": country,
                "domain": domain,
            }

            if public_key:
                json_data["public_key"] = public_key

            return self.parent.request("organization", method="post", json=json_data)

        def delete(self, id_: int, delete_dependents: bool = False) -> None:
            """Deletes an organization

            Parameters
            ----------
            id_ : int
                Id of the organization you want to delete.
            delete_dependents : bool, optional
                Delete the nodes, users, runs, tasks and roles that are part of
                the organization as well. If this is False, and dependents exist, the
                server will refuse to delete the organization. Default is False.
            """
            res = self.parent.request(
                f"organization/{id_}",
                method="delete",
                params={"delete_dependents": delete_dependents},
            )
            self.parent.log.info(f"--> {res.get('msg')}")

    class User(ClientBase.SubClient):
        @post_filtering()
        def list(
            self,
            username: str = None,
            organization: int = None,
            firstname: str = None,
            lastname: str = None,
            email: str = None,
            role: int = None,
            rule: int = None,
            last_seen_from: str = None,
            last_seen_till: str = None,
            page: int = 1,
            per_page: int = 20,
        ) -> list:
            """List users

            Parameters
            ----------
            username: str, optional
                Filter by username (with LIKE operator)
            organization: int, optional
                Filter by organization id
            firstname: str, optional
                Filter by firstname (with LIKE operator)
            lastname: str, optional
                Filter by lastname (with LIKE operator)
            email: str, optional
                Filter by email (with LIKE operator)
            role: int, optional
                Show only users that have this role id
            rule: int, optional
                Show only users that have this rule id
            last_seen_from: str, optional
                Filter users that have logged on since (format yyyy-mm-dd)
            last_seen_till: str, optional
                Filter users that have logged on until (format yyyy-mm-dd)
            field: str, optional
                Which data field to keep in the result. For instance, "field='name'"
                will only return the name of the user. Default is None.
            fields: list[str], optional
                Which data fields to keep in the result. For instance,
                "fields=['name', 'id']" will only return the names and ids of the
                users. Default is None.
            filter_: tuple, optional
                Filter the result on key-value pairs. For instance,
                "filter_=('name', 'user1')" will only return the users with the name
                'user1'. Default is None.
            filters: list[tuple], optional
                Filter the result on multiple key-value pairs. For instance,
                "filters=[('name', 'user1'), ('id', 1)]" will only return the
                users with the name 'user1' and id 1. Default is None.
            page: int, optional
                Pagination page, by default 1
            per_page: int, optional
                Number of items on a single page, by default 20

            Returns
            -------
            list of dicts
                Containing the meta-data of the users
            """
            params = {
                "page": page,
                "per_page": per_page,
                "username": username,
                "organization_id": organization,
                "firstname": firstname,
                "lastname": lastname,
                "email": email,
                "role_id": role,
                "rule_id": rule,
                "last_seen_from": last_seen_from,
                "last_seen_till": last_seen_till,
            }
            return self.parent.request("user", params=params)

        @post_filtering(iterable=False)
        def get(self, id_: int = None) -> dict:
            """View user information

            Parameters
            ----------
            id_ : int, optional
                User `id`, by default None. When no `id` is provided
                your own user information is displayed
            field: str, optional
                Which data field to keep in the result. For instance, "field='name'"
                will only return the name of the user. Default is None.
            fields: list[str], optional
                Which data fields to keep in the result. For instance,
                "fields=['name', 'id']" will only return the names and ids of the
                user. Default is None.

            Returns
            -------
            dict
                Containing user information
            """
            if not id_:
                id_ = self.parent.whoami.id_
            return self.parent.request(f"user/{id_}")

        @post_filtering(iterable=False)
        def get_own_user(self, include_permissions: bool = False) -> dict:
            """Get own user information

            Parameters
            ----------
            include_permissions : bool, optional
                Include permissions in the response. Default is False.

            Returns
            -------
            dict
                Containing user information
            """
            params = {"include_permissions": include_permissions}
            return self.parent.request("user/me", params=params)

        @post_filtering(iterable=False)
        def update(
            self,
            id_: int = None,
            firstname: str = None,
            lastname: str = None,
            organization: int = None,
            rules: list = None,
            roles: list = None,
            email: str = None,
        ) -> dict:
            """Update user details

            In case you do not supply a user_id, your user is being
            updated.

            Parameters
            ----------
            id_ : int
                User `id` from the user you want to update
            firstname : str
                Your first name
            lastname : str
                Your last name
            organization : int
                Organization id of the organization you want to be part
                of. This can only done by super-users.
            rules : list of ints
                USE WITH CAUTION! Rule ids that should be assigned to
                this user. All previous assigned rules will be removed!
            roles : list of ints
                USE WITH CAUTION! Role ids that should be assigned to
                this user. All previous assigned roles will be removed!
            email : str
                New email from the user
            field: str, optional
                Which data field to keep in the returned dict. For instance,
                "field='name'" will only return the name of the user. Default is None.
            fields: list[str], optional
                Which data fields to keep in the returned dict. For instance,
                "fields=['name', 'id']" will only return the names and ids of the
                user. Default is None.

            Returns
            -------
            dict
                A dict containing the updated user data
            """
            if not id_:
                id_ = self.parent.whoami.id_

            data = {
                "firstname": firstname,
                "lastname": lastname,
                "organization_id": organization,
                "rules": rules,
                "roles": roles,
                "email": email,
            }
            data = self._clean_update_data(data)

            user = self.parent.request(f"user/{id_}", method="patch", json=data)
            return user

        @post_filtering(iterable=False)
        def create(
            self,
            username: str,
            firstname: str,
            lastname: str,
            password: str,
            email: str,
            organization: int = None,
            roles: list = [],
            rules: list = [],
            create_in_keycloak: bool = True,
        ) -> dict:
            """Create new user

            Parameters
            ----------
            username : str
                Used to login to the service. This can not be changed
                later.
            firstname : str
                Firstname of the new user
            lastname : str
                Lastname of the new user
            password : str
                Password of the new user
            email : str
                Email address of the new user
            organization : int
                Organization `id` this user should belong to
            roles : list of ints
                Role ids that are assigned to this user. Note that you
                can only assign roles if you own the rules within this
                role.
            rules : list of ints
                Rule ids that are assigned to this user. Note that you
                can only assign rules that you own
            field: str, optional
                Which data field to keep in the returned dict. For instance,
                "field='name'" will only return the name of the user. Default is None.
            fields: list[str], optional
                Which data fields to keep in the returned dict. For instance,
                "fields=['name', 'id']" will only return the names and ids of the
                user. Default is None.
            create_in_keycloak: bool, optional
                Whether or not the user should be created in Keycloak. Default is True.

            Returns
            -------
            dict
                Containing data of the new user
            """
            user_data = {
                "username": username,
                "firstname": firstname,
                "lastname": lastname,
                "password": password,
                "email": email,
                "organization_id": organization,
                "roles": roles,
                "rules": rules,
                "create_in_keycloak": create_in_keycloak,
            }
            return self.parent.request("user", json=user_data, method="post")

        def delete(self, id_: int, delete_from_keycloak: bool = True) -> None:
            """Delete user

            Parameters
            ----------
            id_ : int
                Id of the user you want to delete
            delete_from_keycloak: bool, optional
                If True, the user will be deleted from Keycloak. Default is True.
            """
            params = {"delete_from_keycloak": delete_from_keycloak}
            res = self.parent.request(f"user/{id_}", method="delete", params=params)
            self.parent.log.info(f'--> {res.get("msg")}')

    class Role(ClientBase.SubClient):
        @post_filtering()
        def list(
            self,
            name: str = None,
            description: str = None,
            organization: int = None,
            rule: int = None,
            user: int = None,
            include_root: bool = None,
            page: int = 1,
            per_page: int = 20,
        ) -> list[dict]:
            """List of roles

            Parameters
            ----------
            name: str, optional
                Filter by name (with LIKE operator)
            description: str, optional
                Filter by description (with LIKE operator)
            organization: int, optional
                Filter by organization id
            rule: int, optional
                Only show roles that contain this rule id
            user: int, optional
                Only show roles that belong to a particular user id
            include_root: bool, optional
                Include roles that are not assigned to any particular
                organization
            field: str, optional
                Which data field to keep in the result. For instance, "field='name'"
                will only return the name of the role. Default is None.
            fields: list[str], optional
                Which data fields to keep in the result. For instance,
                "fields=['name', 'id']" will only return the names and ids of the
                roles. Default is None.
            filter_: tuple, optional
                Filter the result on key-value pairs. For instance,
                "filter_=('name', 'role1')" will only return the roles with the name
                'role1'. Default is None.
            filters: list[tuple], optional
                Filter the result on multiple key-value pairs. For instance,
                "filters=[('name', 'role1'), ('id', 1)]" will only return the roles
                with the name 'role1' and id 1. Default is None.
            page: int, optional
                Pagination page, by default 1
            per_page: int, optional
                Number of items on a single page, by default 20

            Returns
            -------
            list[dict]
                Containing roles meta-data
            """
            params = {
                "page": page,
                "per_page": per_page,
                "name": name,
                "description": description,
                "organization_id": organization,
                "rule_id": rule,
                "include_root": include_root,
                "user_id": user,
            }
            return self.parent.request("role", params=params)

        @post_filtering(iterable=False)
        def get(self, id_: int) -> dict:
            """View specific role

            Parameters
            ----------
            id_ : int
                Id of the role you want to inspect
            field: str, optional
                Which data field to keep in the result. For instance, "field='name'"
                will only return the name of the role. Default is None.
            fields: list[str], optional
                Which data fields to keep in the result. For instance,
                "fields=['name', 'id']" will only return the names and ids of the
                role. Default is None.

            Returns
            -------
            dict
                Containing meta-data of the role
            """
            return self.parent.request(f"role/{id_}")

        @post_filtering(iterable=False)
        def create(
            self, name: str, description: str, rules: list, organization: int = None
        ) -> dict:
            """Register new role

            Parameters
            ----------
            name : str
                Role name
            description : str
                Human readable description of the role.
            rules : list
                Rules that this role contains.
            organization : int, optional
                Organization to which this role belongs. In case this is
                not provided the users organization is used. By default
                None.
            field: str, optional
                Which data field to keep in the returned dict. For instance,
                "field='name'" will only return the name of the role. Default is None.
            fields: list[str], optional
                Which data fields to keep in the returned dict. For instance,
                "fields=['name', 'id']" will only return the names and ids of the
                role. Default is None.

            Returns
            -------
            dict
                Containing meta-data of the new role
            """
            if not organization:
                organization = self.parent.whoami.organization_id
            return self.parent.request(
                "role",
                method="post",
                json={
                    "name": name,
                    "description": description,
                    "rules": rules,
                    "organization_id": organization,
                },
            )

        @post_filtering(iterable=False)
        def update(
            self,
            role: int,
            name: str = None,
            description: str = None,
            rules: list = None,
        ) -> dict:
            """Update role

            Parameters
            ----------
            role : int
                Id of the role that updated
            name : str, optional
                New name of the role, by default None
            description : str, optional
                New description of the role, by default None
            rules : list, optional
                CAUTION! This will not *add* rules but replace them. If
                you remove rules from your own role you lose access. By
                default None
            field: str, optional
                Which data field to keep in the returned dict. For instance,
                "field='name'" will only return the name of the role. Default is None.
            fields: list[str], optional
                Which data fields to keep in the returned dict. For instance,
                "fields=['name', 'id']" will only return the names and ids of the
                role. Default is None.

            Returns
            -------
            dict
                Containing the updated role data
            """
            data = {
                "name": name,
                "description": description,
                "rules": rules,
            }
            self._clean_update_data(data)
            return self.parent.request(
                f"role/{role}",
                method="patch",
                json=data,
            )

        def delete(self, role: int) -> None:
            """Delete role

            Parameters
            ----------
            role : int
                CAUTION! Id of the role to be deleted. If you remove
                roles that are attached to you, you might lose access!
            """
            res = self.parent.request(f"role/{role}", method="delete")
            self.parent.log.info(f'--> {res.get("msg")}')

    class Task(ClientBase.SubClient):
        @post_filtering(iterable=False)
        def get(self, id_: int, include_results: bool = False) -> dict:
            """View specific task

            Parameters
            ----------
            id_ : int
                Id of the task you want to view
            include_results : bool, optional
                Whenever to include the results or not, by default False
            field: str, optional
                Which data field to keep in the result. For instance, "field='name'"
                will only return the name of the task. Default is None.
            fields: list[str], optional
                Which data fields to keep in the result. For instance,
                "fields=['name', 'id']" will only return the names and ids of the
                task. Default is None.

            Returns
            -------
            dict
                Containing the task data
            """
            params = {}
            params["include"] = "results" if include_results else None
            return self.parent.request(f"task/{id_}", params=params)

        @post_filtering()
        def list(
            self,
            initiating_org: int = None,
            initiating_user: int = None,
            collaboration: int = None,
            study: int = None,
            store: int = None,
            image: str = None,
            parent: int = None,
            job: int = None,
            name: str = None,
            include_results: bool = False,
            description: str = None,
            database: str = None,
            run: int = None,
            status: str = None,
            user_created: bool = None,
            session: int = None,
            dataframe: int = None,
            page: int = 1,
            per_page: int = 20,
        ) -> dict:
            """List tasks

            Parameters
            ----------
            name: str, optional
                Filter by the name of the task. It will match with a
                Like operator. I.e. E% will search for task names that
                start with an 'E'.
            initiating_org: int, optional
                Filter by initiating organization
            initiating_user: int, optional
                Filter by initiating user
            collaboration: int, optional
                Filter by collaboration. If no id is provided but collaboration was
                defined earlier by setup_collaboration(), filtering on that
                collaboration
            study: int, optional
                Filter by study
            store: int, optional
                Filter by algorithm store from which the algorithm was retrieved
            image: str, optional
                Filter by Docker image name (with LIKE operator)
            parent: int, optional
                Filter by parent task
            job: int, optional
                Filter by job id
            include_results : bool, optional
                Whenever to include the results in the tasks, by default
                False
            description: str, optional
                Filter by description (with LIKE operator)
            database: str, optional
                Filter by database (with LIKE operator)
            run: int, optional
                Only show task that contains this run id
            status: str, optional
                Filter by task status (e.g. 'active', 'pending', 'completed',
                'crashed')
            user_created: bool, optional
                If True, show only top-level tasks created by users. If False,
                show only subtasks created by algorithm containers.
            field: str, optional
                Which data field to keep in the result. For instance, "field='name'"
                will only return the name of the tasks. Default is None.
            fields: list[str], optional
                Which data fields to keep in the result. For instance,
                "fields=['name', 'id']" will only return the names and ids of the
                tasks. Default is None.
            filter_: tuple, optional
                Filter the result on key-value pairs. For instance,
                "filter_=('name', 'task1')" will only return the tasks with the name
                'task1'. Default is None.
            filters: list[tuple], optional
                Filter the result on multiple key-value pairs. For instance,
                "filters=[('name', 'task1'), ('id', 1)]" will only return the
                tasks with the name 'task1' and id 1. Default is None.
            session: int, optional
                Filter by session id
            dataframe: int, optional
                Filter by dataframe id
            page: int, optional
                Pagination page, by default 1
            per_page: int, optional
                Number of items on a single page, by default 20

            Returns
            -------
            dict
                dictionary containing the key 'data' which contains the
                tasks and a key 'links' containing the pagination
                metadata
            """
            if collaboration is None:
                collaboration = self.parent.collaboration_id
            # if the param is None, it will not be passed on to the
            # request
            params = {
                "init_org_id": initiating_org,
                "init_user_id": initiating_user,
                "collaboration_id": collaboration,
                "study_id": study,
                "image": image,
                "parent_id": parent,
                "job_id": job,
                "name": name,
                "page": page,
                "per_page": per_page,
                "description": description,
                "database": database,
                "run_id": run,
                "status": status,
                "store_id": store,
                "session_id": session,
                "dataframe_id": dataframe,
            }
            includes = []
            if include_results:
                includes.append("results")
            params["include"] = includes
            if user_created is not None:
                params["is_user_created"] = 1 if user_created else 0

            return self.parent.request("task", params=params)

        @post_filtering(iterable=False)
        def create(
            self,
            organizations: list | None,
            name: str,
            image: str,
            description: str,
            method: str,
            input_: dict | None = None,
            session: int | None = None,
            collaboration: int | None = None,
            study: int | None = None,
            store: int | None = None,
            databases: list[dict] | None = None,
            action: AlgorithmStepType | None = None,
        ) -> dict:
            """Create a new task

            Parameters
            ----------
            organizations : list
                Organization ids (within the collaboration) which need
                to execute this task
            name : str
                Human readable name
            image : str
                Docker image name which contains the algorithm
            description : str
                Human readable description
            method : str
                Name of the method to be called
            input_ : dict, optional
                Algorithm input parameters
            session : int, optional
                ID of the session to which this task belongs. If not set, the
                session id of the client needs to be set. Default is None.
            collaboration : int, optional
                ID of the collaboration to which this task belongs. Should be set if
                the study is not set
            study : int, optional
                ID of the study to which this task belongs. Should be set if the
                collaboration is not set
            store : int, optional
                ID of the algorithm store to retrieve the algorithm from
            databases: list[dict], optional
                Databases to be used at the node. Each dict should contain
                at least a 'label' key. Additional keys are 'query' (if using
                SQL/SPARQL databases), 'sheet_name' (if using Excel databases),
                and 'preprocessing' information.
            action: AlgorithmStepType, optional
                Session action type to be performed by the task. If not provided, the
                action from the algorithm store will be used, if available. If it is not
                available from either, there will be an error. Suitable actions may be
                one of 'data_extraction', 'preprocessing', 'federated_compute',
                'central_compute' or 'postprocessing'.
            field: str, optional
                Which data field to keep in the returned dict. For instance,
                "field='name'" will only return the name of the task. Default is None.
            fields: list[str], optional
                Which data fields to keep in the returned dict. For instance,
                "fields=['name', 'id']" will only return the names and ids of the
                task. Default is None

            Returns
            -------
            dict
                A dictionairy containing data on the created task, or a message
                from the server if the task could not be created
            """
            assert self.parent.cryptor, "Encryption has not yet been setup!"

            if session is None and self.parent.session_id is None:
                raise ValueError(
                    "No session specified! Cannot create task without a session."
                )

            if collaboration is None:
                collaboration = self.parent.collaboration_id
            if not collaboration and not study:
                raise ValueError(
                    "Either a collaboration or a study should be specified"
                )

            if organizations is None:
                raise ValueError(
                    "No organizations specified! Cannot create task without "
                    "assigning it to at least one organization."
                )

            if store is None:
                store = self.parent.store.store_id
                if store is not None:
                    self.parent.log.info(
                        "Using algorithm store with id='%s' to retrieve the algorithm.",
                        self.parent.store.store_id,
                    )

            if databases is None:
                databases = []
            databases = self._parse_arg_databases(databases)

            # Data will be serialized in JSON.
            serialized_input = serialize(input_)

            # Encrypt the input per organization using that organization's
            # public key.
            organization_json_list = []
            for org_id in organizations:
                pub_key = self.parent.request(f"organization/{org_id}").get(
                    "public_key"
                )
                organization_json_list.append(
                    {
                        "id": org_id,
                        "input": self.parent.cryptor.encrypt_bytes_to_str(
                            serialized_input, pub_key
                        ),
                    }
                )

            params = {
                "name": name,
                "image": image,
                "description": description,
                "method": method,
                "organizations": organization_json_list,
                "databases": databases,
                "session_id": session,
            }

            if collaboration:
                params["collaboration_id"] = collaboration
            if study:
                params["study_id"] = study
            if store:
                params["store_id"] = store
            if action:
                params["action"] = action

            return self.parent.request(
                "task",
                method="post",
                json=params,
            )

        @staticmethod
        def _parse_arg_databases(databases: list[dict] | str) -> list[dict]:
            """Parse the databases argument

            Parameters
            ----------
            databases: list[dict] | str
                Each dict should contain at least a 'label' key. A single str
                can be passed and will be interpreted as a single database with
                that label.

            Returns
            -------
            list[dict]
                The parsed databases argument

            Raises
            ------
            ValueError: if 'label' is missing from the database dict or an
                        invalid label is provided.

            Note
            ----
            We are looking before we leap (LBYL) rather than attempting to
            catch an exception later on (EAFP) because the task will be created
            on the server before nodes might even get a chance to complain.
            """
            if isinstance(databases, str):
                # it is not unlikely that users specify a single database as a
                # str, in that case we convert it to a list
                databases = [{"label": databases}]

            for db in databases:
                try:
                    label_input = db.get("label")
                except AttributeError:
                    raise ValueError(
                        "Databases specified should be a list of dicts with"
                        "label keys or a single str"
                    )
                if not label_input or not isinstance(label_input, str):
                    raise ValueError(
                        "Each database should have a 'label' key with a string" "value."
                    )
                # Labels will become part of env var names in algo container,
                # some chars are not allowed in some shells.
                if not label_input.isidentifier():
                    raise ValueError(
                        "Database labels should be made up of letters, digits"
                        " (except first character) and underscores only. "
                        f"Invalid label: {db.get('label')}"
                    )
            return databases

        def delete(self, id_: int) -> None:
            """Delete a task

            Also removes the related runs.

            Parameters
            ----------
            id_ : int
                Id of the task to be removed
            """
            msg = self.parent.request(f"task/{id_}", method="delete")
            self.parent.log.info(f"--> {msg}")

        def kill(self, id_: int) -> dict:
            """Kill a task running on one or more nodes

            Note that this does not remove the task from the database, but
            merely halts its execution (and prevents it from being restarted).

            Parameters
            ----------
            id_ : int
                Id of the task to be killed

            Returns
            -------
            dict
                Message from the server
            """
            msg = self.parent.request("/kill/task", method="post", json={"id": id_})
            self.parent.log.info(f"--> {msg}")

    class Run(ClientBase.SubClient):
        @post_filtering(iterable=False)
        def get(self, id_: int, include_task: bool = False) -> dict:
            """View a specific run

            Parameters
            ----------
            id_ : int
                id of the run you want to inspect
            include_task : bool, optional
                Whenever to include the task or not, by default False
            field: str, optional
                Which data field to keep in the result. For instance, "field='name'"
                will only return the name of the run. Default is None.
            fields: list[str], optional
                Which data fields to keep in the result. For instance,
                "fields=['name', 'id']" will only return the name and id of the
                run. Default is None.

            Returns
            -------
            dict
                Containing the run data
            """
            self.parent.log.info("--> Attempting to decrypt results!")

            # get run from the API
            params = {"include": "task"} if include_task else {}
            run = self.parent.request(endpoint=f"run/{id_}", params=params)

            # decrypt input
            run = self._decrypt_input(run_data=run, is_single_run=True)

            return run

        @post_filtering()
        def list(
            self,
            task: int = None,
            organization: int = None,
            state: str = None,
            node: int = None,
            include_task: bool = False,
            started: tuple[str, str] = None,
            assigned: tuple[str, str] = None,
            finished: tuple[str, str] = None,
            port: int = None,
            page: int = None,
            per_page: int = None,
        ) -> dict | list[dict]:
            """List runs

            Parameters
            ----------
            task: int, optional
                Filter by task id
            organization: int, optional
                Filter by organization id
            state: int, optional
                Filter by state: ('open',)
            node: int, optional
                Filter by node id
            include_task : bool, optional
                Whenever to include the task or not, by default False
            started: tuple[str, str], optional
                Filter on a range of start times (format: yyyy-mm-dd)
            assigned: tuple[str, str], optional
                Filter on a range of assign times (format: yyyy-mm-dd)
            finished: tuple[str, str], optional
                Filter on a range of finished times (format: yyyy-mm-dd)
            port: int, optional
                Port on which run was computed
            field: str, optional
                Which data field to keep in the result. For instance, "field='name'"
                will only return the name of the runs. Default is None.
            fields: list[str], optional
                Which data fields to keep in the result. For instance,
                "fields=['name', 'id']" will only return the names and ids of the
                runs. Default is None.
            page: int, optional
                Pagination page number, defaults to 1
            per_page: int, optional
                Number of items per page, defaults to 20

            Returns
            -------
            dict | list[dict]
                A dictionary containing the key 'data' which contains a list of
                runs, and a key 'links' which contains the pagination metadata.
            """
            includes = []
            if include_task:
                includes.append("task")

            s_from, s_till = started if started else (None, None)
            a_from, a_till = assigned if assigned else (None, None)
            f_from, f_till = finished if finished else (None, None)

            params = {
                "task_id": task,
                "organization_id": organization,
                "state": state,
                "node_id": node,
                "page": page,
                "per_page": per_page,
                "include": includes,
                "started_from": s_from,
                "started_till": s_till,
                "assigned_from": a_from,
                "assigned_till": a_till,
                "finished_from": f_from,
                "finished_till": f_till,
                "port": port,
            }

            # get runs from the API
            runs = self.parent.request(endpoint="run", params=params)

            # decrypt input data
            runs = self._decrypt_input(run_data=runs, is_single_run=False)

            return runs

        @post_filtering(iterable=True)
        def from_task(self, task_id: int, include_task: bool = False) -> list[dict]:
            """
            Get all algorithm runs from a specific task

            Parameters
            ----------
            task_id : int
                Id of the task to get results from
            include_task : bool, optional
                Whenever to include the task or not, by default False
            field: str, optional
                Which data field to keep in the result. For instance, "field='name'"
                will only return the name of the runs. Default is None.
            fields: list[str], optional
                Which data fields to keep in the result. For instance,
                "fields=['name', 'id']" will only return the names and ids of the
                runs. Default is None.
            filter_: tuple, optional
                Filter the result on key-value pairs. For instance,
                "filter_=('name', 'run1')" will only return the runs with the name
                'run1'. Default is None.
            filters: list[tuple], optional
                Filter the result on multiple key-value pairs. For instance,
                "filters=[('name', 'run1'), ('id', 1)]" will only return the runs
                with the name 'run1' and id 1. Default is None.

            Returns
            -------
            list[dict]
                Containing the results
            """
            self.parent.log.info("--> Attempting to decrypt results!")

            # get all algorithm runs from a specific task
            params = {}
            if include_task:
                params["include"] = "task"
            if task_id:
                params["task_id"] = task_id
            runs = self.parent.request(endpoint="run", params=params)

            # decrypt input data
            runs = self._decrypt_input(run_data=runs, is_single_run=False)

            return runs

        def _decrypt_input(self, run_data: dict, is_single_run: bool) -> dict:
            """
            Wrapper function to decrypt and deserialize the input of one or
            more runs

            Parameters
            ----------
            run_data : dict
                The data of the run(s) to decrypt
            is_single_run : bool
                Whether the run_data is a single run or a list of runs

            Returns
            -------
            dict
                Data on the algorithm run(s) with decrypted input
            """
            return self.parent._decrypt_field(
                data=run_data, field="input", is_single_resource=is_single_run
            )

    class Result(ClientBase.SubClient):
        """
        Client to get the results of one or multiple algorithm runs
        """

        def get(self, id_: int) -> dict:
            """View a specific result

            Parameters
            ----------
            id_ : int
                id of the run you want to inspect

            Returns
            -------
            dict
                Containing the run data
            """
            self.parent.log.info("--> Attempting to decrypt results!")

            result = self.parent.request(endpoint=f"result/{id_}")
            result = self._decrypt_result(result_data=result, is_single_result=True)

            return result["result"]

        def from_task(self, task_id: int):
            """
            Get all results from a specific task

            Parameters
            ----------
            task_id : int
                Id of the task to get results from

            Returns
            -------
            list[dict]
                Containing the results
            """
            self.parent.log.info("--> Attempting to decrypt results!")

            results = self.parent.request("result", params={"task_id": task_id})
            results = self._decrypt_result(results, False)
            return results

        def _decrypt_result(self, result_data: dict, is_single_result: bool) -> dict:
            """
            Wrapper function to decrypt and deserialize the input of one or
            more runs

            Parameters
            ----------
            result_data : dict
                The data of the run(s) to decrypt
            is_single_result : bool
                Whether the result_data is a single result or a list of results

            Returns
            -------
            dict
                Data on the algorithm run(s) with decrypted input
            """
            return self.parent._decrypt_field(
                data=result_data, field="result", is_single_resource=is_single_result
            )

    class Rule(ClientBase.SubClient):
        @post_filtering(iterable=False)
        def get(self, id_: int) -> dict:
            """View specific rule

            Parameters
            ----------
            id_ : int
                Id of the rule you want to view
            field: str, optional
                Which data field to keep in the result. For instance, "field='name'"
                will only return the name of the rule. Default is None.
            fields: list[str], optional
                Which data fields to keep in the result. For instance,
                "fields=['name', 'id']" will only return the names and ids of the
                rule. Default is None.

            Returns
            -------
            dict
                Containing the information about this rule
            """
            return self.parent.request(f"rule/{id_}")

        @post_filtering()
        def list(
            self,
            name: str = None,
            operation: str = None,
            scope: str = None,
            role: int = None,
            page: int = 1,
            per_page: int = 20,
        ) -> list:
            """List of all available rules

            Parameters
            ----------
            name: str, optional
                Filter by rule name
            operation: str, optional
                Filter by operation
            scope: str, optional
                Filter by scope
            role: int, optional
                Only show rules that belong to this role id
            field: str, optional
                Which data field to keep in the result. For instance, "field='name'"
                will only return the name of the rule. Default is None.
            fields: list[str], optional
                Which data fields to keep in the result. For instance,
                "fields=['name', 'id']" will only return the names and ids of the
                rule. Default is None.
            filter_: tuple, optional
                Filter the result on key-value pairs. For instance,
                "filter_=('scope', 'own')" will only return the rules with the scope
                'own'. Default is None.
            filters: list[tuple], optional
                Filter the result on multiple key-value pairs. For instance,
                "filters=[('scope', 'own'), ('name', 'node')]" will only return the
                rules with the scope 'own' and name 'node'. Default is None.
            page: int, optional
                Pagination page, by default 1
            per_page: int, optional
                Number of items on a single page, by default 20

            Returns
            -------
            list of dicts
                Containing all the rules from the vantage6 server
            """
            params = {
                "page": page,
                "per_page": per_page,
                "name": name,
                "operation": operation,
                "scope": scope,
                "role_id": role,
            }
            return self.parent.request("rule", params=params)


# Alias the UserClient to Client for easy usage for Python users
Client = UserClient<|MERGE_RESOLUTION|>--- conflicted
+++ resolved
@@ -9,17 +9,9 @@
 import webbrowser
 import urllib.parse as urlparse
 import logging
-<<<<<<< HEAD
 import time
-=======
 from typing import List
-import jwt
-import pyfiglet
-import sys
-import traceback
->>>>>>> d63b4e4e
-
-from typing import List
+
 from pathlib import Path
 from http.server import BaseHTTPRequestHandler, HTTPServer
 
@@ -31,13 +23,10 @@
 from vantage6.common import WhoAmI
 from vantage6.common.serialization import serialize
 from vantage6.common.enum import AlgorithmStepType, RunStatus
+from vantage6.client.utils import LogLevel
 from vantage6.common.client.client_base import ClientBase
 from vantage6.client.filter import post_filtering
 from vantage6.client.utils import LogLevel
-<<<<<<< HEAD
-=======
-from vantage6.common.client.client_base import ClientBase
->>>>>>> d63b4e4e
 from vantage6.client.subclients.study import StudySubClient
 from vantage6.client.subclients.store.algorithm import AlgorithmSubClient
 from vantage6.client.subclients.store.algorithm_store import AlgorithmStoreSubClient
@@ -337,24 +326,7 @@
         # from being printed on a single line)
         prev_level = self.log.level
         self.log.setLevel(logging.WARN)
-<<<<<<< HEAD
-
-        animation = itertools.cycle(["|", "/", "-", "\\"])
-        t = time.time()
-
-        while not RunStatus.has_finished(self.task.get(task_id).get("status")):
-            frame = next(animation)
-            sys.stdout.write(
-                f"\r{frame} Waiting for task {task_id} ({int(time.time()-t)}s)"
-            )
-            sys.stdout.flush()
-            time.sleep(interval)
-        sys.stdout.write("\rDone!                  ")
-
-        # Re-enable logging
-=======
         self.wait_for_task_completion(self.request, task_id, interval, True)
->>>>>>> d63b4e4e
         self.log.setLevel(prev_level)
         result = self.request("result", params={"task_id": task_id})
         result = self.result._decrypt_result(result, is_single_result=False)
