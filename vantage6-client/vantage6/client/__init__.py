--- conflicted
+++ resolved
@@ -459,16 +459,8 @@
         organization_ids : list, optional
             Ids of organizations (within the collaboration) that need to
             execute this task, by default None
-<<<<<<< HEAD
-=======
-        data_format : str, optional
-            Type of data format to use to send and receive
-            data. possible values: 'json', 'pickle', 'legacy'. 'legacy'
-            will use pickle serialization. Default is 'legacy'., by default
-            LEGACY
         database : str, optional
             Database label to use for the task, by default 'default'
->>>>>>> fc4dd159
 
         Returns
         -------
