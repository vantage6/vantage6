--- conflicted
+++ resolved
@@ -680,16 +680,11 @@
             dict
                 Containing the meta-data of the updated node
             """
-<<<<<<< HEAD
             data = {
                 "name": name,
             }
             if clear_ip is not None:
                 data["clear_ip"] = clear_ip
-=======
-            # note that we are explicitly NOT using the parent's collaboration_id
-            # here as usually people don't want to change a node's collaboration id
->>>>>>> a32ae3f2
             return self.parent.request(
                 f"node/{id_}",
                 method="patch",
