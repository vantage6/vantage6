--- conflicted
+++ resolved
@@ -32,13 +32,7 @@
 from vantage6.client.subclients.study import StudySubClient
 from vantage6.client.utils import LogLevel
 
-<<<<<<< HEAD
 __version__ = importlib.metadata.version(__package__)
-=======
-# make sure the version is available
-from vantage6.client._version import __version__  # noqa: F401
-
->>>>>>> af04718a
 module_name = __name__.split(".")[1]
 
 
@@ -1901,27 +1895,18 @@
                 # If a blob store is configured, store the data there and use a UUID reference in the input.
                 # In this case, base64 encoding of the message can be skipped since the data will never be part of a larger JSON object.
                 if self.parent.check_if_blob_store_enabled():
-                    encrypted_input = self.parent.cryptor.encrypt_bytes_to_str(
-                        serialized_input, pub_key, skip_base64_encoding_of_msg=True
+                    encrypted_arguments = self.parent.cryptor.encrypt_bytes_to_str(
+                        serialized_arguments, pub_key, skip_base64_encoding_of_msg=True
                     )
-                    organization_input = self.parent._upload_run_data_to_server(
-                        encrypted_input
+                    organization_arguments = self.parent._upload_run_data_to_server(
+                        encrypted_arguments
                     )
                 else:
-                    organization_input = self.parent.cryptor.encrypt_bytes_to_str(
-                        serialized_input, pub_key
+                    organization_arguments = self.parent.cryptor.encrypt_bytes_to_str(
+                        serialized_arguments, pub_key
                     )
                 organization_json_list.append(
-                    {
-                        "id": org_id,
-<<<<<<< HEAD
-                        "arguments": self.parent.cryptor.encrypt_bytes_to_str(
-                            serialized_arguments, pub_key
-                        ),
-=======
-                        "input": organization_input,
->>>>>>> af04718a
-                    }
+                    {"id": org_id, "arguments": organization_arguments}
                 )
 
             params = {
@@ -2297,12 +2282,8 @@
 
         def _decrypt_result(self, result_data: dict, is_single_result: bool) -> dict:
             """
-<<<<<<< HEAD
-            Wrapper function to decrypt and deserialize the results of one or more runs
-=======
             Wrapper function to decrypt and deserialize the result of one or
             more runs
->>>>>>> af04718a
 
             Parameters
             ----------
@@ -2314,11 +2295,7 @@
             Returns
             -------
             dict
-<<<<<<< HEAD
                 Data on the algorithm run(s) with decrypted results
-=======
-                Data on the algorithm run(s) with decrypted result
->>>>>>> af04718a
             """
             return self.parent._decrypt_field(
                 data=result_data, field="result", is_single_resource=is_single_result
