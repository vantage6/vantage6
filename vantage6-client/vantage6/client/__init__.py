"""
vantage6 clients

This module is contains a base client. From this base client the container
client (client used by master algorithms) and the user client are derived.
"""
import logging
import pickle
import time
import typing
import jwt
import requests
import pyfiglet
import json as json_lib
import itertools
import sys
import traceback

from pathlib import Path
from typing import Dict, Tuple, Union

from vantage6.common.exceptions import AuthenticationException
from vantage6.common import bytes_to_base64s, base64s_to_bytes
from vantage6.common.globals import APPNAME
from vantage6.common.encryption import RSACryptor, DummyCryptor
from vantage6.common import WhoAmI
from vantage6.client import serialization, deserialization
from vantage6.client.filter import post_filtering
from vantage6.client.utils import print_qr_code, LogLevel


module_name = __name__.split('.')[1]

LEGACY = 'legacy'


class ServerInfo(typing.NamedTuple):
    """Data-class to store the server info."""
    host: str
    port: int
    path: str


class ClientBase(object):
    """Common interface to the central server.

    Contains the basis for all other clients. This includes a basic interface
    to authenticate, generic request, creating tasks and result retrieval.
    """

    def __init__(self, host: str, port: int, path: str = '/api'):
        """Basic setup for the client

        Parameters
        ----------
        host : str
            Adress (including protocol, e.g. `https://`) of the vantage6 server
        port : int
            port numer to which the server listens
        path : str, optional
            path of the api, by default '/api'
        """

        self.log = logging.getLogger(module_name)

        # server settings
        self.__host = host
        self.__port = port
        self.__api_path = path

        # tokens
        self._access_token = None
        self.__refresh_token = None
        self.__refresh_url = None

        self.cryptor = None
        self.whoami = None

    @property
    def name(self) -> str:
        """Return the node's/client's name"""
        return self.whoami.name

    @property
    def headers(self) -> dict:
        """Headers that are send with each request"""
        if self._access_token:
            return {'Authorization': 'Bearer ' + self._access_token}
        else:
            return {}

    @property
    def token(self) -> str:
        """JWT Authorization token"""
        return self._access_token

    @property
    def host(self) -> str:
        """Host including protocol (HTTP/HTTPS)"""
        return self.__host

    @property
    def port(self) -> int:
        """Port to vantage6-server listens"""
        return self.__port

    @property
    def path(self) -> str:
        """Path/endpoint at the server where the api resides"""
        return self.__api_path

    @property
    def base_path(self) -> str:
        """Combination of host, port and api-path"""
        if self.__port:
            return f"{self.host}:{self.port}{self.__api_path}"

        return f"{self.host}{self.__api_path}"

    def generate_path_to(self, endpoint: str) -> str:
        """Generate URL to endpoint using host, port and endpoint

        Parameters
        ----------
        endpoint : str
            endpoint to which a fullpath needs to be generated

        Returns
        -------
        str
            URL to the endpoint
        """
        if endpoint.startswith('/'):
            path = self.base_path + endpoint
        else:
            path = self.base_path + '/' + endpoint

        return path

    def request(self, endpoint: str, json: dict = None, method: str = 'get',
                params: dict = None, first_try: bool = True,
                retry: bool = True) -> dict:
        """Create http(s) request to the vantage6 server

        Parameters
        ----------
        endpoint : str
            Endpoint of the server
        json : dict, optional
            payload, by default None
        method : str, optional
            Http verb, by default 'get'
        params : dict, optional
            URL parameters, by default None
        first_try : bool, optional
            Whether this is the first attempt of this request. Default True.
        retry: bool, optional
            Try request again after refreshing the token. Default True.

        Returns
        -------
        dict
            Response of the server
        """

        # get appropiate method
        rest_method = {
            'get': requests.get,
            'post': requests.post,
            'put': requests.put,
            'patch': requests.patch,
            'delete': requests.delete
        }.get(method.lower(), requests.get)

        # send request to server
        url = self.generate_path_to(endpoint)
        self.log.debug(f'Making request: {method.upper()} | {url} | {params}')

        try:
            response = rest_method(url, json=json, headers=self.headers,
                                   params=params)
        except requests.exceptions.ConnectionError as e:
            # we can safely retry as this is a connection error. And we
            # keep trying!
            self.log.error('Connection error... Retrying')
            self.log.debug(e)
            time.sleep(1)
            return self.request(endpoint, json, method, params)

        # TODO: should check for a non 2xx response
        if response.status_code > 210:
            self.log.error(
                f'Server responded with error code: {response.status_code}')
            try:
                self.log.error("msg:"+response.json().get("msg", ""))
            except json_lib.JSONDecodeError:
                self.log.error('Did not find a message from the server')
                self.log.debug(response.content)

            if retry:
                if first_try:
                    self.refresh_token()
                    return self.request(endpoint, json, method, params,
                                        first_try=False)
                else:
                    self.log.error("Nope, refreshing the token didn't fix it.")

        return response.json()

    def setup_encryption(self, private_key_file: str) -> None:
        """Enable the encryption module fot the communication

        This will attach a Crypter object to the client. It will also
        verify that the public key at the server matches the local
        private key. In case they differ, the local public key is uploaded
        to the server.

        Parameters
        ----------
        private_key_file : str
            File path of the private key file

        """
        assert self._access_token, \
            "Encryption can only be setup after authentication"
        assert self.whoami.organization_id, \
            "Organization unknown... Did you authenticate?"

        if private_key_file is None:
            self.cryptor = DummyCryptor()
            return

        if isinstance(private_key_file, str):
            private_key_file = Path(private_key_file)

        cryptor = RSACryptor(private_key_file)

        # check if the public-key is the same on the server. If this is
        # not the case, this node will not be able to read any messages
        # that are send to him! If this is the case, the new public_key
        # will be uploaded to the central server
        organization = self.request(
            f"organization/{self.whoami.organization_id}")
        pub_key = organization.get("public_key")
        upload_pub_key = False

        if pub_key:
            if cryptor.verify_public_key(pub_key):
                self.log.info("Public key matches the server key! Good to go!")

            else:
                self.log.critical(
                    "Local public key does not match server public key. "
                    "You will not able to read any messages that are intended "
                    "for you!"
                )
                upload_pub_key = True
        else:
            upload_pub_key = True

        # upload public key if required
        if upload_pub_key:
            self.request(
                f"organization/{self.whoami.organization_id}",
                method="patch",
                json={"public_key": cryptor.public_key_str}
            )
            self.log.info("The public key on the server is updated!")

        self.cryptor = cryptor

    def authenticate(self, credentials: dict,
                     path: str = "token/user") -> bool:
        """Authenticate to the vantage6-server

        It allows users, nodes and containers to sign in. Credentials can
        either be a username/password combination or a JWT authorization
        token.

        Parameters
        ----------
        credentials : dict
            Credentials used to authenticate
        path : str, optional
            Endpoint used for authentication. This differs for users, nodes and
            containers, by default "token/user"

        Raises
        ------
        Exception
            Failed to authenticate

        Returns
        -------
        Bool
            Whether or not user is authenticated. Alternative is that user is
            redirected to set up two-factor authentication
        """
        if 'username' in credentials:
            self.log.debug(
                f"Authenticating user {credentials['username']}...")
        elif 'api_key' in credentials:
            self.log.debug('Authenticating node...')

        # authenticate to the central server
        url = self.generate_path_to(path)
        response = requests.post(url, json=credentials)
        data = response.json()

        # handle negative responses
        if response.status_code > 200:
            self.log.critical(f"Failed to authenticate: {data.get('msg')}")
            if response.status_code == 401:
                raise AuthenticationException("Failed to authenticate")
            else:
                raise Exception("Failed to authenticate")

        if 'qr_uri' in data:
            print_qr_code(data)
            return False
        else:
            # Check if there is an access token. If not, there is a problem
            # with authenticating
            if 'access_token' not in data:
                if 'msg' in data:
                    raise Exception(data['msg'])
                else:
                    raise Exception(
                        "No access token in authentication response!")

            # store tokens in object
            self.log.info("Successfully authenticated")
            self._access_token = data.get("access_token")
            self.__refresh_token = data.get("refresh_token")
            self.__refresh_url = data.get("refresh_url")
            return True

    def refresh_token(self) -> None:
        """Refresh an expired token using the refresh token

        Raises
        ------
        Exception
            Authentication Error!
        """
        self.log.info("Refreshing token")
        assert self.__refresh_url, \
            "Refresh URL not found, did you authenticate?"

        # if no port is specified explicit, then it should be omnit the
        # colon : in the path. Similar (but different) to the property
        # base_path
        if self.__port:
            url = f"{self.__host}:{self.__port}{self.__refresh_url}"
        else:
            url = f"{self.__host}{self.__refresh_url}"

        # send request to server
        response = requests.post(url, headers={
            'Authorization': 'Bearer ' + self.__refresh_token
        })

        # server says no!
        if response.status_code != 200:
            self.log.critical("Could not refresh token")
            raise Exception("Authentication Error!")

        self._access_token = response.json()["access_token"]

    def post_task(self, name: str, image: str, collaboration_id: int,
                  input_='', description='',
                  organization_ids: list = None,
                  data_format=LEGACY, database: str = 'default') -> dict:
        """Post a new task at the server

        It will also encrypt `input_` for each receiving organization.

        Parameters
        ----------
        name : str
            Human readable name for the task
        image : str
            Docker image name containing the algorithm
        collaboration_id : int
            Collaboration `id` of the collaboration for which the task is
            intended
        input_ : str, optional
            Task input, by default ''
        description : str, optional
            Human readable description of the task, by default ''
        organization_ids : list, optional
            Ids of organizations (within the collaboration) that need to
            execute this task, by default None
        data_format : str, optional
            Type of data format to use to send and receive
            data. possible values: 'json', 'pickle', 'legacy'. 'legacy'
            will use pickle serialization. Default is 'legacy'., by default
            LEGACY

        Returns
        -------
        dict
            Containing the task meta-data
        """
        assert self.cryptor, "Encryption has not yet been setup!"

        if organization_ids is None:
            organization_ids = []

        if data_format == LEGACY:
            serialized_input = pickle.dumps(input_)
        else:
            # Data will be serialized to bytes in the specified data format.
            # It will be prepended with 'DATA_FORMAT.' in unicode.
            serialized_input = data_format.encode() + b'.' \
                + serialization.serialize(input_, data_format)

        organization_json_list = []
        for org_id in organization_ids:
            pub_key = self.request(f"organization/{org_id}").get("public_key")
            # pub_key = base64s_to_bytes(pub_key)
            # self.log.debug(pub_key)

            organization_json_list.append({
                "id": org_id,
                "input": self.cryptor.encrypt_bytes_to_str(serialized_input,
                                                           pub_key)
            })

        return self.request('task', method='post', json={
            "name": name,
            "image": image,
            "collaboration_id": collaboration_id,
            "description": description,
            "organizations": organization_json_list,
            'database': database
        })

    def get_results(self, id: int = None, state: str = None,
                    include_task: bool = False, task_id: int = None,
                    node_id: int = None, params: dict = {}) -> dict:
        """Get task result(s) from the central server

        Depending if a `id` is specified or not, either a single or a
        list of results is returned. The input and result field of the
        result are attempted te be decrypted. This fails if the public
        key at the server is not derived from the currently private key
        or when the result is not from your organization.

        Parameters
        ----------
        id : int, optional
            Id of the result, by default None
        state : str, optional
            The state of the task (e.g. `open`), by default None
        include_task : bool, optional
            Whenever to include the orginating task, by default False
        task_id : int, optional
            The id of the originating task, this will return all results
            belonging to this task, by default None
        node_id : int, optional
            The id of the node at which this result has been produced,
            this will return all results from this node, by default None

        Returns
        -------
        dict
            Containing the result(s)
        """
        # Determine endpoint and create dict with query parameters
        endpoint = 'result' if not id else f'result/{id}'

        if state:
            params['state'] = state
        if include_task:
            params['include'] = 'task'
        if task_id:
            params['task_id'] = task_id
        if node_id:
            params['node_id'] = node_id

        # self.log.debug(f"Retrieving results using query parameters:{params}")
        results = self.request(endpoint=endpoint, params=params)

        if isinstance(results, str):
            self.log.warn("Requesting results failed")
            self.log.debug(f"Results message: {results}")
            return {}

        # hack: in the case that the pagination metadata is included we
        # need to strip that for decrypting
        if isinstance(results, dict) and 'data' in results:
            wrapper = results
            results = results['data']

        if id:
            # Single result
            self._decrypt_result(results)

        else:
            # Multiple results
            for result in results:
                self._decrypt_result(result)

        if 'wrapper' in locals():
            wrapper['data'] = results
            results = wrapper

        return results

    def _decrypt_result(self, result):
        """Helper to decrypt the keys 'input' and 'result' in dict.

        Keys are replaced, but object reference remains intact: changes are
        made *in-place*.
        """
        assert self.cryptor, "Encryption has not been initialized"
        cryptor = self.cryptor
        try:
            self.log.info('Decrypting input')
            # TODO this only works when the results belong to the
            # same organization... We should make different implementation
            # of get_results
            result["input"] = cryptor.decrypt_str_to_bytes(result["input"])

        except Exception as e:
            self.log.debug(e)

        try:
            if result["result"]:
                self.log.info('Decrypting result')
                result["result"] = \
                    cryptor.decrypt_str_to_bytes(result["result"])

        except ValueError as e:
            self.log.error("Could not decrypt/decode input or result.")
            self.log.error(e)
            # raise

    class SubClient:
        """Create sub groups of commands using this SubClient"""
        def __init__(self, parent):
            self.parent: UserClient = parent


class UserClient(ClientBase):
    """User interface to the vantage6-server"""

    def __init__(self, *args, verbose=False, log_level='debug', **kwargs):
        """Create user client

        All paramters from `ClientBase` can be used here.

        Parameters
        ----------
        verbose : bool, optional
            Whenever to print (info) messages, by default False
        """
        super(UserClient, self).__init__(*args, **kwargs)

        # Replace logger by print logger
        # TODO in v4+, remove the verbose option and only keep log_level
        self.log = self.get_logger(verbose, log_level)

        # attach sub-clients
        self.util = self.Util(self)
        self.collaboration = self.Collaboration(self)
        self.organization = self.Organization(self)
        self.user = self.User(self)
        self.result = self.Result(self)
        self.task = self.Task(self)
        self.role = self.Role(self)
        self.node = self.Node(self)
        self.rule = self.Rule(self)

        # Display welcome message
        self.log.info(" Welcome to")
        for line in pyfiglet.figlet_format(APPNAME, font='big').split('\n'):
            self.log.info(line)
        self.log.info(" --> Join us on Discord! https://discord.gg/rwRvwyK")
        self.log.info(" --> Docs: https://docs.vantage6.ai")
        self.log.info(" --> Blog: https://vantage6.ai")
        self.log.info("-" * 60)
        self.log.info("Cite us!")
        self.log.info("If you publish your findings obtained using vantage6, ")
        self.log.info("please cite the proper sources as mentioned in:")
        self.log.info("https://vantage6.ai/vantage6/references")
        self.log.info("-" * 60)

    @staticmethod
    def get_logger(enabled: bool, level: str) -> logging.Logger:
        """
        Create print-logger

        Parameters
        ----------
        enabled: bool
            If true, logging at most detailed level
        level: str
            Desired logging level

        Returns
        -------
        logging.Logger
            Logger object
        """
        # get logger that prints to console
        logger = logging.getLogger()
        logger.handlers.clear()
        logger.addHandler(logging.StreamHandler(sys.stdout))

        # set log level
        level = level.upper()
        if enabled:
            logger.setLevel(LogLevel.DEBUG.value)
        elif level not in [lvl.value for lvl in LogLevel]:
            default_lvl = LogLevel.DEBUG.value
            logger.setLevel(default_lvl)
            logger.warn(
                f"You set unknown log level {level}. Available levels are: "
                f"{', '.join([lvl.value for lvl in LogLevel])}. ")
            logger.warn(f"Log level now set to {default_lvl}.")
        else:
            logger.setLevel(level)
        return logger

    def authenticate(self, username: str, password: str,
                     mfa_code: Union[int, str] = None) -> None:
        """Authenticate as a user

        It also collects some additional info about your user.

        Parameters
        ----------
        username : str
            Username used to authenticate
        password : str
            Password used to authenticate
        mfa_token: str or int
            Six-digit two-factor authentication code
        """
        auth_json = {
            "username": username,
            "password": password,
        }
        if mfa_code:
            auth_json["mfa_code"] = mfa_code
        auth = super(UserClient, self).authenticate(auth_json,
                                                    path="token/user")
        if not auth:
            # user is not authenticated. The super function is responsible for
            # printing useful output
            return

        # identify the user and the organization to which this user
        # belongs. This is usefull for some client side checks
        try:
            type_ = "user"
<<<<<<< HEAD
            id_ = jwt.decode(
                self.token, options={"verify_signature": False})['sub']
=======
            jwt_payload = jwt.decode(self.token,
                                     options={"verify_signature": False})

            # FIXME: 'identity' is no longer needed in version 4+. So this if
            # statement can be removed
            if 'sub' in jwt_payload:
                id_ = jwt_payload['sub']
            elif 'identity' in jwt_payload:
                id_ = jwt_payload['identity']
>>>>>>> fa0ab4f7

            user = self.request(f"user/{id_}")
            name = user.get("firstname")
            organization_id = user.get("organization").get("id")
            organization = self.request(f"organization/{organization_id}")
            organization_name = organization.get("name")

            self.whoami = WhoAmI(
                type_=type_,
                id_=id_,
                name=name,
                organization_id=organization_id,
                organization_name=organization_name
            )

            self.log.info(" --> Succesfully authenticated")
            self.log.info(f" --> Name: {name} (id={id_})")
            self.log.info(f" --> Organization: {organization_name} "
                          f"(id={organization_id})")
        except Exception:
            self.log.info('--> Retrieving additional user info failed!')
            self.log.error(traceback.format_exc())

    def wait_for_results(self, task_id: int, sleep: float = 1) -> Dict:
        """
        Polls the server to check when results are ready, and returns the
        results when the task is completed.

        Parameters
        ----------
        task_id: int
            ID of the task that you are waiting for
        sleep: float
            Interval in seconds between checks if task is finished. Default 1.

        Returns
        -------
        Dict
            A dictionary with the results of the task, after it has completed.
        """
        # Disable logging (additional logging would prevent the 'wait' message
        # from being printed on a single line)
        if isinstance(self.log, logging.Logger):
            prev_level = self.log.level
            self.log.setLevel(logging.WARN)
        elif isinstance(self.log, UserClient.Log):
            prev_level = self.log.enabled
            self.log.enabled = False

        animation = itertools.cycle(['|', '/', '-', '\\'])
        t = time.time()

        while not self.task.get(task_id)['complete']:
            frame = next(animation)
            sys.stdout.write(
                f'\r{frame} Waiting for task {task_id} ({int(time.time()-t)}s)'
            )
            sys.stdout.flush()
            time.sleep(sleep)
        sys.stdout.write('\rDone!                  ')

        # Re-enable logging
        if isinstance(self.log, logging.Logger):
            self.log.setLevel(prev_level)
        elif isinstance(self.log, UserClient.Log):
            self.log.enabled = prev_level

        return self.get_results(task_id=task_id)

    class Util(ClientBase.SubClient):
        """Collection of general utilities"""

        def get_server_version(self) -> dict:
            r"""View the version number of the vantage6-server

            Returns
            -------
            dict
                A dict containing the version number
            """
            return self.parent.request('version')

        def get_server_health(self) -> dict:
            """View the health of the vantage6-server

            Returns
            -------
            dict
                Containing the server health information
            """
            return self.parent.request('health')

        def change_my_password(self, current_password: str,
                               new_password: str) -> dict:
            """Change your own password by providing your current password

            Parameters
            ----------
            current_password : str
                Your current password
            new_password : str
                Your new password

            Returns
            -------
            dict
                Message from the server
            """
            result = self.parent.request(
                'password/change', method='patch', json={
                    'current_password': current_password,
                    'new_password': new_password
                }
            )
            msg = result.get('msg')
            self.parent.log.info(f'--> {msg}')
            return result

        def reset_my_password(self, email: str = None,
                              username: str = None) -> dict:
            """Start reset password procedure

            Either a username of email needs to be provided.

            Parameters
            ----------
            email : str, optional
                Email address of your account, by default None
            username : str, optional
                Username of your account, by default None

            Returns
            -------
            dict
                Message from the server
            """
            assert email or username, "You need to provide username or email!"
            result = self.parent.request('recover/lost', method='post', json={
                'username': username,
                'email': email
            })
            msg = result.get('msg')
            self.parent.log.info(f'--> {msg}')
            return result

        def set_my_password(self, token: str, password: str) -> dict:
            """Set a new password using a recovery token

            Token can be obtained through `.reset_password(...)`

            Parameters
            ----------
            token : str
                Token obtained from `reset_password`
            password : str
                New password

            Returns
            -------
            dict
                Message from the server
            """
            result = self.parent.request('recover/reset', method='post', json={
                'reset_token': token,
                'password': password
            })
            msg = result.get('msg')
            self.parent.log.info(f'--> {msg}')
            return result

        def reset_two_factor_auth(
            self, password: str, email: str = None, username: str = None
        ) -> dict:
            """Start reset procedure for two-factor authentication

            The password and either username of email must be provided.

            Parameters
            ----------
            password: str
                Password of your account
            email : str, optional
                Email address of your account, by default None
            username : str, optional
                Username of your account, by default None

            Returns
            -------
            dict
                Message from the server
            """
            assert email or username, "You need to provide username or email!"
            result = self.parent.request(
                'recover/2fa/lost', method='post', json={
                    'username': username,
                    'email': email,
                    "password": password
                }, retry=False)
            msg = result.get('msg')
            self.parent.log.info(f'--> {msg}')
            return result

        def set_two_factor_auth(self, token: str) -> dict:
            """
            Setup two-factor authentication using a recovery token after you
            have lost access.

            Token can be obtained through `.reset_two_factor_auth(...)`

            Parameters
            ----------
            token : str
                Token obtained from `reset_two_factor_auth`

            Returns
            -------
            dict
                Message from the server
            """
            result = self.parent.request(
                'recover/2fa/reset', method='post', json={
                    'reset_token': token,
                }, retry=False)
            if 'qr_uri' in result:
                print_qr_code(result)
            else:
                msg = result.get('msg')
                self.parent.log.info(f'--> {msg}')
            return result

        def generate_private_key(self, file_: str = None) -> None:
            """Generate new private key

            ....

            Parameters
            ----------
            file_ : str, optional
                Path where to store the private key, by default None
            """

            if not file_:
                self.parent.log.info('--> Using current directory')
                file_ = "private_key.pem"

            if isinstance(file_, str):
                file_ = Path(file_).absolute()

            self.parent.log.info(f'--> Generating private key file: {file_}')
            private_key = RSACryptor.create_new_rsa_key(file_)

            self.parent.log.info('--> Assigning private key to client')
            self.parent.cryptor.private_key = private_key

            self.parent.log.info('--> Encrypting the client and uploading '
                                 'the public key')
            self.parent.setup_encryption(file_)

    class Collaboration(ClientBase.SubClient):
        """Collection of collaboration requests"""

        @post_filtering()
        def list(self, scope: str = 'organization',
                 name: str = None, encrypted: bool = None,
                 organization: int = None, page: int = 1,
                 per_page: int = 20, include_metadata: bool = True,
                 ) -> dict:
            """View your collaborations

            Parameters
            ----------
            scope : str, optional
                Scope of the list, accepted values are `organization` and
                `global`. In case of `organization` you get the collaborations
                in which your organization participates. If you specify global
                you get the collaborations which you are allowed to see.
            name: str, optional (with LIKE operator)
                Filter collaborations by name
            organization: int, optional
                Filter collaborations by organization id
            encrypted: bool, optional
                Filter collaborations by whether or not they are encrypted
            page: int, optional
                Pagination page, by default 1
            per_page: int, optional
                Number of items on a single page, by default 20
            include_metadata: bool, optional
                Whenever to include the pagination metadata. If this is
                set to False the output is no longer wrapped in a
                dictonairy, by default True

            Returns
            -------
            list of dicts
                Containing collabotation information

            Notes
            -----
            - pagination does not work in combination with scope
              `organization` as pagination is missing at endpoint
              /organization/<id>/collaboration
            """
            includes = ['metadata'] if include_metadata else []
            params = {
                'page': page, 'per_page': per_page, 'include': includes,
                'name': name, 'encrypted': encrypted,
                'organization_id': organization,
            }
            if scope == 'organization':
                self.parent.log.info('pagination for scope `organization` '
                                     'not available')
                org_id = self.parent.whoami.organization_id
                return self.parent.request(
                    f'organization/{org_id}/collaboration'
                )
            elif scope == 'global':
                return self.parent.request('collaboration', params=params)
            else:
                self.parent.log.info('--> Unrecognized `scope`. Needs to be '
                                     '`organization` or `global`')

        @post_filtering(iterable=False)
        def get(self, id_: int) -> dict:
            """View specific collaboration

            Parameters
            ----------
            id_ : int
                Id from the collaboration you want to view

            Returns
            -------
            dict
                Containing the collaboration information
            """
            return self.parent.request(f'collaboration/{id_}')

        @post_filtering(iterable=False)
        def create(self, name: str, organizations: list,
                   encrypted: bool = False) -> dict:
            """Create new collaboration

            Parameters
            ----------
            name : str
                Name of the collaboration
            organizations : list
                List of organization ids which participate in the
                collaboration
            encrypted : bool, optional
                Whenever the collaboration should be encrypted or not,
                by default False

            Returns
            -------
            dict
                Containing the new collaboration meta-data
            """
            return self.parent.request('collaboration', method='post', json={
                'name': name,
                'organization_ids': organizations,
                'encrypted': encrypted
            })

    class Node(ClientBase.SubClient):
        """Collection of node requests"""

        @post_filtering(iterable=False)
        def get(self, id_: int) -> dict:
            """View specific node

            Parameters
            ----------
            id_ : int
                Id of the node you want to inspect

            Returns
            -------
            dict
                Containing the node meta-data
            """
            return self.parent.request(f'node/{id_}')

        @post_filtering()
        def list(self, name: str = None, organization: int = None,
                 collaboration: int = None, is_online: bool = None,
                 ip: str = None, last_seen_from: str = None,
                 last_seen_till: str = None, page: int = 1, per_page: int = 20,
                 include_metadata: bool = True,
                 ) -> list:
            """List nodes

            Parameters
            ----------
            name: str, optional
                Filter by name (with LIKE operator)
            organization: int, optional
                Filter by organization id
            collaboration: int, optional
                Filter by collaboration id
            is_online: bool, optional
                Filter on whether nodes are online or not
            ip: str, optional
                Filter by node VPN IP address
            last_seen_from: str, optional
                Filter if node has been online since date (format: yyyy-mm-dd)
            last_seen_till: str, optional
                Filter if node has been online until date (format: yyyy-mm-dd)
            page: int, optional
                Pagination page, by default 1
            per_page: int, optional
                Number of items on a single page, by default 20
            include_metadata: bool, optional
                Whenever to include the pagination metadata. If this is
                set to False the output is no longer wrapped in a
                dictonairy, by default True

            Returns
            -------

            list of dicts
                Containing meta-data of the nodes
            """
            includes = ['metadata'] if include_metadata else []
            params = {
                'page': page, 'per_page': per_page, 'include': includes,
                'name': name, 'organization_id': organization,
                'collaboration_id': collaboration, 'ip': ip,
                'last_seen_from': last_seen_from,
                'last_seen_till': last_seen_till
            }
            if is_online is not None:
                params['status'] = 'online' if is_online else 'offline'
            return self.parent.request('node', params=params)

        @post_filtering(iterable=False)
        def create(self, collaboration: int, organization: int = None,
                   name: str = None) -> dict:
            """Register new node

            Parameters
            ----------
            collaboration : int
                Collaboration id to which this node belongs
            organization : int, optional
                Organization id to which this node belongs. If no id provided
                the users organization is used. Default value is None
            name : str, optional
                Name of the node. If no name is provided the server will
                generate one. Default value is None

            Returns
            -------
            dict
                Containing the meta-data of the new node
            """
            if not organization:
                organization = self.parent.whoami.organization_id

            return self.parent.request('node', method='post', json={
                'organization_id': organization,
                'collaboration_id': collaboration,
                'name': name
            })

        @post_filtering(iterable=False)
        def update(self, id_: int, name: str = None, organization: int = None,
                   collaboration: int = None) -> dict:
            """Update node information

            Parameters
            ----------
            id_ : int
                Id of the node you want to update
            name : str, optional
                New node name, by default None
            organization : int, optional
                Change the owning organization of the node, by default
                None
            collaboration : int, optional
                Changes the collaboration to which the node belongs, by
                default None

            Returns
            -------
            dict
                Containing the meta-data of the updated node
            """
            return self.parent.request(f'node/{id_}', method='patch', json={
                'name': name,
                'organization_id': organization,
                'collaboration_id': collaboration
            })

        def delete(self, id_: int) -> dict:
            """Deletes a node

            Parameters
            ----------
            id_ : int
                Id of the node you want to delete

            Returns
            -------
            dict
                Message from the server
            """
            return self.parent.request(f'node/{id_}', method='delete')

        def kill_tasks(self, id_: int) -> dict:
            """
            Kill all tasks currently running on a node

            Parameters
            ----------
            id_ : int
                Id of the node of which you want to kill the tasks

            Returns
            -------
            dict
                Message from the server
            """
            return self.parent.request(
                'kill/node/tasks', method='post', json={'id': id_}
            )

    class Organization(ClientBase.SubClient):
        """Collection of organization requests"""

        @post_filtering()
        def list(self, name: str = None, country: int = None,
                 collaboration: int = None, page: int = None,
                 per_page: int = None, include_metadata: bool = True) -> list:
            """List organizations

            Parameters
            ----------
            name: str, optional
                Filter by name (with LIKE operator)
            country: str, optional
                Filter by country
            collaboration: int, optional
                Filter by collaboration id
            page: int, optional
                Pagination page, by default 1
            per_page: int, optional
                Number of items on a single page, by default 20
            include_metadata: bool, optional
                Whenever to include the pagination metadata. If this is
                set to False the output is no longer wrapped in a
                dictonairy, by default True

            Returns
            -------
            list of dicts
                Containing meta-data information of the organizations
            """
            includes = ['metadata'] if include_metadata else []
            params = {
                'page': page, 'per_page': per_page, 'include': includes,
                'name': name, 'country': country,
                'collaboration_id': collaboration
            }
            return self.parent.request('organization', params=params)

        @post_filtering(iterable=False)
        def get(self, id_: int = None) -> dict:
            """View specific organization

            Parameters
            ----------
            id_ : int, optional
                Organization `id` of the organization you want to view.
                In case no `id` is provided it will display your own
                organization, default value is None.

            Returns
            -------
            dict
                Containing the organization meta-data
            """
            if not id_:
                id_ = self.parent.whoami.organization_id

            return self.parent.request(f'organization/{id_}')

        @post_filtering(iterable=False)
        def update(self, id_: int = None, name: str = None,
                   address1: str = None, address2: str = None,
                   zipcode: str = None, country: str = None,
                   domain: str = None, public_key: str = None) -> dict:
            """Update organization information

            Parameters
            ----------
            id_ : int, optional
                Organization id, by default None
            name : str, optional
                New organization name, by default None
            address1 : str, optional
                Address line 1, by default None
            address2 : str, optional
                Address line 2, by default None
            zipcode : str, optional
                Zipcode, by default None
            country : str, optional
                Country, by default None
            domain : str, optional
                Domain of the organization (e.g. `iknl.nl`), by default None
            public_key : str, optional
                public key, by default None

            Returns
            -------
            dict
                The meta-data of the updated organization
            """
            if not id_:
                id_ = self.parent.whoami.organization_id

            return self.parent.request(
                f'organization/{id_}',
                method='patch',
                json={
                    'name': name,
                    'address1': address1,
                    'address2': address2,
                    'zipcode': zipcode,
                    'country': country,
                    'domain': domain,
                    'public_key': public_key
                }
            )

        def create(self, name: str, address1: str, address2: str, zipcode: str,
                   country: str, domain: str, public_key: str = None) -> dict:
            """Create new organization

            Parameters
            ----------
            name : str
                Name of the organization
            address1 : str
                Street and number
            address2 : str
                City
            zipcode : str
                Zip or postal code
            country : str
                Country
            domain : str
                Domain of the organization (e.g. vantage6.ai)
            public_key : str, optional
                Public key of the organization. This can be set later,
                by default None

            Returns
            -------
            dict
                Containing the information of the new organization
            """
            json_data = {
                'name': name,
                'address1': address1,
                'address2': address2,
                'zipcode': zipcode,
                'country': country,
                'domain': domain,
            }

            if public_key:
                json_data['public_key'] = public_key

            return self.parent.request(
                'organization',
                method='post',
                json=json_data
            )

    class User(ClientBase.SubClient):

        @post_filtering()
        def list(self, username: str = None, organization: int = None,
                 firstname: str = None, lastname: str = None,
                 email: str = None, role: int = None, rule: int = None,
                 last_seen_from: str = None, last_seen_till: str = None,
                 page: int = 1, per_page: int = 20,
                 include_metadata: bool = True) -> list:
            """List users

            Parameters
            ----------
            username: str, optional
                Filter by username (with LIKE operator)
            organization: int, optional
                Filter by organization id
            firstname: str, optional
                Filter by firstname (with LIKE operator)
            lastname: str, optional
                Filter by lastname (with LIKE operator)
            email: str, optional
                Filter by email (with LIKE operator)
            role: int, optional
                Show only users that have this role id
            rule: int, optional
                Show only users that have this rule id
            last_seen_from: str, optional
                Filter users that have logged on since (format yyyy-mm-dd)
            last_seen_till: str, optional
                Filter users that have logged on until (format yyyy-mm-dd)
            page: int, optional
                Pagination page, by default 1
            per_page: int, optional
                Number of items on a single page, by default 20
            include_metadata: bool, optional
                Whenever to include the pagination metadata. If this is
                set to False the output is no longer wrapped in a
                dictonairy, by default True

            Returns
            -------
            list of dicts
                Containing the meta-data of the users
            """
            includes = ['metadata'] if include_metadata else []
            params = {
                'page': page, 'per_page': per_page, 'include': includes,
                'username': username, 'organization_id': organization,
                'firstname': firstname, 'lastname': lastname, 'email': email,
                'role_id': role, 'rule_id': rule,
                'last_seen_from': last_seen_from,
                'last_seen_till': last_seen_till,
            }
            return self.parent.request('user', params=params)

        @post_filtering(iterable=False)
        def get(self, id_: int = None) -> dict:
            """View user information

            Parameters
            ----------
            id_ : int, optional
                User `id`, by default None. When no `id` is provided
                your own user information is displayed

            Returns
            -------
            dict
                Containing user information
            """
            if not id_:
                id_ = self.parent.whoami.id_
            return self.parent.request(f'user/{id_}')

        @post_filtering(iterable=False)
        def update(self, id_: int = None, firstname: str = None,
                   lastname: str = None, organization: int = None,
                   rules: list = None, roles: list = None, email: str = None
                   ) -> dict:
            """Update user details

            In case you do not supply a user_id, your user is being
            updated.

            Parameters
            ----------
            id_ : int
                User `id` from the user you want to update
            firstname : str
                Your first name
            lastname : str
                Your last name
            organization : int
                Organization id of the organization you want to be part
                of. This can only done by super-users.
            rules : list of ints
                USE WITH CAUTION! Rule ids that should be assigned to
                this user. All previous assigned rules will be removed!
            roles : list of ints
                USE WITH CAUTION! Role ids that should be assigned to
                this user. All previous assigned roles will be removed!
            email : str
                New email from the user

            Returns
            -------
            dict
                A dict containing the updated user data
            """
            if not id_:
                id_ = self.parent.whoami.id_

            json_body = {
                "firstname": firstname,
                "lastname": lastname,
                "organization_id": organization,
                "rules": rules,
                "roles": roles,
                "email": email
            }

            # only submit supplied keys
            json_body = {k: v for k, v in json_body.items() if v is not None}

            user = self.parent.request(f'user/{id_}', method='patch',
                                       json=json_body)
            return user

        @post_filtering(iterable=False)
        def create(self, username: str, firstname: str, lastname: str,
                   password: str, email: str, organization: int = None,
                   roles: list = [], rules: list = []) -> dict:
            """Create new user

            Parameters
            ----------
            username : str
                Used to login to the service. This can not be changed
                later.
            firstname : str
                Firstname of the new user
            lastname : str
                Lastname of the new user
            password : str
                Password of the new user
            organization : int
                Organization `id` this user should belong to
            roles : list of ints
                Role ids that are assigned to this user. Note that you
                can only assign roles if you own the rules within this
                role.
            rules : list of ints
                Rule ids that are assigned to this user. Note that you
                can only assign rules that you own

            Return
            ----------
            dict
                Containing data of the new user
            """
            user_data = {
                'username': username,
                'firstname': firstname,
                'lastname': lastname,
                'password': password,
                'email': email,
                'organization_id': organization,
                'roles': roles,
                'rules': rules
            }
            return self.parent.request('user', json=user_data, method='post')

    class Role(ClientBase.SubClient):

        @post_filtering()
        def list(self, name: str = None, description: str = None,
                 organization: int = None, rule: int = None, user: int = None,
                 include_root: bool = None, page: int = 1, per_page: int = 20,
                 include_metadata: bool = True) -> list:
            """List of roles

            Parameters
            ----------
            name: str, optional
                Filter by name (with LIKE operator)
            description: str, optional
                Filter by description (with LIKE operator)
            organization: int, optional
                Filter by organization id
            rule: int, optional
                Only show roles that contain this rule id
            user: int, optional
                Only show roles that belong to a particular user id
            include_root: bool, optional
                Include roles that are not assigned to any particular
                organization
            page: int, optional
                Pagination page, by default 1
            per_page: int, optional
                Number of items on a single page, by default 20
            include_metadata: bool, optional
                Whenever to include the pagination metadata. If this is
                set to False the output is no longer wrapped in a
                dictonairy, by default True

            Returns
            -------
            list of dicts
                Containing roles meta-data
            """
            includes = ['metadata'] if include_metadata else []
            params = {
                'page': page, 'per_page': per_page, 'include': includes,
                'name': name, 'description': description,
                'organization_id': organization, 'rule_id': rule,
                'include_root': include_root, 'user_id': user,
            }
            return self.parent.request('role', params=params)

        @post_filtering(iterable=True)
        def get(self, id_: int) -> dict:
            """View specific role

            Parameters
            ----------
            id_ : int
                Id of the role you want to insepct

            Returns
            -------
            dict
                Containing meta-data of the role
            """
            return self.parent.request(f'role/{id_}')

        @post_filtering(iterable=True)
        def create(self, name: str, description: str, rules: list,
                   organization: int = None) -> dict:
            """Register new role

            Parameters
            ----------
            name : str
                Role name
            description : str
                Human readable description of the role
            rules : list
                Rules that this role contains
            organization : int, optional
                Organization to which this role belongs. In case this is
                not provided the users organization is used. By default
                None

            Returns
            -------
            dict
                Containing meta-data of the new role
            """
            if not organization:
                organization = self.parent.whoami.organization_id
            return self.parent.request('role', method='post', json={
                'name': name,
                'description': description,
                'rules': rules,
                'organization_id': organization
            })

        @post_filtering(iterable=True)
        def update(self, role: int, name: str = None, description: str = None,
                   rules: list = None) -> dict:
            """Update role

            Parameters
            ----------
            role : int
                Id of the role that updated
            name : str, optional
                New name of the role, by default None
            description : str, optional
                New description of the role, by default None
            rules : list, optional
                CAUTION! This will not *add* rules but replace them. If
                you remove rules from your own role you lose access. By
                default None

            Returns
            -------
            dict
                Containing the updated role data
            """
            return self.parent.request(f'role/{role}', method='patch', json={
                'name': name,
                'description': description,
                'rules': rules
            })

        def delete(self, role: int) -> dict:
            """Delete role

            Parameters
            ----------
            role : int
                CAUTION! Id of the role to be deleted. If you remove
                roles that are attached to you, you might lose access!

            Returns
            -------
            dict
                Message from the server
            """
            res = self.parent.request(f'role/{role}', method='delete')
            self.parent.log.info(f'--> {res.get("msg")}')

    class Task(ClientBase.SubClient):

        @post_filtering(iterable=False)
        def get(self, id_: int, include_results: bool = False) -> dict:
            """View specific task

            Parameters
            ----------
            id_ : int
                Id of the task you want to view
            include_results : bool, optional
                Whenever to include the results or not, by default False

            Returns
            -------
            dict
                Containing the task data
            """
            params = {}
            params['include'] = 'results' if include_results else None
            return self.parent.request(f'task/{id_}', params=params)

        @post_filtering()
        def list(self, initiator: int = None, initiating_user: int = None,
                 collaboration: int = None, image: str = None,
                 parent: int = None, run: int = None,
                 name: str = None, include_results: bool = False,
                 description: str = None, database: str = None,
                 result: int = None, status: str = None, page: int = 1,
                 per_page: int = 20, include_metadata: bool = True) -> dict:
            """List tasks

            Parameters
            ----------
            name: str, optional
                Filter by the name of the task. It will match with a
                Like operator. I.e. E% will search for task names that
                start with an 'E'.
            initiator: int, optional
                Filter by initiating organization
            initiating_user: int, optional
                Filter by initiating user
            collaboration: int, optional
                Filter by collaboration
            image: str, optional
                Filter by Docker image name (with LIKE operator)
            parent: int, optional
                Filter by parent task
            run: int, optional
                Filter by run
            include_results : bool, optional
                Whenever to include the results in the tasks, by default
                False
            description: str, optional
                Filter by description (with LIKE operator)
            database: str, optional
                Filter by database (with LIKE operator)
            result: int, optional
                Only show task that contains this result id
            status: str, optional
                Filter by task status (e.g. 'active', 'pending', 'completed',
                'crashed')
            page: int, optional
                Pagination page, by default 1
            per_page: int, optional
                Number of items on a single page, by default 20
            include_metadata: bool, optional
                Whenever to include the pagination metadata. If this is
                set to False the output is no longer wrapped in a
                dictonairy, by default True

            Returns
            -------
            dict
                dictonairy containing the key 'data' which contains the
                tasks and a key 'links' containing the pagination
                metadata

            OR

            list
                when 'include_metadata' is set to false, it removes the
                metadata wrapper. I.e. directly returning the 'data'
                key.
            """
            # if the param is None, it will not be passed on to the
            # request
            # TODO in v4+, we should change the 'initiator' argument to
            # a name that distinguishes it better from the initiating user.
            # Then, we should also change it in the server
            params = {
                'initiator_id': initiator, 'init_user_id': initiating_user,
                'collaboration_id': collaboration,
                'image': image, 'parent_id': parent, 'run_id': run,
                'name': name, 'page': page, 'per_page': per_page,
                'description': description, 'database': database,
                'result_id': result, 'status': status,
            }
            includes = []
            if include_results:
                includes.append('results')
            if include_metadata:
                includes.append('metadata')
            params['include'] = includes

            return self.parent.request('task', params=params)

        @post_filtering(iterable=False)
        def create(self, collaboration: int, organizations: list, name: str,
                   image: str, description: str, input: dict,
                   data_format: str = LEGACY,
                   database: str = 'default') -> dict:
            """Create a new task

            Parameters
            ----------
            collaboration : int
                Id of the collaboration to which this task belongs
            organizations : list
                Organization ids (within the collaboration) which need
                to execute this task
            name : str
                Human readable name
            image : str
                Docker image name which contains the algorithm
            description : str
                Human readable description
            input : dict
                Algorithm input
            data_format : str, optional
                IO data format used, by default LEGACY
            database: str, optional
                Database name to be used at the node

            Returns
            -------
            dict
                [description]
            """
            return self.parent.post_task(name, image, collaboration, input,
                                         description, organizations,
                                         data_format, database)

        def delete(self, id_: int) -> dict:
            """Delete a task

            Also removes the related results.

            Parameters
            ----------
            id_ : int
                Id of the task to be removed

            Returns
            -------
            dict
                Message from the server
            """
            msg = self.parent.request(f'task/{id_}', method='delete')
            self.parent.log.info(f'--> {msg}')

        def kill(self, id_: int) -> dict:
            """Kill a task running on one or more nodes

            Note that this does not remove the task from the database, but
            merely halts its execution (and prevents it from being restarted).

            Parameters
            ----------
            id_ : int
                Id of the task to be killed

            Returns
            -------
            dict
                Message from the server
            """
            msg = self.parent.request('/kill/task', method='post', json={
                'id': id_
            })
            self.parent.log.info(f'--> {msg}')

    class Result(ClientBase.SubClient):

        @post_filtering(iterable=False)
        def get(self, id_: int, include_task: bool = False) -> dict:
            """View a specific result

            Parameters
            ----------
            id_ : int
                id of the result you want to inspect
            include_task : bool, optional
                Whenever to include the task or not, by default False

            Returns
            -------
            dict
                Containing the result data
            """
            self.parent.log.info('--> Attempting to decrypt results!')

            # get_results also handles decryption
            result = self.parent.get_results(id=id_, include_task=include_task)
            result_data = result.get('result')
            if result_data:
                try:
                    result['result'] = deserialization.load_data(result_data)
                except Exception as e:
                    self.parent.log.warn('--> Failed to deserialize')
                    self.parent.log.debug(e)

            return result

        @post_filtering()
        def list(self, task: int = None, organization: int = None,
                 state: str = None, node: int = None,
                 include_task: bool = False, started: Tuple[str, str] = None,
                 assigned: Tuple[str, str] = None,
                 finished: Tuple[str, str] = None, port: int = None,
                 page: int = None, per_page: int = None,
                 include_metadata: bool = True) -> list:
            """List results

            Parameters
            ----------
            task: int, optional
                Filter by task id
            organization: int, optional
                Filter by organization id
            state: int, optional
                Filter by state: ('open',)
            node: int, optional
                Filter by node id
            include_task : bool, optional
                Whenever to include the task or not, by default False
            started: Tuple[str, str], optional
                Filter on a range of start times (format: yyyy-mm-dd)
            assigned: Tuple[str, str], optional
                Filter on a range of assign times (format: yyyy-mm-dd)
            finished: Tuple[str, str], optional
                Filter on a range of finished times (format: yyyy-mm-dd)
            port: int, optional
                Port on which result was computed
            page: int, optional
                Pagination page number, defaults to 1
            per_page: int, optional
                Number of items per page, defaults to 20
            include_metedata: bool, optional
                Whenevet to include pagination metadata, defaults to
                True

            Returns
            -------
            dict
                Containing the key 'data' which contains a list of
                results, and a key 'links' which contains the pagination
                metadata

            OR

            list of dicts
                When include_metadata is set to False, the metadata wrapper
                is stripped and only a list of results is returned
            """
            includes = []
            if include_metadata:
                includes.append('metadata')
            if include_task:
                includes.append('task')

            s_from, s_till = started if started else (None, None)
            a_from, a_till = assigned if assigned else (None, None)
            f_from, f_till = finished if finished else (None, None)

            params = {
                'task_id': task, 'organization_id': organization,
                'state': state, 'node_id': node, 'page': page,
                'per_page': per_page, 'include': includes,
                'started_from': s_from, 'started_till': s_till,
                'assigned_from': a_from, 'assigned_till': a_till,
                'finished_from': f_from, 'finished_till': f_till,
                'port': port
            }

            results = self.parent.get_results(params=params)

            if isinstance(results, dict):
                wrapper = results
                results = results['data']

            cleaned_results = []
            for result in results:
                if result.get('result'):
                    try:
                        des_res = deserialization.load_data(
                            result.get('result')
                        )
                    except Exception as e:
                        id_ = result.get('id')
                        self.parent.log.warn('Could not deserialize result id='
                                             f'{id_}')
                        self.parent.log.debug(e)
                        continue
                    result['result'] = des_res
                cleaned_results.append(result)

            if 'wrapper' in locals():
                wrapper['data'] = cleaned_results
                cleaned_results = wrapper

            return cleaned_results

        def from_task(self, task_id: int, include_task: bool = False):
            self.parent.log.info('--> Attempting to decrypt results!')

            # get_results also handles decryption
            results = self.parent.get_results(task_id=task_id,
                                              include_task=include_task)
            cleaned_results = []
            for result in results:
                if result.get('result'):
                    des_res = deserialization.load_data(result.get('result'))
                    result['result'] = des_res
                cleaned_results.append(result)

            return cleaned_results

    class Rule(ClientBase.SubClient):

        @post_filtering(iterable=False)
        def get(self, id_: int) -> dict:
            """View specific rule

            Parameters
            ----------
            id_ : int
                Id of the rule you want to view

            Returns
            -------
            dict
                Containing the information about this rule
            """
            return self.parent.request(f'rule/{id_}')

        @post_filtering()
        def list(self, name: str = None, operation: str = None,
                 scope: str = None, role: int = None, page: int = 1,
                 per_page: int = 20, include_metadata: bool = True) -> list:
            """List of all available rules

            Parameters
            ----------
            name: str, optional
                Filter by rule name
            operation: str, optional
                Filter by operation
            scope: str, optional
                Filter by scope
            role: int, optional
                Only show rules that belong to this role id
            page: int, optional
                Pagination page, by default 1
            per_page: int, optional
                Number of items on a single page, by default 20
            include_metadata: bool, optional
                Whenever to include the pagination metadata. If this is
                set to False the output is no longer wrapped in a
                dictonairy, by default True

            Returns
            -------
            list of dicts
                Containing all the rules from the vantage6 server
            """
            includes = ['metadata'] if include_metadata else []
            params = {
                'page': page, 'per_page': per_page, 'include': includes,
                'name': name, 'operation': operation, 'scope': scope,
                'role_id': role
            }
            return self.parent.request('rule', params=params)


class ContainerClient(ClientBase):
    """ Container interface to the local proxy server (central server).

        An algorithm container should never communicate directly to the
        central server. Therefore the algorithm container has no
        internet connection. The algorithm can, however, talk to a local
        proxy server which has interface to the central server. This way
        we make sure that the algorithm container does not share stuff
        with others, and we also can encrypt the results for a specific
        receiver. Thus this not a interface to the central server but to
        the local proxy server. However the interface is identical thus
        we are happy that we can ignore this detail.
    """

    def __init__(self, token: str, *args, **kwargs):
        """Container client.
        A client which can be used by algorithms. All permissions of the
        container are derived from the token.

        Parameters
        ----------
        token : str
            JWT (container) token, generated by the node
                the algorithm container runs on
        """
        super().__init__(*args, **kwargs)

        # obtain the identity from the token
        container_identity = jwt.decode(
            token, options={"verify_signature": False})['sub']

        self.image = container_identity.get("image")
        self.database = container_identity.get('database')
        self.host_node_id = container_identity.get("node_id")
        self.collaboration_id = container_identity.get("collaboration_id")
        self.log.info(
            f"Container in collaboration_id={self.collaboration_id} \n"
            f"Key created by node_id {self.host_node_id} \n"
            f"Can only use image={self.image}"
        )

        self._access_token = token
        self.log.debug(f"Access token={self._access_token}")

    def authenticate(self):
        """ Containers obtain their key via their host Node."""
        self.log.warn("Containers do not authenticate?!")
        return

    def refresh_token(self):
        """ Containers cannot refresh their token.

            TODO we might want to notify node/server about this...
            TODO make a more usefull exception
        """
        raise Exception("Containers cannot refresh!")

    def get_results(self, task_id: int):
        """ Obtain results from a specific task at the server

            Containers are allowed to obtain the results of their
            children (having the same run_id at the server). The
            permissions are checked at te central server.

            :param task_id: id of the task from which you want to obtain
                the results
        """
        results = self.request(
            f"task/{task_id}/result"
        )

        res = []
        # Encryption is not done at the client level for the container.
        # Although I am not completely sure that the format is always
        # a pickle.
        # for result in results:
        #     self._decrypt_result(result)
        #     res.append(result.get("result"))
        #
        try:
            res = [pickle.loads(base64s_to_bytes(result.get("result")))
                   for result in results if result.get("result")]
        except Exception as e:
            self.log.error('Unable to unpickle result')
            self.log.debug(e)

        return res

    def get_algorithm_addresses(self, task_id: int):
        """
        Return IP address and port number of other algorithm containers
        involved in a task so that VPN can be used for communication
        """
        results = self.request(f"task/{task_id}/result")

        algorithm_addresses = []
        for result in results:
            for port in result['ports']:
                algorithm_addresses.append({
                    'ip': result['node']['ip'],
                    'port': port['port'],
                    'label': port['label']
                })
        return algorithm_addresses

    def get_algorithm_address_by_label(self, task_id: int, label: str) -> str:
        """
        Return the IP address plus port number of a given port label
        """
        algorithm_addresses = self.get_algorithm_addresses(task_id=task_id)
        for address in algorithm_addresses:
            if address['label'] == label:
                return f"{address['ip']}:{address['port']}"
        return None

    def get_task(self, task_id: int):
        return self.request(
            f"task/{task_id}"
        )

    def create_new_task(self, input_, organization_ids=[]):
        """ Create a new (child) task at the central server.

            Containers are allowed to create child tasks (having the
            same run_id) at the central server. The docker image must
            be the same as the docker image of this container self.

            :param input_: input to the task
            :param organization_ids: organization ids which need to
                execute this task
        """
        self.log.debug(f"create new task for {organization_ids}")

        return self.post_task(
            name="subtask",
            description=f"task from container on node_id={self.host_node_id}",
            collaboration_id=self.collaboration_id,
            organization_ids=organization_ids,
            input_=input_,
            image=self.image,
            database=self.database
        )

    def get_organizations_in_my_collaboration(self):
        """ Obtain all organization in the collaboration.

            The container runs in a Node which is part of a single
            collaboration. This method retrieves all organization data
            that are within that collaboration. This can be used to
            target specific organizations in a collaboration.
        """
        organizations = self.request(
            f"collaboration/{self.collaboration_id}/organization")
        return organizations

    def post_task(self, name: str, image: str, collaboration_id: int,
                  input_: str = '', description='',
                  organization_ids: list = [], database='default') -> dict:
        """ Post a new task at the central server.

            ! To create a new task from the algorithm container you
            should use the `create_new_task` function !

            Creating a task from a container does need to be encrypted.
            This is done because the container should never have access
            to the private key of this organization. The encryption
            takes place in the local proxy server to which the algorithm
            communicates (indirectly to the central server). Therefore
            we needed to overload the post_task function.

            :param name: human-readable name
            :param image: docker image name of the task
            :param collaboration_id: id of the collaboration in which
                the task should run
            :param input_: input to the task
            :param description: human-readable description
            :param organization_ids: ids of the organizations where this
                task should run
        """
        self.log.debug("post task without encryption (is handled by proxy)")

        serialized_input = bytes_to_base64s(pickle.dumps(input_))

        organization_json_list = []
        for org_id in organization_ids:
            organization_json_list.append(
                {
                    "id": org_id,
                    "input": serialized_input
                }
            )

        return self.request('task', method='post', json={
            "name": name,
            "image": image,
            "collaboration_id": collaboration_id,
            "description": description,
            "organizations": organization_json_list,
            "database": database
        })


# For backwards compatibility
Client = UserClient<|MERGE_RESOLUTION|>--- conflicted
+++ resolved
@@ -656,20 +656,8 @@
         # belongs. This is usefull for some client side checks
         try:
             type_ = "user"
-<<<<<<< HEAD
             id_ = jwt.decode(
                 self.token, options={"verify_signature": False})['sub']
-=======
-            jwt_payload = jwt.decode(self.token,
-                                     options={"verify_signature": False})
-
-            # FIXME: 'identity' is no longer needed in version 4+. So this if
-            # statement can be removed
-            if 'sub' in jwt_payload:
-                id_ = jwt_payload['sub']
-            elif 'identity' in jwt_payload:
-                id_ = jwt_payload['identity']
->>>>>>> fa0ab4f7
 
             user = self.request(f"user/{id_}")
             name = user.get("firstname")
