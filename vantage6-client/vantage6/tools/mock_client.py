--- conflicted
+++ resolved
@@ -1,16 +1,10 @@
-<<<<<<< HEAD
-import pandas
+import pandas as pd
 import json
-=======
-import pickle
-import pandas as pd
->>>>>>> 7d211a8d
 
 from importlib import import_module
 from copy import deepcopy
 
-from vantage6.tools.wrapper import select_wrapper
-
+from vantage6.tools.wrappers import select_wrapper
 from vantage6.tools import serialization
 
 
@@ -304,7 +298,7 @@
 
                 idx = 999  # we dont need this now
                 results.append(
-                    {"id": idx, "result": pickle.dumps(result)}
+                    {"id": idx, "result": json.dumps(result)}
                 )
 
             id_ = len(self.parent.tasks)
@@ -376,7 +370,7 @@
             results = []
             for result in task.get("results"):
                 # TODO in v4+, this is no longer a pickle
-                res = pickle.loads(result.get("result"))
+                res = json.loads(result.get("result"))
                 results.append(res)
 
             return results
