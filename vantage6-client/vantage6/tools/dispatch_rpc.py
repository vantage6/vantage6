--- conflicted
+++ resolved
@@ -10,13 +10,8 @@
 from vantage6.tools.util import info, warn, error
 
 
-<<<<<<< HEAD
-def dispatch_rpc(data: Any, input_data: dict, module: ModuleType, token: str,
+def dispatch_rpc(data: Any, input_data: dict, module: str, token: str,
                  use_new_client: bool = False, log_traceback=False) -> Any:
-=======
-def dispatch_rpc(data: Any, input_data: dict, module: str, token: str,
-                 use_new_client: bool = False) -> Any:
->>>>>>> aa3aa1d7
     """
     Load the algorithm module and call the correct method to run an algorithm.
 
