# -*- coding: utf-8 -*-
"""
Resources below '/<api_base>/task'
"""
import logging
import json

from flask import g, request, url_for
from flask_restful import Resource
from . import with_user_or_node, with_user, only_for
from ._schema import TaskSchema, TaskIncludedSchema
from http import HTTPStatus
from flasgger import swag_from
from pathlib import Path

from pytaskmanager.server import db
from pytaskmanager.server import socketio

module_name = __name__.split('.')[-1]
log = logging.getLogger(module_name)


def setup(api, API_BASE):
    path = "/".join([API_BASE, module_name])
    log.info('Setting up "{}" and subdirectories'.format(path))

    api.add_resource(
        Task,
        path,
        endpoint='task_without_id',
        methods=('GET', 'POST')
    )
    api.add_resource(
        Task,
        path + '/<int:id>',
        endpoint='task_with_id',
        methods=('GET', 'DELETE')
    )
    api.add_resource(
        TaskResult,
        path + '/<int:id>/result',
        endpoint='task_result',
        methods=('GET',)
    )


# ------------------------------------------------------------------------------
# Resources / API's
# ------------------------------------------------------------------------------
class Task(Resource):
    """Resource for /api/task"""

    task_schema = TaskSchema()
    task_result_schema = TaskIncludedSchema()

    @only_for(["user", "node"])
    @swag_from(str(Path(r"swagger/get_task_with_id.yaml")), endpoint='task_with_id')
    @swag_from(str(Path(r"swagger/get_task_without_id.yaml")), endpoint='task_without_id')
    def get(self, id=None):
        task = db.Task.get(id)
        if not task:
            return {"msg": "task id={} is not found"}, HTTPStatus.NOT_FOUND

        s = self.task_result_schema if request.args.get('include') == 'results' else self.task_schema
        return s.dump(task, many=not id).data, HTTPStatus.OK

    @only_for(["user", "container"])
    @swag_from(str(Path(r"swagger/post_task_without_id.yaml")), endpoint='task_without_id')
    def post(self):
        """Create a new Task."""
        
        if not request.is_json:
            return {"msg": "No JSON body found..."}, HTTPStatus.BAD_REQUEST
        data = request.get_json()

        collaboration_id = data.get('collaboration_id', None)
        collaboration = db.Collaboration.get(collaboration_id, None)
        if not collaboration:
            return {"msg": f"collaboration id={collaboration_id} not found"},\
            HTTPStatus.NOT_FOUND

        # check that the organization ids are within the collaboration
        org_ids = data.get('organization_ids', [])
        db_ids = collaboration.get_organization_ids()
        if not all([org_id in db_ids for org_id in org_ids]):
            return {"msg": f"At least one of the supplied organizations in not within the collaboration"},\
            HTTPStatus.BAD_REQUEST
        
        input_ = data.get('input', '')
        if not isinstance(input_, str):
            input_ = json.dumps(input_)
        
        # create new task
        task = db.Task(
            collaboration=collaboration,
            name=data.get('name', ''),
            description=data.get('description', ''),
            image=data.get('image', ''),
<<<<<<< HEAD
            organizations=[
                db.Organization.get(org_id) for org_id in org_ids if db.Organization.get(org_id)
            ],
            input=input_
=======
            database=data.get('database', '')
>>>>>>> 413fced2
        )

        if g.user:
            
            if not self.__verify_user_permissions(g.user, task):
                return {"msg": "You lack the permission to do that!"}, HTTPStatus.UNAUTHORIZED

            # user can only create master-tasks (it is not required to have sub-tasks)
            task.run_id = task.next_run_id()
            log.debug(f"New run_id {task.run_id}")
<<<<<<< HEAD
=======
        
        elif g.container: # in case of a container we have to be extra carefull
            if g.container["image"] != task.image:
                msg = f"Container from node={g.container['node_id']} attempts to post a task using illegal image={task.image}"
                log.warning(msg)

                msg = f"You do not have permission to use image={task.image}"
                return {"msg": msg}, HTTPStatus.UNAUTHORIZED

            # check master task is not completed yet
            if db.Task.get(g.container["task_id"]).complete:
                msg = f"Container from node={g.container['node_id']} attempts to start sub-task for a completed task={g.container['task_id']}"
                log.warning(msg)

                msg = f"Master task={g.container['task_id']} is already completed"
                return {"msg": msg}, HTTPStatus.BAD_REQUEST

            # # check that node id is indeed part of the collaboration
            if not g.container["collaboration_id"] == collaboration_id:
                log.warning(f"Container attempts to create a task outside its collaboration!")

                msg = f"You cannot create tasks in collaboration_id={collaboration_id}"
                return {"msg": msg}, HTTPStatus.BAD_REQUEST
>>>>>>> 413fced2
            
        elif g.container: 

            # verify that the container has permissions to create the task
            if not self.__verify_container_permissions(g.container, task):
                return {"msg": "Container-token is not valid"}, HTTPStatus.UNAUTHORIZED

            # container tasks are always sub-tasks
            task.parent_task_id = g.container["task_id"]
            task.run_id = db.Task.get(g.container["task_id"]).run_id
            log.debug(f"Sub task from parent_task_id={task.parent_task_id}")
        
        # permissions ok, save to DB
        task.save()

        # select nodes which should receive the task
        nodes = collaboration.get_nodes_from_organizations(org_ids) if org_ids else collaboration.nodes
        log.debug(f"Assigning task to {len(nodes)} nodes")
        for node in nodes:
            log.debug(f"   Assigning task to '{node.name}'")
            db.TaskResult(task=task, node=node).save()

        # notify nodes a new task available (only to online nodes)
        socketio.emit(
            'new_task', 
            task.id, 
            room='collaboration_'+str(task.collaboration_id),
            namespace='/tasks'
        )

        log.info(f"New task created for collaboration '{task.collaboration.name}'")
        if g.type == 'user':
            log.debug(f" created by: '{g.user.username}'")
        else:
            log.debug((f" created by container on node_id={g.container['node_id']}"
                       f" for (master) task_id={g.container['task_id']}"))
        log.debug(f" url: '{url_for('task_with_id', id=task.id)}'")
        log.debug(f" name: '{task.name}'")
        log.debug(f" image: '{task.image}'")

        return self.task_schema.dump(task, many=False)

    @staticmethod
    def __verify_user_permissions(user, task: db.Task):
        """Verify that user is permitted to create task"""

        # I have the power!
        if "root" in g.user.roles:
            return True

        # user is within organization that is part of the collaboration
        return g.user.organization_id in task.collaboration.get_organization_ids()

    @staticmethod
    def __verify_container_permissions(container, task):
        """Validates that the container is allowed to create the task."""

        # check that the image is allowed
        if container["image"] != task.image:
            log.warning((f"Container from node={container['node_id']} " 
                f"attemts to post a task using illegal image={task.image}"))
            return False

        # check master task is not completed yet
        if db.Task.get(container["task_id"]).complete:
            log.warning((f"Container from node={container['node_id']} attempts "
                f"to start sub-task for a completed task={container['task_id']}"))
            return False

        # check that node id is indeed part of the collaboration
        if not container["collaboration_id"] == task.collaboration.id:
            log.warning((f"Container attempts to create a task outside "
                f"collaboration_id={container['collaboration_id']} in "
                f"collaboration_id={task.collaboration_id}!"))
            return False

        return True

    @only_for(['user'])
    @swag_from(str(Path(r"swagger/delete_task_with_id.yaml")), endpoint='task_with_id')
    def delete(self, id):
        """Deletes a task"""
        # TODO we might want to delete the corresponding results also?

        task = db.Task.get(id)
        if not task:
            return {"msg": "task id={} not found".format(id)}, HTTPStatus.NOT_FOUND

        task.delete()
        return {"msg": "task id={} successfully deleted".format(id)}, HTTPStatus.OK


class TaskResult(Resource):
    """Resource for /api/task/<int:id>/result"""

    @only_for(['user', 'container'])
    @swag_from(str(Path(r"swagger/get_task_result.yaml")), endpoint='task_result')
    def get(self, id):
        """Return results for task."""
        task = db.Task.get(id)
        if not task:
            return {"msg": "task id={} not found".format(id)}, HTTPStatus.NOT_FOUND

        return task.results, HTTPStatus.OK
<|MERGE_RESOLUTION|>--- conflicted
+++ resolved
@@ -96,53 +96,22 @@
             name=data.get('name', ''),
             description=data.get('description', ''),
             image=data.get('image', ''),
-<<<<<<< HEAD
             organizations=[
                 db.Organization.get(org_id) for org_id in org_ids if db.Organization.get(org_id)
             ],
-            input=input_
-=======
+            input=input_,
             database=data.get('database', '')
->>>>>>> 413fced2
         )
 
         if g.user:
-            
             if not self.__verify_user_permissions(g.user, task):
                 return {"msg": "You lack the permission to do that!"}, HTTPStatus.UNAUTHORIZED
 
             # user can only create master-tasks (it is not required to have sub-tasks)
             task.run_id = task.next_run_id()
             log.debug(f"New run_id {task.run_id}")
-<<<<<<< HEAD
-=======
-        
-        elif g.container: # in case of a container we have to be extra carefull
-            if g.container["image"] != task.image:
-                msg = f"Container from node={g.container['node_id']} attempts to post a task using illegal image={task.image}"
-                log.warning(msg)
-
-                msg = f"You do not have permission to use image={task.image}"
-                return {"msg": msg}, HTTPStatus.UNAUTHORIZED
-
-            # check master task is not completed yet
-            if db.Task.get(g.container["task_id"]).complete:
-                msg = f"Container from node={g.container['node_id']} attempts to start sub-task for a completed task={g.container['task_id']}"
-                log.warning(msg)
-
-                msg = f"Master task={g.container['task_id']} is already completed"
-                return {"msg": msg}, HTTPStatus.BAD_REQUEST
-
-            # # check that node id is indeed part of the collaboration
-            if not g.container["collaboration_id"] == collaboration_id:
-                log.warning(f"Container attempts to create a task outside its collaboration!")
-
-                msg = f"You cannot create tasks in collaboration_id={collaboration_id}"
-                return {"msg": msg}, HTTPStatus.BAD_REQUEST
->>>>>>> 413fced2
             
         elif g.container: 
-
             # verify that the container has permissions to create the task
             if not self.__verify_container_permissions(g.container, task):
                 return {"msg": "Container-token is not valid"}, HTTPStatus.UNAUTHORIZED
