from http import HTTPStatus
import datetime
import unittest
from unittest.mock import patch

from vantage6.common.globals import Ports
from vantage6.algorithm.store.model.argument import Argument
from vantage6.algorithm.store.model.common.enums import (
    AlgorithmStatus,
    Partitioning,
    ReviewStatus,
    ArgumentType,
)
from vantage6.algorithm.store.model.database import Database
from vantage6.algorithm.store.model.function import Function
from vantage6.algorithm.store.model.review import Review
from vantage6.algorithm.store.model.ui_visualization import UIVisualization
from vantage6.algorithm.store.resource.algorithm import AlgorithmBaseResource
from vantage6.algorithm.store.model.policy import Policy
from vantage6.algorithm.store.model.algorithm import Algorithm
from vantage6.algorithm.store.model.rule import Rule, Operation
from vantage6.common.enum import StorePolicies, AlgorithmViewPolicies

from ..base.unittest_base import MockResponse, TestResources

SERVER_URL = f"http://localhost:{Ports.DEV_SERVER.value}"
HEADERS = {"server_url": SERVER_URL, "Authorization": "Mock"}
USERNAME = "test_user"


class TestAlgorithmResources(TestResources):

    def test_view_algorithm_decorator_open(self):
        """
        Test the @with_permission_to_view_algorithms decorator when the policy is set to
        public.
        """
        # test if the endpoint is protected if no policies are defined and required
        # headers are included
        rv = self.app.get("/api/algorithm", headers=HEADERS)
        self.assertEqual(rv.status_code, HTTPStatus.FORBIDDEN)

        # Create a policy that allows viewing algorithms for everyone
        policy = Policy(
            key=StorePolicies.ALGORITHM_VIEW, value=AlgorithmViewPolicies.PUBLIC
        )
        policy.save()

        # test if the endpoint is accessible now
        rv = self.app.get("/api/algorithm", headers=HEADERS)
        self.assertEqual(rv.status_code, HTTPStatus.OK)

        # verify that viewing non-approved algorithms is not allowed, even with public
        # policy
        for arg in [
            "awaiting_reviewer_assignment",
            "under_review",
            "in_review_process",
            "invalidated",
        ]:
            result = self.app.get(f"/api/algorithm?{arg}=1", headers=HEADERS)
            self.assertEqual(result.status_code, HTTPStatus.FORBIDDEN)

        # cleanup
        policy.delete()

    @patch("vantage6.algorithm.store.resource.request_validate_server_token")
    def test_view_algorithm_decorator_whitelisted(self, validate_token_mock):
        """
        Test the @with_permission_to_view_algorithms decorator when the policy is set to
        whitelisted.
        """
        # create policy
        policy = Policy(
            key=StorePolicies.ALGORITHM_VIEW, value=AlgorithmViewPolicies.WHITELISTED
        )
        policy.save()

        # test endpoint without required server-url header
        headers = {}
        rv = self.app.get("/api/algorithm", headers=headers)
        self.assertEqual(rv.status_code, HTTPStatus.BAD_REQUEST)

        # test without required authorization header
        headers = {"server_url": SERVER_URL}
        rv = self.app.get("/api/algorithm", headers=headers)
        self.assertEqual(rv.status_code, HTTPStatus.UNAUTHORIZED)

        # Now use all required headers and test if the endpoint is protected if no
        # servers are whitelisted
        headers["Authorization"] = "mock"
        rv = self.app.get("/api/algorithm", headers=headers)
        self.assertEqual(rv.status_code, HTTPStatus.FORBIDDEN)

        # whitelist the server
        whitelisted_server = self.register_server()

        # verify returned status when server is not found
        validate_token_mock.return_value = MockResponse(), HTTPStatus.NOT_FOUND
        rv = self.app.get("/api/algorithm", headers=headers)
        self.assertEqual(rv.status_code, HTTPStatus.BAD_REQUEST)

        # if token validation is successful, the endpoint should be accessible
        validate_token_mock.return_value = MockResponse(), HTTPStatus.OK
        rv = self.app.get("/api/algorithm", headers=headers)
        self.assertEqual(rv.status_code, HTTPStatus.OK)

        # cleanup
        policy.delete()
        whitelisted_server.delete()

    @patch("vantage6.algorithm.store.resource.request_validate_server_token")
    def test_view_algorithm_decorator_private(self, validate_token_mock):
        """
        Test the @with_permission_to_view_algorithms decorator when the policy is set to
        private.
        """
        # create resources
        policy = Policy(
            key=StorePolicies.ALGORITHM_VIEW,
            value=AlgorithmViewPolicies.ONLY_WITH_EXPLICIT_PERMISSION,
        )
        policy.save()
        whitelisted_server = self.register_server()

        # test if the endpoint is protected if user is not authenticated
        validate_token_mock.return_value = (
            MockResponse(),
            HTTPStatus.UNAUTHORIZED,
        )
        rv = self.app.get("/api/algorithm", headers=HEADERS)
        self.assertEqual(rv.status_code, HTTPStatus.UNAUTHORIZED)

        # test if the endpoint is protected if user authenticated but not whitelisted
        validate_token_mock.return_value = (
            MockResponse(json_data={"username": USERNAME}, status_code=HTTPStatus.OK),
            HTTPStatus.OK,
        )
        rv = self.app.get("/api/algorithm", headers=HEADERS)
        self.assertEqual(rv.status_code, HTTPStatus.UNAUTHORIZED)

        # test if the endpoint is accessible if user is whitelisted but does not have
        # explicit permission to view algorithms
        user = self.register_user(whitelisted_server.id)
        rv = self.app.get("/api/algorithm", headers=HEADERS)
        self.assertEqual(rv.status_code, HTTPStatus.UNAUTHORIZED)

        # test if the endpoint is accessible if user is whitelisted and has explicit
        # permission to view algorithms
        user.rules = [Rule.get_by_("algorithm", Operation.VIEW)]
        user.save()
        rv = self.app.get("/api/algorithm", headers=HEADERS)
        self.assertEqual(rv.status_code, HTTPStatus.OK)

        # cleanup
        policy.delete()
        whitelisted_server.delete()
        user.delete()

    @patch("vantage6.algorithm.store.resource.request_validate_server_token")
    def test_algorithm_view_multi(self, validate_token_mock):
        """Test GET /api/algorithm"""
        validate_token_mock.return_value = (
            MockResponse({"username": USERNAME}),
            HTTPStatus.OK,
        )

        # Create an algorithm
        algorithm = Algorithm(
            name="test_algorithm", status=AlgorithmStatus.AWAITING_REVIEWER_ASSIGNMENT
        )
        algorithm.save()

        # Create a policy that allows viewing algorithms for everyone
        policy = Policy(
            key=StorePolicies.ALGORITHM_VIEW, value=AlgorithmViewPolicies.PUBLIC
        )
        policy.save()

        num_approved = len(
            [a for a in Algorithm.get() if a.status == AlgorithmStatus.APPROVED]
        )
        num_awaiting_review = len(
            [
                a
                for a in Algorithm.get()
                if a.status == AlgorithmStatus.AWAITING_REVIEWER_ASSIGNMENT
            ]
        )
        # test if the endpoint is accessible. Only approved algorithms should be
        # returned
        rv = self.app.get("/api/algorithm", headers=HEADERS)
        self.assertEqual(rv.status_code, 200)
        self.assertEqual(
            len(rv.json["data"]),
            num_approved,
        )

        # now approve the algorithm and verify that it is returned
        algorithm.status = AlgorithmStatus.APPROVED
        algorithm.save()
        result = self.app.get("/api/algorithm", headers=HEADERS)
        self.assertEqual(result.status_code, 200)
        self.assertEqual(len(result.json["data"]), num_approved + 1)

        # check that by authenticating we can see the awaiting_reviewer_assignment
        # algorithms
        algorithm.status = AlgorithmStatus.AWAITING_REVIEWER_ASSIGNMENT
        algorithm.save()
        user, server = self.register_user_and_server(
            username=USERNAME, user_rules=[Rule.get_by_("algorithm", Operation.VIEW)]
        )
        result = self.app.get(
            "/api/algorithm?awaiting_reviewer_assignment=1", headers=HEADERS
        )
        self.assertEqual(result.status_code, 200)
        self.assertEqual(len(result.json["data"]), num_awaiting_review)

        # cleanup
        algorithm.delete()
        policy.delete()
        server.delete()
        user.delete()

    def test_algorithm_view_single(self):
        """Test /api/algorithm/<id>"""

        # Create a policy that allows viewing algorithms for everyone
        policy = Policy(
            key=StorePolicies.ALGORITHM_VIEW, value=AlgorithmViewPolicies.PUBLIC
        )
        policy.save()

        # Test when algorithm is not found
        response = self.app.get("/api/algorithm/9999", headers=HEADERS)
        self.assertEqual(response.status_code, HTTPStatus.NOT_FOUND)

        # Create a mock algorithm
        algorithm = Algorithm(
            name="test_algorithm",
            description="Test algorithm",
            image="test_image",
            partitioning="horizontal",
            vantage6_version="1.0",
            code_url="https://github.com/test_algorithm",
            documentation_url="https://docs.test_algorithm.com",
            submission_comments="test_comments",
        )
        algorithm.save()

        # Test when algorithm is found
        response = self.app.get(f"/api/algorithm/{algorithm.id}", headers=HEADERS)
        self.assertEqual(response.status_code, HTTPStatus.OK)
        self.assertEqual(response.json["name"], "test_algorithm")
        self.assertEqual(response.json["description"], "Test algorithm")
        self.assertEqual(response.json["image"], "test_image")
        self.assertEqual(response.json["partitioning"], "horizontal")
        self.assertEqual(response.json["vantage6_version"], "1.0")
        self.assertEqual(response.json["code_url"], "https://github.com/test_algorithm")
        self.assertEqual(
            response.json["documentation_url"], "https://docs.test_algorithm.com"
        )
        self.assertEqual(response.json["submission_comments"], "test_comments")

        # Cleanup
        algorithm.delete()

    @patch("vantage6.algorithm.store.resource.request_validate_server_token")
    @patch(
        "vantage6.algorithm.store.resource.algorithm.AlgorithmBaseResource._get_image_digest"
    )
    def test_algorithm_create(self, get_image_digest_mock, validate_token_mock):
        """Test POST /api/algorithm"""
        validate_token_mock.return_value = (
            MockResponse({"username": USERNAME}),
            HTTPStatus.OK,
        )
        get_image_digest_mock.return_value = "some-image", "some-digest"

        # test if the endpoint is accessible
        rv = self.app.post(
            "/api/algorithm",
            json={"name": "test_algorithm", "description": "test_description"},
            headers=HEADERS,
        )
        self.assertEqual(rv.status_code, 403)

        # create user allowed to create algorithms
        user, _ = self.register_user_and_server(
            username=USERNAME, user_rules=[Rule.get_by_("algorithm", Operation.CREATE)]
        )

        # check that incomplete input data returns 400
        rv = self.app.post("/api/algorithm", json={}, headers=HEADERS)
        self.assertEqual(rv.status_code, 400)

        json_data = {
            "name": "test_algorithm",
            "description": "test_description",
            "partitioning": Partitioning.HORIZONTAL,
            "code_url": "https://my-url.com",
            "vantage6_version": "6.6.6",
            "image": "some-image",
            "functions": [
                {
                    "name": "test_function",
                    "type": "central",
                    "databases": [
                        {"name": "test_database", "description": "test_description"}
                    ],
                    "arguments": [
                        {"name": "test_argument", "type": ArgumentType.STRING}
                    ],
                    "ui_visualizations": [
                        {"name": "test_visualization", "type": "table"}
                    ],
                }
            ],
        }

        # test if the endpoint is accessible
        rv = self.app.post(
            "/api/algorithm",
<<<<<<< HEAD
            json={
                "name": "test_algorithm",
                "description": "test_description",
                "partitioning": Partitioning.HORIZONTAL,
                "code_url": "https://my-url.com",
                "vantage6_version": "6.6.6",
                "image": "some-image",
                "functions": [],
                "submission_comments": "test_comments",
            },
=======
            json=json_data,
>>>>>>> c3b21c02
            headers=HEADERS,
        )
        self.assertEqual(rv.status_code, 201)
        self.assertEqual(rv.json["name"], "test_algorithm")
        self.assertEqual(rv.json["description"], "test_description")
        self.assertEqual(rv.json["partitioning"], Partitioning.HORIZONTAL)
        self.assertEqual(rv.json["code_url"], "https://my-url.com")
        self.assertEqual(rv.json["vantage6_version"], "6.6.6")
        self.assertEqual(rv.json["image"], "some-image")
        self.assertEqual(len(rv.json["functions"]), 1)
        self.assertEqual(rv.json["functions"][0]["name"], "test_function")
        self.assertEqual(rv.json["functions"][0]["type"], "central")
        self.assertEqual(len(rv.json["functions"][0]["databases"]), 1)
        self.assertEqual(
            rv.json["functions"][0]["databases"][0]["name"], "test_database"
        )
        self.assertEqual(
            rv.json["functions"][0]["databases"][0]["description"], "test_description"
        )
        self.assertEqual(len(rv.json["functions"][0]["arguments"]), 1)
        self.assertEqual(
            rv.json["functions"][0]["arguments"][0]["name"], "test_argument"
        )
        self.assertEqual(
            rv.json["functions"][0]["arguments"][0]["type"], ArgumentType.STRING
        )
        self.assertEqual(len(rv.json["functions"][0]["ui_visualizations"]), 1)
        self.assertEqual(
            rv.json["functions"][0]["ui_visualizations"][0]["name"],
            "test_visualization",
        )
        self.assertEqual(
            rv.json["functions"][0]["ui_visualizations"][0]["type"], "table"
        )

        self.assertEqual(rv.json["digest"], "some-digest")
        self.assertEqual(
            rv.json["status"], AlgorithmStatus.AWAITING_REVIEWER_ASSIGNMENT
        )
        self.assertEqual(rv.json["approved_at"], None)
        self.assertEqual(rv.json["invalidated_at"], None)
        self.assertNotEqual(rv.json["submitted_at"], None)
        self.assertEqual(rv.json["developer_id"], user.id)
        self.assertEqual(rv.json["submission_comments"], "test_comments")

        # test default values - first with wrong default value type
        json_data["functions"][0]["arguments"] = [
            {
                "name": "test_argument",
                "type": ArgumentType.STRING,
                "has_default_value": True,
                "default_value": 1,
            }
        ]
        rv = self.app.post("/api/algorithm", json=json_data, headers=HEADERS)
        self.assertEqual(rv.status_code, 400)

        # test default values - now with correct default value type
        json_data["functions"][0]["arguments"][0]["default_value"] = "test"
        rv = self.app.post("/api/algorithm", json=json_data, headers=HEADERS)
        self.assertEqual(rv.status_code, 201)
        self.assertEqual(
            rv.json["functions"][0]["arguments"][0]["default_value"], "test"
        )

        # also check that default value can be null
        del json_data["functions"][0]["arguments"][0]["default_value"]
        rv = self.app.post("/api/algorithm", json=json_data, headers=HEADERS)
        self.assertEqual(rv.status_code, 201)
        self.assertEqual(rv.json["functions"][0]["arguments"][0]["default_value"], None)

        # test that arguments cannot have the same name
        json_data["functions"][0]["arguments"] = [
            {
                "name": "test",
                "type": ArgumentType.STRING,
            },
            {
                "name": "test",
                "type": ArgumentType.FLOAT,
            },
        ]
        rv = self.app.post("/api/algorithm", json=json_data, headers=HEADERS)
        self.assertEqual(rv.status_code, 400)

        # test that conditional arguments are correctly created
        json_data["functions"][0]["arguments"] = [
            {
                "name": "dependent",
                "type": ArgumentType.STRING,
                "has_default_value": True,
                "conditional_on": "conditional",
                "conditional_operator": "==",
                "conditional_value": "test",
            },
            {
                "name": "conditional",
                "type": ArgumentType.STRING,
            },
        ]
        rv = self.app.post("/api/algorithm", json=json_data, headers=HEADERS)
        self.assertEqual(rv.status_code, 201)
        self.assertEqual(
            rv.json["functions"][0]["arguments"][0]["conditional_on_id"],
            rv.json["functions"][0]["arguments"][1]["id"],
        )
        self.assertEqual(
            rv.json["functions"][0]["arguments"][0]["conditional_operator"], "=="
        )
        self.assertEqual(
            rv.json["functions"][0]["arguments"][0]["conditional_value"], "test"
        )

        # test that there is an error if argument with conditional does not have a
        # default value
        json_data["functions"][0]["arguments"][0]["has_default_value"] = False
        rv = self.app.post("/api/algorithm", json=json_data, headers=HEADERS)
        self.assertEqual(rv.status_code, 400)

        # test that we get an error if conditions are circular
        json_data["functions"][0]["arguments"] = [
            {
                "name": "dependent",
                "type": ArgumentType.STRING,
                "conditional_on": "conditional",
                "conditional_operator": "==",
                "conditional_value": "test",
            },
            {
                "name": "conditional",
                "type": ArgumentType.STRING,
                "conditional_on": "dependent",
                "conditional_operator": "==",
                "conditional_value": "test",
            },
        ]
        rv = self.app.post("/api/algorithm", json=json_data, headers=HEADERS)
        self.assertEqual(rv.status_code, 400)

    @patch("vantage6.algorithm.store.resource.request_validate_server_token")
    @patch(
        "vantage6.algorithm.store.resource.algorithm.AlgorithmBaseResource._get_image_digest"
    )
    def test_algorithm_update(self, get_image_digest_mock, validate_token_mock):
        """Test PATCH /api/algorithm/<id>"""
        validate_token_mock.return_value = (
            MockResponse({"username": USERNAME}),
            HTTPStatus.OK,
        )
        get_image_digest_mock.return_value = "some-image", "some-digest"

        # check that not allowed to patch if server is not whitelisted
        response = self.app.patch("/api/algorithm/9999", headers=HEADERS)
        self.assertEqual(response.status_code, 403)

        # register server so that we don't get forbidden
        server = self.register_server()

        # test unauthorized without user with permission to update algorithms
        response = self.app.patch("/api/algorithm/9999", headers=HEADERS)
        self.assertEqual(response.status_code, 401)

        # get user with permission to update algorithms
        user = self.register_user(
            server.id,
            username=USERNAME,
            user_rules=[Rule.get_by_("algorithm", Operation.EDIT)],
        )

        # create an algorithm
        algorithm = Algorithm(
            name="test_algorithm",
            description="test_description",
            partitioning=Partitioning.HORIZONTAL,
            code_url="https://my-url.com",
            vantage6_version="6.6.6",
            image="some-image",
            developer_id=user.id,
            submission_comments="test_comments",
        )
        algorithm.save()

        # check that wrong input data returns 400
        response = self.app.patch(
            f"/api/algorithm/{algorithm.id}",
            json={"non-existing": True},
            headers=HEADERS,
        )
        self.assertEqual(response.status_code, 400)

        # check that the algorithm is updated if providing correct data
        response = self.app.patch(
            f"/api/algorithm/{algorithm.id}",
            json={"description": "new_description"},
            headers=HEADERS,
        )
        self.assertEqual(response.status_code, 200)
        self.assertEqual(response.json["description"], "new_description")

        # check that algorithm cannot be updated if it is approved
        algorithm.status = AlgorithmStatus.APPROVED
        algorithm.approved_at = datetime.datetime.now()
        algorithm.save()
        response = self.app.patch(
            f"/api/algorithm/{algorithm.id}",
            json={"description": "new_description"},
            headers=HEADERS,
        )
        self.assertEqual(response.status_code, 403)

        # check that algorithm cannot be updated if it is invalidated
        algorithm.invalidated_at = datetime.datetime.now()
        algorithm.save()
        response = self.app.patch(
            f"/api/algorithm/{algorithm.id}",
            json={"description": "new_description"},
            headers=HEADERS,
        )
        self.assertEqual(response.status_code, 403)

        # check that algorithm cannot be updated if at least one review has been
        # completed
        algorithm.status = AlgorithmStatus.UNDER_REVIEW
        algorithm.invalidated_at = None
        algorithm.save()
        review = Review(
            algorithm_id=algorithm.id, reviewer_id=user.id, status=ReviewStatus.APPROVED
        )
        review.save()
        response = self.app.patch(
            f"/api/algorithm/{algorithm.id}",
            json={"description": "new_description"},
            headers=HEADERS,
        )
        self.assertEqual(response.status_code, 403)

    @patch("vantage6.algorithm.store.resource.request_validate_server_token")
    def test_algorithm_delete(self, validate_token_mock):
        """Test DELETE /api/algorithm/<id>"""
        validate_token_mock.return_value = (
            MockResponse({"username": USERNAME}),
            HTTPStatus.OK,
        )

        # Test if endpoint is accessible without user
        response = self.app.delete("/api/algorithm/9999", headers=HEADERS)
        self.assertEqual(response.status_code, HTTPStatus.FORBIDDEN)

        # Create a mock algorithm
        algorithm = Algorithm(
            name="test_algorithm",
            functions=[
                Function(
                    name="test_function",
                    databases=[
                        Database(name="test_database", description="test_description"),
                    ],
                    arguments=[
                        Argument(name="test_argument", type_=ArgumentType.STRING)
                    ],
                    ui_visualizations=[
                        UIVisualization(
                            name="test_visualization",
                        )
                    ],
                )
            ],
        )
        algorithm.save()
        func_id = algorithm.functions[0].id
        db_id = algorithm.functions[0].databases[0].id
        arg_id = algorithm.functions[0].arguments[0].id
        vis_id = algorithm.functions[0].ui_visualizations[0].id

        # register server so that we don't get forbidden, but not the user wo that
        # we get unauthorized
        server = self.register_server()

        # Test when user is not found
        response = self.app.delete(f"/api/algorithm/{algorithm.id}", headers=HEADERS)
        self.assertEqual(response.status_code, HTTPStatus.UNAUTHORIZED)

        # Register user in the store with permission to delete algorithms
        self.register_user(
            server.id,
            username=USERNAME,
            user_rules=[Rule.get_by_("algorithm", Operation.DELETE)],
        )

        # Test when algorithm is not found
        response = self.app.delete("/api/algorithm/9999", headers=HEADERS)
        self.assertEqual(response.status_code, HTTPStatus.NOT_FOUND)

        # Test when algorithm is found
        response = self.app.delete(f"/api/algorithm/{algorithm.id}", headers=HEADERS)
        self.assertEqual(response.status_code, HTTPStatus.OK)
        # check that resources inside the algorithm are also deleted
        self.assertEqual(Algorithm.get(algorithm.id), None)
        self.assertEqual(Function.get(func_id), None)
        self.assertEqual(Database.get(db_id), None)
        self.assertEqual(Argument.get(arg_id), None)
        self.assertEqual(UIVisualization.get(vis_id), None)

    @patch("vantage6.algorithm.store.resource.request_validate_server_token")
    def test_algorithm_invalidate(self, validate_token_mock):
        """Test PATCH /api/algorithm/<id>/invalidate"""
        validate_token_mock.return_value = (
            MockResponse({"username": USERNAME}),
            HTTPStatus.OK,
        )

        # Test if endpoint is accessible without user
        response = self.app.post("/api/algorithm/9999/invalidate", headers=HEADERS)
        self.assertEqual(response.status_code, HTTPStatus.FORBIDDEN)

        # Create a mock algorithm
        algorithm = Algorithm(
            name="test_algorithm", reviews=[Review(status=ReviewStatus.UNDER_REVIEW)]
        )
        algorithm.save()
        review_id = algorithm.reviews[0].id

        # register server so that we don't get forbidden, but not the user wo that
        # we get unauthorized
        server = self.register_server()

        # Test when user is not found
        response = self.app.post(
            f"/api/algorithm/{algorithm.id}/invalidate", headers=HEADERS
        )
        self.assertEqual(response.status_code, HTTPStatus.UNAUTHORIZED)

        # Register user in the store with permission to invalidate algorithms
        self.register_user(
            server.id,
            username=USERNAME,
            user_rules=[Rule.get_by_("algorithm", Operation.DELETE)],
        )

        # Test when algorithm is not found
        response = self.app.post("/api/algorithm/9999/invalidate", headers=HEADERS)
        self.assertEqual(response.status_code, HTTPStatus.NOT_FOUND)

        # Test when algorithm is found
        response = self.app.post(
            f"/api/algorithm/{algorithm.id}/invalidate", headers=HEADERS
        )
        self.assertEqual(response.status_code, HTTPStatus.OK)
        updated_algo = Algorithm.get(algorithm.id)
        self.assertEqual(updated_algo.status, AlgorithmStatus.REMOVED)
        self.assertNotEqual(updated_algo.invalidated_at, None)

        # check that the review is also dropped
        self.assertEqual(Review.get(review_id).status, ReviewStatus.DROPPED)

    @patch("vantage6.algorithm.store.resource.algorithm.get_digest")
    def test_get_image_digest(self, get_digest_mock):
        """Test AlgorithmBaseResource._get_image_digest"""
        # test that invalid image raises an error
        resource = AlgorithmBaseResource(None, None, None, None)

        # Test case 1: Image with digest found
        image_name = "example/image:latest"
        expected_image_wo_tag = "example/image"
        expected_digest = "some-digest"
        get_digest_mock.return_value = expected_digest

        # pylint: disable=protected-access
        image_wo_tag, digest = resource._get_image_digest(image_name)

        self.assertEqual(image_wo_tag, expected_image_wo_tag)
        self.assertEqual(digest, expected_digest)
        get_digest_mock.assert_called_once_with(image_name)

        # Test case 2: Image with digest not found on first call, with authentication
        # returned successfully
        registry = "docker.io"
        username = "user"
        password = "pass"
        docker_registry = [
            {"registry": registry, "username": username, "password": password}
        ]
        resource.config = {"docker_registries": docker_registry}

        get_digest_mock.reset_mock()
        get_digest_mock.side_effect = [None, expected_digest]

        image_wo_tag, digest = resource._get_image_digest(image_name)

        self.assertEqual(image_wo_tag, expected_image_wo_tag)
        self.assertEqual(digest, expected_digest)
        get_digest_mock.assert_any_call(image_name)
        get_digest_mock.assert_any_call(
            full_image=image_name, docker_username=username, docker_password=password
        )

        # Test case 3: Image with digest not found, and no proper authentication details
        # provided
        docker_registry = [{"registry": "other-registry"}]
        resource.config = {"docker_registries": docker_registry}

        get_digest_mock.reset_mock()
        get_digest_mock.side_effect = [None]

        image_wo_tag, digest = resource._get_image_digest(image_name)

        self.assertEqual(image_wo_tag, expected_image_wo_tag)
        self.assertEqual(digest, None)
        get_digest_mock.assert_called_once_with(image_name)


if __name__ == "__main__":
    unittest.main()<|MERGE_RESOLUTION|>--- conflicted
+++ resolved
@@ -301,6 +301,7 @@
             "code_url": "https://my-url.com",
             "vantage6_version": "6.6.6",
             "image": "some-image",
+            "submission_comments": "test_comments",
             "functions": [
                 {
                     "name": "test_function",
@@ -321,20 +322,7 @@
         # test if the endpoint is accessible
         rv = self.app.post(
             "/api/algorithm",
-<<<<<<< HEAD
-            json={
-                "name": "test_algorithm",
-                "description": "test_description",
-                "partitioning": Partitioning.HORIZONTAL,
-                "code_url": "https://my-url.com",
-                "vantage6_version": "6.6.6",
-                "image": "some-image",
-                "functions": [],
-                "submission_comments": "test_comments",
-            },
-=======
             json=json_data,
->>>>>>> c3b21c02
             headers=HEADERS,
         )
         self.assertEqual(rv.status_code, 201)
