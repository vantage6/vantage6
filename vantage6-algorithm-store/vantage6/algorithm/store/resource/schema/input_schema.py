--- conflicted
+++ resolved
@@ -1,11 +1,7 @@
-<<<<<<< HEAD
 from marshmallow import (
     Schema, fields, ValidationError, validates
 )
 from marshmallow.validate import Range
-=======
-from marshmallow import Schema, fields, ValidationError, validates
->>>>>>> 52421c22
 
 from vantage6.algorithm.store.model.common.enums import (
     Partitioning,
