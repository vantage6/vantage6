--- conflicted
+++ resolved
@@ -7,11 +7,8 @@
 from flask import request, g, render_template, Flask, current_app
 from flask_mail import Mail
 from flask_restful import Api
-<<<<<<< HEAD
 from marshmallow import ValidationError
-=======
 from sqlalchemy import select
->>>>>>> 3b8aa538
 
 from vantage6.common import logger_name
 from vantage6.common.enum import StorePolicies
