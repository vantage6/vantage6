--- conflicted
+++ resolved
@@ -7,23 +7,20 @@
 from flask import request, g
 from flask_restful import Api
 
+
+from vantage6.common import logger_name
+from vantage6.backend.common.resource.pagination import Pagination
+from vantage6.algorithm.store import db
+from vantage6.algorithm.store.permission import Operation as P, PermissionManager
+from vantage6.algorithm.store.model.user import User as db_User
 from vantage6.algorithm.store.model import Vantage6Server
 from vantage6.algorithm.store.model.rule import Operation
-<<<<<<< HEAD
+from vantage6.algorithm.store.model.policy import Policy
 from vantage6.algorithm.store.resource import (
     request_from_store_to_v6_server,
     with_permission,
     AlgorithmStoreResources,
 )
-=======
-from vantage6.algorithm.store.model.policy import Policy
-from vantage6.algorithm.store.resource import with_permission, AlgorithmStoreResources
->>>>>>> 3cd452f7
-from vantage6.common import logger_name
-from vantage6.backend.common.resource.pagination import Pagination
-from vantage6.algorithm.store import db
-from vantage6.algorithm.store.permission import Operation as P, PermissionManager
-from vantage6.algorithm.store.model.user import User as db_User
 
 from vantage6.algorithm.store.resource.schema.input_schema import UserInputSchema
 from vantage6.algorithm.store.resource.schema.output_schema import UserOutputSchema
@@ -242,7 +239,6 @@
                 "registered in this algorithm store by the store administrator."
             }, HTTPStatus.FORBIDDEN
 
-<<<<<<< HEAD
         # Check if the user exists in the relevant vantage6 server. Note that this only
         # works if:
         # 1. the user executing this request is in the same v6 server
@@ -259,8 +255,6 @@
                 "msg": f"User '{data['username']}' not found in the Vantage6 server."
             }, HTTPStatus.BAD_REQUEST
 
-=======
->>>>>>> 3cd452f7
         # process the required roles. It is only possible to assign roles with
         # rules that you already have permission to. This way we ensure you can
         # never extend your power on your own.
