--- conflicted
+++ resolved
@@ -1050,12 +1050,8 @@
                 func = Function(
                     name=new_function["name"],
                     description=new_function.get("description", ""),
-<<<<<<< HEAD
+                    display_name=new_function.get("display_name", ""),
                     step_type=new_function["step_type"],
-=======
-                    display_name=new_function.get("display_name", ""),
-                    type_=new_function["type"],
->>>>>>> d63b4e4e
                     standalone=new_function.get("standalone", True),
                     algorithm_id=id,
                 )
