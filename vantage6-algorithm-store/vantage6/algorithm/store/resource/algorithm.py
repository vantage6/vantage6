--- conflicted
+++ resolved
@@ -12,12 +12,7 @@
 from vantage6.algorithm.store.model.argument import Argument
 from vantage6.algorithm.store.model.database import Database
 from vantage6.algorithm.store.model.function import Function
-<<<<<<< HEAD
 from vantage6.algorithm.store.resource import with_permission
-=======
-from vantage6.algorithm.store.resource import with_authentication
-
->>>>>>> 52421c22
 # TODO move to common / refactor
 from vantage6.server.resource import AlgorithmStoreResources
 from vantage6.algorithm.store.permission import (
@@ -55,17 +50,10 @@
 
     api.add_resource(
         Algorithm,
-<<<<<<< HEAD
         path + '/<int:id>',
         endpoint='algorithm_with_id',
         methods=('GET', 'DELETE', 'PATCH'),
         resource_class_kwargs=services
-=======
-        path + "/<int:id>",
-        endpoint="algorithm_with_id",
-        methods=("GET", "DELETE"),
-        resource_class_kwargs=services,
->>>>>>> 52421c22
     )
 
 
@@ -374,7 +362,6 @@
             function.delete()
         algorithm.delete()
 
-<<<<<<< HEAD
         return {'msg': f'Algorithm id={id} was successfully deleted'}, \
             HTTPStatus.OK
 
@@ -540,7 +527,4 @@
 
         algorithm.save()
 
-        return algorithm_output_schema.dump(algorithm, many=False), HTTPStatus.OK
-=======
-        return {"msg": f"Algorithm id={id} was successfully deleted"}, HTTPStatus.OK
->>>>>>> 52421c22
+        return algorithm_output_schema.dump(algorithm, many=False), HTTPStatus.OK