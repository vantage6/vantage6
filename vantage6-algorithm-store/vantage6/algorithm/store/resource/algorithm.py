--- conflicted
+++ resolved
@@ -406,22 +406,11 @@
                         description:
                           type: string
                           description: Description of the function
-<<<<<<< HEAD
                         step_type:
                           type: string
                           description: Step type of the function. Can be 'data
                             extraction', 'preprocessing', 'federated compute',
                             'central compute', or 'postprocessing'
-=======
-                        execution_type:
-                          type: string
-                          description: Type of function. Can be 'central' or
-                            'federated'
-                        step_type:
-                          type: string
-                          description: Step type of the function. Can be 'data
-                            extraction', 'preprocessing', 'compute', or 'postprocessing'
->>>>>>> cc3403d9
                         standalone:
                           type: boolean
                           description: Whether this function produces useful results
@@ -568,17 +557,13 @@
                 name=function["name"],
                 display_name=function.get("display_name", ""),
                 description=function.get("description", ""),
-<<<<<<< HEAD
-=======
-                execution_type=function["execution_type"],
->>>>>>> cc3403d9
                 step_type=function["step_type"],
                 standalone=function.get("standalone", True),
                 algorithm_id=algorithm.id,
             )
             func.save()
             # create the arguments. Note that the field `conditional_on_id` is skipped
-            # because it might not exist yet (dependings on the order of the arguments)
+            # because it might not exist yet (depending on the order of the arguments)
             for argument in function.get("arguments", []):
                 arg = Argument(
                     name=argument["name"],
@@ -861,22 +846,11 @@
                         description:
                           type: string
                           description: Description of the function
-<<<<<<< HEAD
                         step_type:
                           type: string
                           description: Step type of the function. Can be 'data
                             extraction', 'preprocessing', 'federated compute',
                             'central compute', or 'postprocessing'
-=======
-                        execution_type:
-                          type: string
-                          description: Type of function. Can be 'central' or
-                            'federated'
-                        step_type:
-                          type: string
-                          description: Step type of the function. Can be 'data
-                            extraction', 'preprocessing', 'compute', or 'postprocessing'
->>>>>>> cc3403d9
                         standalone:
                           type: boolean
                           description: Whether this function produces useful results
@@ -1059,10 +1033,6 @@
                 func = Function(
                     name=new_function["name"],
                     description=new_function.get("description", ""),
-<<<<<<< HEAD
-=======
-                    execution_type=new_function["execution_type"],
->>>>>>> cc3403d9
                     step_type=new_function["step_type"],
                     standalone=new_function.get("standalone", True),
                     algorithm_id=id,
