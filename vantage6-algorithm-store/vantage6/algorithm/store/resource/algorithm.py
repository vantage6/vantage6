import logging
from http import HTTPStatus
import datetime
from flask import g, request
from flask_restful import Api
from sqlalchemy import or_

from vantage6.algorithm.store import db
from vantage6.algorithm.store.model.common.enums import AlgorithmStatus, ReviewStatus
from vantage6.algorithm.store.model.rule import Operation
from vantage6.common import logger_name
from vantage6.algorithm.store.model.ui_visualization import UIVisualization
from vantage6.algorithm.store.resource.schema.input_schema import (
    AlgorithmInputSchema,
    AlgorithmPatchInputSchema,
)
from vantage6.algorithm.store.resource.schema.output_schema import AlgorithmOutputSchema
from vantage6.algorithm.store.model.algorithm import Algorithm as db_Algorithm
from vantage6.algorithm.store.model.argument import Argument
from vantage6.algorithm.store.model.database import Database
from vantage6.algorithm.store.model.function import Function
from vantage6.algorithm.store.resource import (
    with_permission,
    with_permission_to_view_algorithms,
)

# TODO move to common / refactor
from vantage6.algorithm.store.resource import AlgorithmStoreResources
from vantage6.algorithm.store.permission import (
    PermissionManager,
    Operation as P,
)
from vantage6.backend.common.resource.pagination import Pagination
from vantage6.common.docker.addons import (
    get_digest,
    get_image_name_wo_tag,
    parse_image_name,
)

module_name = logger_name(__name__)
log = logging.getLogger(module_name)


def setup(api: Api, api_base: str, services: dict) -> None:
    """
    Setup the version resource.

    Parameters
    ----------
    api : Api
        Flask restful api instance
    api_base : str
        Base url of the api
    services : dict
        Dictionary with services required for the resource endpoints
    """
    path = "/".join([api_base, module_name])
    log.info('Setting up "%s" and subdirectories', path)

    api.add_resource(
        Algorithms,
        path,
        endpoint="algorithm_without_id",
        methods=("GET", "POST"),
        resource_class_kwargs=services,
    )

    api.add_resource(
        Algorithm,
        path + "/<int:id>",
        endpoint="algorithm_with_id",
        methods=("GET", "DELETE", "PATCH"),
        resource_class_kwargs=services,
    )

    api.add_resource(
        AlgorithmInvalidate,
        path + "/<int:id>/invalidate",
        endpoint="algorithm_invalidate",
        methods=("POST",),
        resource_class_kwargs=services,
    )


algorithm_input_post_schema = AlgorithmInputSchema()
algorithm_input_patch_schema = AlgorithmPatchInputSchema()
algorithm_output_schema = AlgorithmOutputSchema()


# ------------------------------------------------------------------------------
# Permissions
# ------------------------------------------------------------------------------
def permissions(permission_mgr: PermissionManager) -> None:
    """
    Define the permissions for this resource.

    Parameters
    ----------
    permissions : PermissionManager
        Permission manager instance to which permissions are added
    """
    add = permission_mgr.appender(module_name)
    add(P.VIEW, description="View any algorithm")
    add(P.CREATE, description="Create a new algorithm")
    add(P.EDIT, description="Edit any algorithm")
    add(P.DELETE, description="Delete any algorithm")


# ------------------------------------------------------------------------------
# Resources / API's
# ------------------------------------------------------------------------------


class AlgorithmBaseResource(AlgorithmStoreResources):
    """Base class for the algorithm resource"""

    def _get_image_digest(self, image_name: str) -> tuple[str, str]:
        """
        Get the sha256 of the image.

        This method is run in a separate thread to prevent the request from taking too
        long. Do NOT call this method from the main thread!

        Parameters
        ----------
        image : str
            Image url

        Returns
        -------
        tuple[str, str | None]
            Tuple with the docker image without tag, and the digest of the image if
            found. If the digest could not be determined, `None` is returned.
        """
        # split image and tag
        try:
            # pylint: disable=unused-variable
            registry, _, _ = parse_image_name(image_name)
            image_wo_tag = get_image_name_wo_tag(image_name)
        except Exception as e:
            raise ValueError(f"Invalid image name: {image_name}") from e
<<<<<<< HEAD
        if registry == "docker.io":
            image_wo_tag = image
        else:
            image_wo_tag = "/".join([registry, image])
=======
>>>>>>> 58226489

        # get the digest of the image.
        digest = get_digest(image_name)

        # If getting digest failed, try to use authentication
        if not digest:
            docker_registry = self.config.get("docker_registries", [])
            registry_user = None
            registry_password = None
            for reg in docker_registry:
                if reg["registry"] == registry:
                    registry_user = reg.get("username")
                    registry_password = reg.get("password")
                    break
            if registry_user and registry_password:
                digest = get_digest(image_name, registry_user, registry_password)

        return image_wo_tag, digest


class Algorithms(AlgorithmBaseResource):
    """Resource for /algorithm"""

    @with_permission_to_view_algorithms()
    def get(self):
        """List algorithms
        ---
        description: >-
          Return a list of algorithms

          By default, only approved algorithms are returned. To get non-approved
          algorithms, set the 'awaiting_reviewer_assignment', 'under_review' or
          'invalidated' parameter to True.

        parameters:
          - in: query
            name: name
            schema:
              type: string
            description: Filter on algorithm name using the SQL operator LIKE.
          - in: query
            name: description
            schema:
              type: string
            description: Filter on algorithm description using the SQL operator
              LIKE.
          - in: query
            name: image
            schema:
              type: string
            description: Filter on algorithm image. If no tag is provided, the
              latest tag is assumed.
          - in: query
            name: awaiting_reviewer_assignment
            schema:
              type: boolean
            description: Filter on algorithms that have not been assigned a reviewer
              yet.
          - in: query
            name: under_review
            schema:
              type: boolean
            description: Filter on algorithms that are currently under review.
          - in: query
            name: in_review_process
            schema:
              type: boolean
            description: Filter on algorithms that are in the review process. This
              includes algorithms that are awaiting reviewer assignment or under review
          - in: query
            name: invalidated
            schema:
              type: boolean
            description: Filter on algorithms that have been invalidated. These may be
              algorithms that have been replaced by a newer version or that have been
              rejected in review.
          - in: query
            name: partitioning
            schema:
              type: string
            description: Filter on algorithm partitioning. Can be 'horizontal'
              or 'vertical'.
          - in: query
            name: vantage6_version
            schema:
              type: string
            description: Filter on algorithm vantage6 version using the SQL
              operator LIKE.

        responses:
          200:
            description: OK
          400:
            description: Invalid input
          401:
            description: Unauthorized

        security:
          - bearerAuth: []

        tags: ["Algorithm"]
        """
        q = g.session.query(db_Algorithm)

        # filter on properties
        for field in [
            "name",
            "description",
            "partitioning",
            "vantage6_version",
        ]:
            if (value := request.args.get(field)) is not None:
                q = q.filter(getattr(db_Algorithm, field).like(value))

        awaiting_reviewer_assignment = bool(
            request.args.get("awaiting_reviewer_assignment", False)
        )
        under_review = bool(request.args.get("under_review", False))
        invalidated = bool(request.args.get("invalidated", False))
        in_review_process = bool(request.args.get("in_review_process", False))
        if sum([awaiting_reviewer_assignment, under_review, invalidated]) > 1:
            return {
                "msg": "Only one of 'awaiting_reviewer_assignment', 'under_review' or "
                "'invalidated' may be set to True at a time."
            }, HTTPStatus.BAD_REQUEST
        elif in_review_process and invalidated:
            return {
                "msg": "Only one of 'in_review_process' or 'invalidated' may be set to "
                "True at a time."
            }, HTTPStatus.BAD_REQUEST
        if awaiting_reviewer_assignment:
            q = q.filter(
                db_Algorithm.status == AlgorithmStatus.AWAITING_REVIEWER_ASSIGNMENT
            )
        elif under_review:
            q = q.filter(db_Algorithm.status == AlgorithmStatus.UNDER_REVIEW)
        elif invalidated:
            q = q.filter(db_Algorithm.invalidated_at.is_not(None))
        elif in_review_process:
            q = q.filter(
                or_(
                    db_Algorithm.status == AlgorithmStatus.AWAITING_REVIEWER_ASSIGNMENT,
                    db_Algorithm.status == AlgorithmStatus.UNDER_REVIEW,
                )
            )
        else:
            # by default, only approved algorithms are returned
            q = q.filter(db_Algorithm.status == AlgorithmStatus.APPROVED)

        if (image := request.args.get("image")) is not None:
            # determine the sha256 of the image, and filter on that. Sort descending
            # to get the latest addition to the store first
            image_wo_tag, digest = self._get_image_digest(image)
            if not digest:
                return {
                    "msg": "Image digest could not be determined"
                }, HTTPStatus.BAD_REQUEST
            q = q.filter(db_Algorithm.image == image_wo_tag)
            # TODO at some point there may only be one registration of each algorithm,
            # so this sorting may not be necessary anymore
            q_with_digest = q.filter(db_Algorithm.digest == digest).order_by(
                db_Algorithm.id.desc()
            )

            # if image with that digest does not exist, check if another image with
            # different digest but same name exists. If it does, throw
            # more specific error
            if q_with_digest.first():
                q = q_with_digest
            elif q.first():
                return {
                    "msg": f"The image '{image}' that you provided has digest "
                    f"'{digest}'. This algorithm version is not approved by the "
                    "store. The currently approved version of this algorithm has"
                    f"digest '{q.first().digest}'. Please include this digest if you"
                    f"want to use that image."
                }, HTTPStatus.BAD_REQUEST

        # paginate results
        try:
            page = Pagination.from_query(q, request, db.Algorithm)
        except (ValueError, AttributeError) as e:
            return {"msg": str(e)}, HTTPStatus.BAD_REQUEST

        # model serialization
        return self.response(page, algorithm_output_schema)

    @with_permission(module_name, Operation.CREATE)
    def post(self):
        """Create new algorithm
        ---
        description: >-
          Create a new algorithm. The algorithm is not yet active. It is
          created in a draft state. The algorithm can be activated by
          changing the status to 'active'.

        requestBody:
          content:
            application/json:
              schema:
                properties:
                  name:
                    type: string
                    description: Name of the algorithm
                  description:
                    type: string
                    description: Description of the algorithm
                  image:
                    type: string
                    description: Docker image URL
                  partitioning:
                    type: string
                    description: Type of partitioning. Can be 'horizontal' or
                      'vertical'
                  vantage6_version:
                    type: string
                    description: Version of vantage6 that the algorithm is
                      built with / for
                  code_url:
                    type: string
                    description: URL to the algorithm code repository
                  documentation_url:
                    type: string
                    description: URL to the algorithm documentation
                  functions:
                    type: array
                    description: List of functions that are available in the
                      algorithm
                    items:
                      properties:
                        name:
                          type: string
                          description: Name of the function
                        description:
                          type: string
                          description: Description of the function
                        type:
                          type: string
                          description: Type of function. Can be 'central' or
                            'federated'
                        databases:
                          type: array
                          description: List of databases that this function
                            uses
                          items:
                            properties:
                              name:
                                type: string
                                description: Name of the database in the
                                  function
                              description:
                                type: string
                                description: Description of the database
                        arguments:
                          type: array
                          description: List of arguments that this function
                            uses
                          items:
                            properties:
                              name:
                                type: string
                                description: Name of the argument in the
                                  function
                              description:
                                type: string
                                description: Description of the argument
                              type:
                                type: string
                                description: Type of argument. Can be 'string',
                                  'string_list', 'integer', 'integer_list', 'float',
                                  'float_list', 'boolean', 'json', 'column',
                                  'column_list', 'organization' or 'organization_list'
                        ui_visualizations:
                          type: array
                          description: List of visualizations that are available in
                            the algorithm
                          items:
                            properties:
                              name:
                                type: string
                                description: Name of the visualization
                              description:
                                type: string
                                description: Description of the visualization
                              type:
                                type: string
                                description: Type of visualization.
                              schema:
                                type: object
                                description: Schema that describes the visualization

        responses:
          201:
            description: Algorithm created successfully
          400:
            description: Invalid input
          401:
            description: Unauthorized

        security:
          - bearerAuth: []

        tags: ["Algorithm"]
        """
        data = request.get_json()

        # validate the request body
        errors = algorithm_input_post_schema.validate(data)
        if errors:
            return {
                "msg": "Request body is incorrect",
                "errors": errors,
            }, HTTPStatus.BAD_REQUEST

        # validate that the algorithm image exists and retrieve the digest
        image_wo_tag, digest = self._get_image_digest(data["image"])
        if digest is None:
            return {
                "msg": "Image digest could not be determined"
            }, HTTPStatus.BAD_REQUEST

        # create the algorithm
        algorithm = db_Algorithm(
            name=data["name"],
            description=data.get("description", ""),
            image=image_wo_tag,
            partitioning=data["partitioning"],
            vantage6_version=data["vantage6_version"],
            code_url=data["code_url"],
            documentation_url=data.get("documentation_url", None),
            digest=digest,
            developer=g.user,
        )
        algorithm.save()

        # create the algorithm's subresources
        for function in data["functions"]:
            # create the function
            func = Function(
                name=function["name"],
                description=function.get("description", ""),
                type_=function["type"],
                algorithm_id=algorithm.id,
            )
            func.save()
            # create the arguments
            for argument in function.get("arguments", []):
                arg = Argument(
                    name=argument["name"],
                    description=argument.get("description", ""),
                    type_=argument["type"],
                    function_id=func.id,
                )
                arg.save()
            # create the databases
            for database in function.get("databases", []):
                db_ = Database(
                    name=database["name"],
                    description=database.get("description", ""),
                    function_id=func.id,
                )
                db_.save()
            # create the visualizations
            for visualization in function.get("ui_visualizations", []):
                vis = UIVisualization(
                    name=visualization["name"],
                    description=visualization.get("description", ""),
                    type_=visualization["type"],
                    schema=visualization.get("schema", {}),
                    function_id=func.id,
                )
                vis.save()

        return algorithm_output_schema.dump(algorithm, many=False), HTTPStatus.CREATED


class Algorithm(AlgorithmBaseResource):
    """Resource for /algorithm/<id>"""

    @with_permission_to_view_algorithms()
    def get(self, id):
        """Get algorithm
        ---
        description: Return an algorithm specified by ID.

        parameters:
          - in: path
            name: id
            schema:
              type: integer
            description: ID of the algorithm

        responses:
          200:
            description: OK
          401:
            description: Unauthorized
          404:
            description: Algorithm not found

        security:
          - bearerAuth: []

        tags: ["Algorithm"]
        """
        algorithm = db_Algorithm.get(id)
        if not algorithm:
            return {"msg": "Algorithm not found"}, HTTPStatus.NOT_FOUND

        return algorithm_output_schema.dump(algorithm, many=False), HTTPStatus.OK

    @with_permission(module_name, Operation.DELETE)
    def delete(self, id):
        """Delete algorithm
        ---
        description: Delete an algorithm specified by ID.

        parameters:
          - in: path
            name: id
            schema:
              type: integer
            description: ID of the algorithm

        responses:
          200:
            description: OK
          401:
            description: Unauthorized
          404:
            description: Algorithm not found

        security:
          - bearerAuth: []

        tags: ["Algorithm"]
        """
        algorithm = db_Algorithm.get(id)
        if not algorithm:
            return {"msg": "Algorithm not found"}, HTTPStatus.NOT_FOUND

        # delete all subresources and finally the algorithm itself
        for function in algorithm.functions:
            for database in function.databases:
                database.delete()
            for argument in function.arguments:
                argument.delete()
            for visualization in function.ui_visualizations:
                visualization.delete()
            function.delete()
        algorithm.delete()

        return {"msg": f"Algorithm id={id} was successfully deleted"}, HTTPStatus.OK

    @with_permission(module_name, Operation.EDIT)
    def patch(self, id):
        """Patch algorithm
        ---
        description: Modify an algorithm specified by ID.

        parameters:
          - in: path
            name: id
            schema:
              type: integer
              minimum: 1
            description: Algorithm id
            required: tr

        requestBody:
          content:
            application/json:
              schema:
                properties:
                  name:
                    type: string
                    description: Name of the algorithm
                  description:
                    type: string
                    description: Description of the algorithm
                  image:
                    type: string
                    description: Docker image URL
                  partitioning:
                    type: string
                    description: Type of partitioning. Can be 'horizontal' or
                      'vertical'
                  vantage6_version:
                    type: string
                    description: Version of vantage6 that the algorithm is
                      built with / for
                  code_url:
                    type: string
                    description: URL to the algorithm code repository
                  documentation_url:
                    type: string
                    description: URL to the algorithm documentation
                  functions:
                    type: array
                    description: List of functions that are available in the
                      algorithm
                    items:
                      properties:
                        name:
                          type: string
                          description: Name of the function
                        description:
                          type: string
                          description: Description of the function
                        type:
                          type: string
                          description: Type of function. Can be 'central' or
                            'federated'
                        databases:
                          type: array
                          description: List of databases that this function
                            uses
                          items:
                            properties:
                              name:
                                type: string
                                description: Name of the database in the
                                  function
                              description:
                                type: string
                                description: Description of the database
                        arguments:
                          type: array
                          description: List of arguments that this function
                            uses
                          items:
                            properties:
                              name:
                                type: string
                                description: Name of the argument in the
                                  function
                              description:
                                type: string
                                description: Description of the argument
                              type:
                                type: string
                                description: Type of argument. Can be 'string',
                                  'integer', 'float', 'boolean', 'json',
                                  'column', 'organizations' or 'organization'
                        ui_visualizations:
                          type: array
                          description: List of visualizations that are available in
                            the algorithm
                          items:
                            properties:
                              name:
                                type: string
                                description: Name of the visualization
                              description:
                                type: string
                                description: Description of the visualization
                              type:
                                type: string
                                description: Type of visualization.
                              schema:
                                type: object
                                description: Schema that describes the visualization.
                  refresh_digest:
                    type: boolean
                    description: If true, the digest of the image will be refreshed
                      and stored in the database. Note that this is also done whenever
                      the image is changed.

        responses:
          201:
            description: Algorithm created successfully
          400:
            description: Invalid input
          401:
            description: Unauthorized
          403:
            description: Forbidden action

        security:
          - bearerAuth: []

        tags: ["Algorithm"]
        """
        algorithm = db_Algorithm.get(id)
        if not algorithm:
            return {"msg": "Algorithm not found"}, HTTPStatus.NOT_FOUND

        data = request.get_json()

        # validate the request body
        errors = algorithm_input_patch_schema.validate(data, partial=True)
        if errors:
            return {
                "msg": "Request body is incorrect",
                "errors": errors,
            }, HTTPStatus.BAD_REQUEST

        # algorithms can no longer be edited if they are in the review process or have
        # already been through it.
        if algorithm.approved_at is not None:
            return {
                "msg": "Approved algorithms cannot be edited. Please submit a new "
                "algorithm and go through the review process if you want to update it."
            }, HTTPStatus.FORBIDDEN
        elif algorithm.invalidated_at is not None:
            return {
                "msg": "Invalidated algorithms cannot be edited. Please submit a new "
                "algorithm and go through the review process if you want to update it."
            }, HTTPStatus.FORBIDDEN
        elif algorithm.reviews and any(
            [r.is_review_finished() for r in algorithm.reviews]
        ):
            return {
                "msg": "This algorithm has at least one submitted review, and can "
                "therefore no longer be edited. Please submit a new algorithm and go "
                "through the review process if you want to update this algorithm."
            }, HTTPStatus.FORBIDDEN

        fields = [
            "name",
            "description",
            "partitioning",
            "vantage6_version",
            "code_url",
            "documentation_url",
        ]
        for field in fields:
            if field in data and data.get(field) is not None:
                setattr(algorithm, field, data.get(field))

        image = data.get("image")
        # If image is updated or refresh_digest is set to True, update the digest of the
        # image.
        if image != algorithm.image or data.get("refresh_digest", False):
            image_wo_tag, digest = self._get_image_digest(image)
            if digest is None:
                return {
                    "msg": "Image digest could not be determined"
                }, HTTPStatus.BAD_REQUEST
            algorithm.image = image_wo_tag
            algorithm.digest = digest
        # don't forget to also update the image itself
        if image is not None:
            algorithm.image = image

        if (functions := data.get("functions")) is not None:
            for function in algorithm.functions:
                for argument in function.arguments:
                    argument.delete()
                for db_ in function.databases:
                    db_.delete()
                for visualization in function.ui_visualizations:
                    visualization.delete()
                function.delete()

            for new_function in functions:
                func = Function(
                    name=new_function["name"],
                    description=new_function.get("description", ""),
                    type_=new_function["type"],
                    algorithm_id=id,
                )
                func.save()

                for argument in new_function.get("arguments", []):
                    arg = Argument(
                        name=argument["name"],
                        description=argument.get("description", ""),
                        type_=argument["type"],
                        function_id=func.id,
                    )
                    arg.save()
                for database in new_function.get("databases", []):
                    db = Database(
                        name=database["name"],
                        description=database.get("description", ""),
                        function_id=func.id,
                    )
                    db.save()
                for visualization in new_function.get("ui_visualizations", []):
                    vis = UIVisualization(
                        name=visualization["name"],
                        description=visualization.get("description", ""),
                        type_=visualization["type"],
                        schema=visualization.get("schema", {}),
                        function_id=func.id,
                    )
                    vis.save()

        algorithm.save()

        return algorithm_output_schema.dump(algorithm, many=False), HTTPStatus.OK


class AlgorithmInvalidate(AlgorithmStoreResources):
    """Resource for /algorithm/<id>/invalidate"""

    @with_permission(module_name, Operation.DELETE)
    def post(self, id):
        """Invalidate algorithm

        ---
        description: >-
          Invalidate an algorithm specified by ID. This is an alternative to completely
          removing an algorithm from the store - the advantage of invalidating is that
          the algorithm metadata is still available. This endpoint should be used when
          an algorithm is removed from a project. If on the other hand a newer version
          of the algorithm is uploaded, the old version will be invalidated
          automatically.

        parameters:
          - in: path
            name: id
            schema:
              type: integer
            description: ID of the algorithm

        responses:
          200:
            description: OK
          401:
            description: Unauthorized
          404:
            description: Algorithm not found

        security:
          - bearerAuth: []

        tags: ["Algorithm"]
        """

        algorithm: db.Algorithm = db_Algorithm.get(id)
        if not algorithm:
            return {"msg": "Algorithm not found"}, HTTPStatus.NOT_FOUND

        # invalidate the algorithm
        algorithm.invalidated_at = datetime.datetime.now(datetime.timezone.utc)
        algorithm.status = AlgorithmStatus.REMOVED.value
        algorithm.save()

        # Also invalidate any reviews that were still active
        for review in algorithm.reviews:
            if not review.is_review_finished():
                review.status = ReviewStatus.DROPPED.value
                review.save()

        return {"msg": f"Algorithm id={id} was successfully invalidated"}, HTTPStatus.OK<|MERGE_RESOLUTION|>--- conflicted
+++ resolved
@@ -139,13 +139,6 @@
             image_wo_tag = get_image_name_wo_tag(image_name)
         except Exception as e:
             raise ValueError(f"Invalid image name: {image_name}") from e
-<<<<<<< HEAD
-        if registry == "docker.io":
-            image_wo_tag = image
-        else:
-            image_wo_tag = "/".join([registry, image])
-=======
->>>>>>> 58226489
 
         # get the digest of the image.
         digest = get_digest(image_name)
