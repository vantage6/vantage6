import logging

from http import HTTPStatus
from flask import g, request
from flask_restful import Api
<<<<<<< HEAD
from marshmallow import ValidationError
=======
from http import HTTPStatus
from sqlalchemy import select
>>>>>>> 3b8aa538

from vantage6.common import logger_name
from vantage6.algorithm.store.permission import PermissionManager, Operation as P
from vantage6.algorithm.store.resource.schema.input_schema import (
    Vantage6ServerInputSchema,
)
from vantage6.algorithm.store.resource.schema.output_schema import (
    Vantage6ServerOutputSchema,
)
from vantage6.algorithm.store.model.vantage6_server import (
    Vantage6Server as db_Vantage6Server,
)
from vantage6.algorithm.store.model.role import Role
from vantage6.algorithm.store.model.user import User
from vantage6.algorithm.store.model.policy import Policy
from vantage6.algorithm.store.resource import (
    request_validate_server_token,
    with_authentication,
    with_permission,
)

# TODO move to common / refactor
from vantage6.algorithm.store.resource import AlgorithmStoreResources
from vantage6.algorithm.store.default_roles import DefaultRole


module_name = __name__.split(".")[-1]
log = logging.getLogger(logger_name(__name__))


def setup(api: Api, api_base: str, services: dict) -> None:
    """
    Setup the version resource.

    Parameters
    ----------
    api : Api
        Flask restful api instance
    api_base : str
        Base url of the api
    services : dict
        Dictionary with services required for the resource endpoints
    """
    path = "/".join([api_base, module_name])
    log.info('Setting up "%s" and subdirectories', path)

    api.add_resource(
        Vantage6Servers,
        api_base + "/vantage6-server",
        endpoint="server_without_id",
        methods=("GET", "POST"),
        resource_class_kwargs=services,
    )

    api.add_resource(
        Vantage6Server,
        api_base + "/vantage6-server/<int:id>",
        endpoint="server_with_id",
        methods=("GET", "DELETE"),
        resource_class_kwargs=services,
    )


# ------------------------------------------------------------------------------
# Permissions
# ------------------------------------------------------------------------------


def permissions(permissions: PermissionManager) -> None:
    """
    Define the permissions for this resource.

    Parameters
    ----------
    permissions : PermissionManager
        Permission manager instance to which permissions are added
    """

    log.debug("Loading module vantage6_server permission")
    add = permissions.appender(module_name)
    add(P.DELETE, description="Delete your own whitelisted vantage6 server")


v6_server_input_schema = Vantage6ServerInputSchema()
v6_server_output_schema = Vantage6ServerOutputSchema()


# ------------------------------------------------------------------------------
# Resources / API's
# ------------------------------------------------------------------------------
class Vantage6Servers(AlgorithmStoreResources):
    """Resource for /algorithm"""

    @with_authentication()
    def get(self):
        """List whitelisted vantage6 servers
        ---
        description: Return a list of vantage6 servers that are whitelisted
          in this algorithm store instance.

        parameters:
          - in: query
            name: url
            schema:
              type: string
            description: Filter on algorithm name using the SQL operator LIKE.

        responses:
          200:
            description: OK
          400:
            description: Invalid input
          401:
            description: Unauthorized

        security:
          - bearerAuth: []

        tags: ["Vantage6 Server"]
        """
        # TODO add pagination
        # TODO extend filtering
        args = request.args
        q = select(db_Vantage6Server)

        if "url" in args:
            q = q.filter(db_Vantage6Server.url.like(args["url"]))

        servers = g.session.scalars(q).all()
        return v6_server_output_schema.dump(servers, many=True), HTTPStatus.OK

    # Note: this endpoint is not authenticated, because it is used by the
    # vantage6 server to whitelist itself. It is protected by policies of the store
    # itself, which can define if a server is allowed to be whitelisted.
    def post(self):
        """Create new whitelisted vantage6 server
        ---
        description: >-
          Whitelist a new vantage6 server in this algorithm store instance.

        requestBody:
          content:
            application/json:
              schema:
                properties:
                  url:
                    type: string
                    description: URL of the vantage6 server
                  force:
                    type: boolean
                    description: Force creation of the vantage6 server. This argument is
                      required to whitelist localhost addresses.


        responses:
          201:
            description: Algorithm created successfully
          400:
            description: Invalid input
          403:
            description: Forbidden by algorithm store policies

        security:
          - bearerAuth: []

        tags: ["Vantage6 Server"]
        """
        data = request.get_json(silent=True)

        # validate the request body
        try:
            data = v6_server_input_schema.load(data)
        except ValidationError as e:
            return {
                "msg": "Request body is incorrect",
                "errors": e.messages,
            }, HTTPStatus.BAD_REQUEST

        # Check with the policies if the server is allowed to be whitelisted
        allowed_servers = Policy.get_servers_allowed_to_be_whitelisted()
        if allowed_servers and data["url"] not in allowed_servers:
            return {
                "msg": "This server is not allowed to be whitelisted by the "
                "administrator of this algorithm store instance."
            }, HTTPStatus.FORBIDDEN

        # issue a warning if someone tries to whitelist localhost
        force = data.get("force", False)
        # TODO make function in common to test for localhost
        if "localhost" in data["url"] or "127.0.0.1" in data["url"]:
            if not Policy.is_localhost_allowed_to_be_whitelisted():
                return {
                    "msg": "Whitelisting localhost is not allowed by the "
                    "administrator of this algorithm store instance."
                }, HTTPStatus.FORBIDDEN
            elif not force:
                return {
                    "msg": "You are trying to whitelist a localhost address for a "
                    "vantage6 server. This is not secure and should only be "
                    "done for development servers. If you are sure you want to "
                    "whitelist localhost, please specify the 'force' parameter in"
                    " the request body."
                }, HTTPStatus.BAD_REQUEST
            # else log warning
            log.warning(
                "Whitelisting localhost for vantage6 server. This is not "
                "recommended for production environments."
            )

        # users can only whitelist their own server. Check if this is the case
        user_validate_response, status_code = request_validate_server_token(data["url"])
        if user_validate_response is None or status_code != HTTPStatus.OK:
            return {
                "msg": "You can only whitelist your own vantage6 server! It could not "
                "be verified that you are from the server you are trying to whitelist."
            }, HTTPStatus.FORBIDDEN

        # only create a new server if previous didn't exist yet
        existing_server = db_Vantage6Server.get_by_url(data["url"])
        if not existing_server:
            # create the whitelisted server record
            server = db_Vantage6Server(url=data["url"])
            server.save()
        else:
            return {
                "msg": "This server is already whitelisted in this algorithm store "
                "instance."
            }, HTTPStatus.ALREADY_REPORTED

        # the user that is whitelisting the server should be able to delete it
        # in the future. Assign the server manager role to the user executing this
        # request.
        username = user_validate_response.json()["username"]
        email = user_validate_response.json()["email"]
        organization_id = user_validate_response.json()["organization_id"]
        self._assign_server_manager_role_to_auth_user(
            server, username, email, organization_id
        )

        return v6_server_output_schema.dump(server, many=False), HTTPStatus.CREATED

    def _assign_server_manager_role_to_auth_user(
        self, server: db_Vantage6Server, username: str, email: str, organization_id: int
    ) -> None:
        """
        Assign the server manager role to the user that is currently authenticated.

        Parameters
        ----------
        server : db.Vantage6Server
            The server that is being whitelisted
        username : str
            The username of the user that is whitelisting the server
        email : str
            The email of the user that is whitelisting the server
        organization_id : int
            The organization id of the user that is whitelisting the server
        """
        # then find if the user already exists
        user = User.get_by_server(username, server.id)
        server_manager_role = Role.get_by_name(DefaultRole.SERVER_MANAGER)
        if not user:
            # create new user registration
            user = User(
                username=username,
                email=email,
                organization_id=organization_id,
                v6_server_id=server.id,
                roles=[server_manager_role],
            )
            user.save()
        else:
            # check if the user already has the server manager role or all of its rules
            server_manager_rules = server_manager_role.rules
            user_rules = [rule for role in user.roles for rule in role.rules]
            if not all(rule in user_rules for rule in server_manager_rules):
                # update existing user registration
                user.roles.append(server_manager_role)
                user.save()


class Vantage6Server(AlgorithmStoreResources):
    """Resource for /algorithm/<id>"""

    @with_authentication()
    def get(self, id):
        """Get specific whitelisted vantage6 server
        ---
        description: Return an vantage6 server specified by ID.

        parameters:
          - in: path
            name: id
            schema:
              type: integer
            description: ID of the algorithm

        responses:
          200:
            description: OK
          401:
            description: Unauthorized
          404:
            description: Algorithm not found

        security:
          - bearerAuth: []

        tags: ["Vantage6 Server"]
        """
        server = db_Vantage6Server.get(id)
        if not server:
            return {"msg": "Vantage6 server not found"}, HTTPStatus.NOT_FOUND

        return v6_server_output_schema.dump(server, many=False), HTTPStatus.OK

    @with_permission(module_name, P.DELETE)
    def delete(self, id):
        """Delete whitelist vantage6 server
        ---
        description: Delete a whitelisted vantage6 server specified by ID.

        parameters:
          - in: path
            name: id
            schema:
              type: integer
            description: ID of the algorithm

        responses:
          200:
            description: OK
          401:
            description: Unauthorized
          404:
            description: Algorithm not found

        security:
          - bearerAuth: []

        tags: ["Vantage6 Server"]
        """
        server = db_Vantage6Server.get(id)
        if not server:
            return {"msg": "Vantage6 server not found"}, HTTPStatus.NOT_FOUND

        # verify that the server they are trying to delete is their own. Note that the
        # @with_permission decorator already checks that the user sending the request
        # is indeed authenticated at this server URL.
        own_server_url = request.headers["Server-Url"]
        url = server.url
        if url != own_server_url:
            return {
                "msg": "You can only delete your own whitelisted vantage6 server"
            }, HTTPStatus.FORBIDDEN

        # delete server and its linked users
        # pylint: disable=expression-not-assigned
        [user.delete() for user in server.users]
        server.delete()

        return {"msg": f"Server '{url}' was successfully deleted"}, HTTPStatus.OK<|MERGE_RESOLUTION|>--- conflicted
+++ resolved
@@ -3,12 +3,9 @@
 from http import HTTPStatus
 from flask import g, request
 from flask_restful import Api
-<<<<<<< HEAD
 from marshmallow import ValidationError
-=======
 from http import HTTPStatus
 from sqlalchemy import select
->>>>>>> 3b8aa538
 
 from vantage6.common import logger_name
 from vantage6.algorithm.store.permission import PermissionManager, Operation as P
