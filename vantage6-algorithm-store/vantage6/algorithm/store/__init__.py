--- conflicted
+++ resolved
@@ -47,7 +47,6 @@
 from vantage6.algorithm.store.model.base import Base, DatabaseSessionManager, Database
 from vantage6.algorithm.store import db
 
-<<<<<<< HEAD
 # TODO move server imports to common / refactor
 from vantage6.algorithm.store.resource.schema.output_schema import HATEOASModelSchema
 from vantage6.algorithm.store.permission import PermissionManager
@@ -56,9 +55,6 @@
     SERVER_MODULE_NAME,
     SUPER_USER_INFO
 )
-
-=======
->>>>>>> 05a950df
 
 module_name = logger_name(__name__)
 log = logging.getLogger(module_name)
