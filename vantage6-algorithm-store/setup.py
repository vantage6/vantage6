import codecs
import os

from os import path
from setuptools import setup, find_namespace_packages
from pathlib import Path

# get current directory
here = Path(path.abspath(path.dirname(__file__)))
parent_dir = here.parent.absolute()

# get the long description from the README file
with codecs.open(path.join(parent_dir, "README.md"), encoding="utf-8") as f:
    long_description = f.read()

# Read the API version from disk. This file should be located in the package
# folder, since it's also used to set the pkg.__version__ variable.
version_path = os.path.join(here, "vantage6", "algorithm", "store", "_version.py")
version_ns = {"__file__": version_path}
with codecs.open(version_path) as f:
    exec(f.read(), {}, version_ns)

# setup the package
setup(
    name="vantage6_algorithm_store",
    version=version_ns["__version__"],
    description="Vantage6 algorithm store",
    long_description=long_description,
    long_description_content_type="text/markdown",
    url="https://github.com/vantage6/vantage6",
    packages=find_namespace_packages(),
    python_requires=">=3.10",
    install_requires=[
        "flask==3.1.0",
        "flask-cors==6.0.0",
        "Flask-Principal==0.4.0",
        "flask-marshmallow==0.15.0",
        "Flask-RESTful==0.3.10",
        "gevent==25.4.2",
        "jsonschema==4.21.1",
        "marshmallow==3.19.0",
<<<<<<< HEAD
        "python-keycloak==5.5.0",
        "requests==2.32.3",
        "schema==0.7.5",
        "sqlalchemy==2.0.37",
        "werkzeug==3.0.6",
=======
        "requests==2.32.4",
        "schema==0.7.5",
        "SQLAlchemy==1.4.46",
        "werkzeug==3.1.3",
>>>>>>> d63b4e4e
        f'vantage6 == {version_ns["__version__"]}',
        f'vantage6-common == {version_ns["__version__"]}',
    ],
    extras_require={"dev": ["coverage==6.4.4"]},
    package_data={
        "vantage6.algorithm.store": [
            "__build__",
        ],
    },
)<|MERGE_RESOLUTION|>--- conflicted
+++ resolved
@@ -39,18 +39,11 @@
         "gevent==25.4.2",
         "jsonschema==4.21.1",
         "marshmallow==3.19.0",
-<<<<<<< HEAD
         "python-keycloak==5.5.0",
-        "requests==2.32.3",
+        "requests==2.32.4",
         "schema==0.7.5",
         "sqlalchemy==2.0.37",
-        "werkzeug==3.0.6",
-=======
-        "requests==2.32.4",
-        "schema==0.7.5",
-        "SQLAlchemy==1.4.46",
         "werkzeug==3.1.3",
->>>>>>> d63b4e4e
         f'vantage6 == {version_ns["__version__"]}',
         f'vantage6-common == {version_ns["__version__"]}',
     ],
