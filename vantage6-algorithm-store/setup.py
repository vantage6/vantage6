import codecs
import os

from os import path
from setuptools import setup, find_namespace_packages
from pathlib import Path

# get current directory
here = Path(path.abspath(path.dirname(__file__)))
parent_dir = here.parent.absolute()

# get the long description from the README file
with codecs.open(path.join(parent_dir, "README.md"), encoding="utf-8") as f:
    long_description = f.read()

# Read the API version from disk. This file should be located in the package
# folder, since it's also used to set the pkg.__version__ variable.
version_path = os.path.join(here, "vantage6", "algorithm", "store", "_version.py")
version_ns = {"__file__": version_path}
with codecs.open(version_path) as f:
    exec(f.read(), {}, version_ns)

# setup the package
setup(
    name="vantage6_algorithm_store",
    version=version_ns["__version__"],
    description="Vantage6 algorithm store",
    long_description=long_description,
    long_description_content_type="text/markdown",
    url="https://github.com/vantage6/vantage6",
    packages=find_namespace_packages(),
    python_requires=">=3.10",
    install_requires=[
<<<<<<< HEAD
        "flasgger==0.9.5",
        "flask==2.2.5",
        "Flask-Cors==5.0.0",
        "Flask-JWT-Extended==4.4.4",
=======
        "flask==3.1.0",
        "flask-cors==6.0.0",
>>>>>>> 1734792e
        "Flask-Principal==0.4.0",
        "flask-marshmallow==0.15.0",
        "Flask-RESTful==0.3.10",
        "gevent==25.4.2",
        "jsonschema==4.21.1",
        "marshmallow==3.19.0",
        "python-keycloak==5.5.0",
        "requests==2.32.4",
        "schema==0.7.5",
        "sqlalchemy==2.0.37",
        "werkzeug==3.1.3",
        f'vantage6 == {version_ns["__version__"]}',
        f'vantage6-common == {version_ns["__version__"]}',
    ],
    extras_require={"dev": ["coverage==6.4.4"]},
    package_data={
        "vantage6.algorithm.store": [
            "__build__",
        ],
    },
)<|MERGE_RESOLUTION|>--- conflicted
+++ resolved
@@ -31,15 +31,9 @@
     packages=find_namespace_packages(),
     python_requires=">=3.10",
     install_requires=[
-<<<<<<< HEAD
-        "flasgger==0.9.5",
-        "flask==2.2.5",
-        "Flask-Cors==5.0.0",
-        "Flask-JWT-Extended==4.4.4",
-=======
         "flask==3.1.0",
         "flask-cors==6.0.0",
->>>>>>> 1734792e
+        "Flask-JWT-Extended==4.4.4",
         "Flask-Principal==0.4.0",
         "flask-marshmallow==0.15.0",
         "Flask-RESTful==0.3.10",
