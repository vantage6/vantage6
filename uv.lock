version = 1
revision = 3
requires-python = ">=3.13"

[[package]]
name = "accessible-pygments"
version = "0.0.5"
source = { registry = "https://pypi.org/simple" }
dependencies = [
    { name = "pygments" },
]
sdist = { url = "https://files.pythonhosted.org/packages/bc/c1/bbac6a50d02774f91572938964c582fff4270eee73ab822a4aeea4d8b11b/accessible_pygments-0.0.5.tar.gz", hash = "sha256:40918d3e6a2b619ad424cb91e556bd3bd8865443d9f22f1dcdf79e33c8046872", size = 1377899, upload-time = "2024-05-10T11:23:10.216Z" }
wheels = [
    { url = "https://files.pythonhosted.org/packages/8d/3f/95338030883d8c8b91223b4e21744b04d11b161a3ef117295d8241f50ab4/accessible_pygments-0.0.5-py3-none-any.whl", hash = "sha256:88ae3211e68a1d0b011504b2ffc1691feafce124b845bd072ab6f9f66f34d4b7", size = 1395903, upload-time = "2024-05-10T11:23:08.421Z" },
]

[[package]]
name = "aiofiles"
version = "24.1.0"
source = { registry = "https://pypi.org/simple" }
sdist = { url = "https://files.pythonhosted.org/packages/0b/03/a88171e277e8caa88a4c77808c20ebb04ba74cc4681bf1e9416c862de237/aiofiles-24.1.0.tar.gz", hash = "sha256:22a075c9e5a3810f0c2e48f3008c94d68c65d763b9b03857924c99e57355166c", size = 30247, upload-time = "2024-06-24T11:02:03.584Z" }
wheels = [
    { url = "https://files.pythonhosted.org/packages/a5/45/30bb92d442636f570cb5651bc661f52b610e2eec3f891a5dc3a4c3667db0/aiofiles-24.1.0-py3-none-any.whl", hash = "sha256:b4ec55f4195e3eb5d7abd1bf7e061763e864dd4954231fb8539a0ef8bb8260e5", size = 15896, upload-time = "2024-06-24T11:02:01.529Z" },
]

[[package]]
name = "alabaster"
version = "1.0.0"
source = { registry = "https://pypi.org/simple" }
sdist = { url = "https://files.pythonhosted.org/packages/a6/f8/d9c74d0daf3f742840fd818d69cfae176fa332022fd44e3469487d5a9420/alabaster-1.0.0.tar.gz", hash = "sha256:c00dca57bca26fa62a6d7d0a9fcce65f3e026e9bfe33e9c538fd3fbb2144fd9e", size = 24210, upload-time = "2024-07-26T18:15:03.762Z" }
wheels = [
    { url = "https://files.pythonhosted.org/packages/7e/b3/6b4067be973ae96ba0d615946e314c5ae35f9f993eca561b356540bb0c2b/alabaster-1.0.0-py3-none-any.whl", hash = "sha256:fc6786402dc3fcb2de3cabd5fe455a2db534b371124f1f21de8731783dec828b", size = 13929, upload-time = "2024-07-26T18:15:02.05Z" },
]

[[package]]
name = "amqp"
version = "5.3.1"
source = { registry = "https://pypi.org/simple" }
dependencies = [
    { name = "vine" },
]
sdist = { url = "https://files.pythonhosted.org/packages/79/fc/ec94a357dfc6683d8c86f8b4cfa5416a4c36b28052ec8260c77aca96a443/amqp-5.3.1.tar.gz", hash = "sha256:cddc00c725449522023bad949f70fff7b48f0b1ade74d170a6f10ab044739432", size = 129013, upload-time = "2024-11-12T19:55:44.051Z" }
wheels = [
    { url = "https://files.pythonhosted.org/packages/26/99/fc813cd978842c26c82534010ea849eee9ab3a13ea2b74e95cb9c99e747b/amqp-5.3.1-py3-none-any.whl", hash = "sha256:43b3319e1b4e7d1251833a93d672b4af1e40f3d632d479b98661a95f117880a2", size = 50944, upload-time = "2024-11-12T19:55:41.782Z" },
]

[[package]]
name = "aniso8601"
version = "9.0.1"
source = { registry = "https://pypi.org/simple" }
sdist = { url = "https://files.pythonhosted.org/packages/cb/72/be3db445b03944bfbb2b02b82d00cb2a2bcf96275c4543f14bf60fa79e12/aniso8601-9.0.1.tar.gz", hash = "sha256:72e3117667eedf66951bb2d93f4296a56b94b078a8a95905a052611fb3f1b973", size = 47345, upload-time = "2021-03-02T01:33:22.944Z" }
wheels = [
    { url = "https://files.pythonhosted.org/packages/e3/04/e97c12dc034791d7b504860acfcdd2963fa21ae61eaca1c9d31245f812c3/aniso8601-9.0.1-py2.py3-none-any.whl", hash = "sha256:1d2b7ef82963909e93c4f24ce48d4de9e66009a21bf1c1e1c85bdd0812fe412f", size = 52754, upload-time = "2021-03-02T01:33:20.669Z" },
]

[[package]]
name = "anyio"
version = "4.10.0"
source = { registry = "https://pypi.org/simple" }
dependencies = [
    { name = "idna" },
    { name = "sniffio" },
]
sdist = { url = "https://files.pythonhosted.org/packages/f1/b4/636b3b65173d3ce9a38ef5f0522789614e590dab6a8d505340a4efe4c567/anyio-4.10.0.tar.gz", hash = "sha256:3f3fae35c96039744587aa5b8371e7e8e603c0702999535961dd336026973ba6", size = 213252, upload-time = "2025-08-04T08:54:26.451Z" }
wheels = [
    { url = "https://files.pythonhosted.org/packages/6f/12/e5e0282d673bb9746bacfb6e2dba8719989d3660cdb2ea79aee9a9651afb/anyio-4.10.0-py3-none-any.whl", hash = "sha256:60e474ac86736bbfd6f210f7a61218939c318f43f9972497381f1c5e930ed3d1", size = 107213, upload-time = "2025-08-04T08:54:24.882Z" },
]

[[package]]
name = "appdirs"
version = "1.4.4"
source = { registry = "https://pypi.org/simple" }
sdist = { url = "https://files.pythonhosted.org/packages/d7/d8/05696357e0311f5b5c316d7b95f46c669dd9c15aaeecbb48c7d0aeb88c40/appdirs-1.4.4.tar.gz", hash = "sha256:7d5d0167b2b1ba821647616af46a749d1c653740dd0d2415100fe26e27afdf41", size = 13470, upload-time = "2020-05-11T07:59:51.037Z" }
wheels = [
    { url = "https://files.pythonhosted.org/packages/3b/00/2344469e2084fb287c2e0b57b72910309874c3245463acd6cf5e3db69324/appdirs-1.4.4-py2.py3-none-any.whl", hash = "sha256:a841dacd6b99318a741b166adb07e19ee71a274450e68237b4650ca1055ab128", size = 9566, upload-time = "2020-05-11T07:59:49.499Z" },
]

[[package]]
name = "appnope"
version = "0.1.4"
source = { registry = "https://pypi.org/simple" }
sdist = { url = "https://files.pythonhosted.org/packages/35/5d/752690df9ef5b76e169e68d6a129fa6d08a7100ca7f754c89495db3c6019/appnope-0.1.4.tar.gz", hash = "sha256:1de3860566df9caf38f01f86f65e0e13e379af54f9e4bee1e66b48f2efffd1ee", size = 4170, upload-time = "2024-02-06T09:43:11.258Z" }
wheels = [
    { url = "https://files.pythonhosted.org/packages/81/29/5ecc3a15d5a33e31b26c11426c45c501e439cb865d0bff96315d86443b78/appnope-0.1.4-py2.py3-none-any.whl", hash = "sha256:502575ee11cd7a28c0205f379b525beefebab9d161b7c964670864014ed7213c", size = 4321, upload-time = "2024-02-06T09:43:09.663Z" },
]

[[package]]
name = "asttokens"
version = "3.0.0"
source = { registry = "https://pypi.org/simple" }
sdist = { url = "https://files.pythonhosted.org/packages/4a/e7/82da0a03e7ba5141f05cce0d302e6eed121ae055e0456ca228bf693984bc/asttokens-3.0.0.tar.gz", hash = "sha256:0dcd8baa8d62b0c1d118b399b2ddba3c4aff271d0d7a9e0d4c1681c79035bbc7", size = 61978, upload-time = "2024-11-30T04:30:14.439Z" }
wheels = [
    { url = "https://files.pythonhosted.org/packages/25/8a/c46dcc25341b5bce5472c718902eb3d38600a903b14fa6aeecef3f21a46f/asttokens-3.0.0-py3-none-any.whl", hash = "sha256:e3078351a059199dd5138cb1c706e6430c05eff2ff136af5eb4790f9d28932e2", size = 26918, upload-time = "2024-11-30T04:30:10.946Z" },
]

[[package]]
name = "async-property"
version = "0.2.2"
source = { registry = "https://pypi.org/simple" }
sdist = { url = "https://files.pythonhosted.org/packages/a7/12/900eb34b3af75c11b69d6b78b74ec0fd1ba489376eceb3785f787d1a0a1d/async_property-0.2.2.tar.gz", hash = "sha256:17d9bd6ca67e27915a75d92549df64b5c7174e9dc806b30a3934dc4ff0506380", size = 16523, upload-time = "2023-07-03T17:21:55.688Z" }
wheels = [
    { url = "https://files.pythonhosted.org/packages/c7/80/9f608d13b4b3afcebd1dd13baf9551c95fc424d6390e4b1cfd7b1810cd06/async_property-0.2.2-py2.py3-none-any.whl", hash = "sha256:8924d792b5843994537f8ed411165700b27b2bd966cefc4daeefc1253442a9d7", size = 9546, upload-time = "2023-07-03T17:21:54.293Z" },
]

[[package]]
name = "attrs"
version = "22.2.0"
source = { registry = "https://pypi.org/simple" }
sdist = { url = "https://files.pythonhosted.org/packages/21/31/3f468da74c7de4fcf9b25591e682856389b3400b4b62f201e65f15ea3e07/attrs-22.2.0.tar.gz", hash = "sha256:c9227bfc2f01993c03f68db37d1d15c9690188323c067c641f1a35ca58185f99", size = 215900, upload-time = "2022-12-21T09:48:51.773Z" }
wheels = [
    { url = "https://files.pythonhosted.org/packages/fb/6e/6f83bf616d2becdf333a1640f1d463fef3150e2e926b7010cb0f81c95e88/attrs-22.2.0-py3-none-any.whl", hash = "sha256:29e95c7f6778868dbd49170f98f8818f78f3dc5e0e37c0b1f474e3561b240836", size = 60018, upload-time = "2022-12-21T09:48:49.401Z" },
]

[[package]]
name = "babel"
version = "2.17.0"
source = { registry = "https://pypi.org/simple" }
sdist = { url = "https://files.pythonhosted.org/packages/7d/6b/d52e42361e1aa00709585ecc30b3f9684b3ab62530771402248b1b1d6240/babel-2.17.0.tar.gz", hash = "sha256:0c54cffb19f690cdcc52a3b50bcbf71e07a808d1c80d549f2459b9d2cf0afb9d", size = 9951852, upload-time = "2025-02-01T15:17:41.026Z" }
wheels = [
    { url = "https://files.pythonhosted.org/packages/b7/b8/3fe70c75fe32afc4bb507f75563d39bc5642255d1d94f1f23604725780bf/babel-2.17.0-py3-none-any.whl", hash = "sha256:4d0b53093fdfb4b21c92b5213dba5a1b23885afa8383709427046b21c366e5f2", size = 10182537, upload-time = "2025-02-01T15:17:37.39Z" },
]

[[package]]
name = "backcall"
version = "0.2.0"
source = { registry = "https://pypi.org/simple" }
sdist = { url = "https://files.pythonhosted.org/packages/a2/40/764a663805d84deee23043e1426a9175567db89c8b3287b5c2ad9f71aa93/backcall-0.2.0.tar.gz", hash = "sha256:5cbdbf27be5e7cfadb448baf0aa95508f91f2bbc6c6437cd9cd06e2a4c215e1e", size = 18041, upload-time = "2020-06-09T15:11:32.931Z" }
wheels = [
    { url = "https://files.pythonhosted.org/packages/4c/1c/ff6546b6c12603d8dd1070aa3c3d273ad4c07f5771689a7b69a550e8c951/backcall-0.2.0-py2.py3-none-any.whl", hash = "sha256:fbbce6a29f263178a1f7915c1940bde0ec2b2a967566fe1c65c1dfb7422bd255", size = 11157, upload-time = "2020-06-09T15:11:30.87Z" },
]

[[package]]
name = "bcrypt"
version = "4.0.1"
source = { registry = "https://pypi.org/simple" }
sdist = { url = "https://files.pythonhosted.org/packages/8c/ae/3af7d006aacf513975fd1948a6b4d6f8b4a307f8a244e1a3d3774b297aad/bcrypt-4.0.1.tar.gz", hash = "sha256:27d375903ac8261cfe4047f6709d16f7d18d39b1ec92aaf72af989552a650ebd", size = 25498, upload-time = "2022-10-09T15:36:49.775Z" }
wheels = [
    { url = "https://files.pythonhosted.org/packages/78/d4/3b2657bd58ef02b23a07729b0df26f21af97169dbd0b5797afa9e97ebb49/bcrypt-4.0.1-cp36-abi3-macosx_10_10_universal2.whl", hash = "sha256:b1023030aec778185a6c16cf70f359cbb6e0c289fd564a7cfa29e727a1c38f8f", size = 473446, upload-time = "2022-10-09T15:36:25.481Z" },
    { url = "https://files.pythonhosted.org/packages/ec/0a/1582790232fef6c2aa201f345577306b8bfe465c2c665dec04c86a016879/bcrypt-4.0.1-cp36-abi3-manylinux_2_17_aarch64.manylinux2014_aarch64.manylinux_2_24_aarch64.whl", hash = "sha256:08d2947c490093a11416df18043c27abe3921558d2c03e2076ccb28a116cb6d0", size = 583044, upload-time = "2022-10-09T15:37:09.447Z" },
    { url = "https://files.pythonhosted.org/packages/41/16/49ff5146fb815742ad58cafb5034907aa7f166b1344d0ddd7fd1c818bd17/bcrypt-4.0.1-cp36-abi3-manylinux_2_17_aarch64.manylinux2014_aarch64.whl", hash = "sha256:0eaa47d4661c326bfc9d08d16debbc4edf78778e6aaba29c1bc7ce67214d4410", size = 583189, upload-time = "2022-10-09T15:37:10.69Z" },
    { url = "https://files.pythonhosted.org/packages/aa/48/fd2b197a9741fa790ba0b88a9b10b5e88e62ff5cf3e1bc96d8354d7ce613/bcrypt-4.0.1-cp36-abi3-manylinux_2_17_x86_64.manylinux2014_x86_64.whl", hash = "sha256:ae88eca3024bb34bb3430f964beab71226e761f51b912de5133470b649d82344", size = 593473, upload-time = "2022-10-09T15:36:27.195Z" },
    { url = "https://files.pythonhosted.org/packages/7d/50/e683d8418974a602ba40899c8a5c38b3decaf5a4d36c32fc65dce454d8a8/bcrypt-4.0.1-cp36-abi3-manylinux_2_24_x86_64.whl", hash = "sha256:a522427293d77e1c29e303fc282e2d71864579527a04ddcfda6d4f8396c6c36a", size = 593249, upload-time = "2022-10-09T15:36:28.481Z" },
    { url = "https://files.pythonhosted.org/packages/fb/a7/ee4561fd9b78ca23c8e5591c150cc58626a5dfb169345ab18e1c2c664ee0/bcrypt-4.0.1-cp36-abi3-manylinux_2_28_aarch64.whl", hash = "sha256:fbdaec13c5105f0c4e5c52614d04f0bca5f5af007910daa8b6b12095edaa67b3", size = 583586, upload-time = "2022-10-09T15:37:11.962Z" },
    { url = "https://files.pythonhosted.org/packages/64/fe/da28a5916128d541da0993328dc5cf4b43dfbf6655f2c7a2abe26ca2dc88/bcrypt-4.0.1-cp36-abi3-manylinux_2_28_x86_64.whl", hash = "sha256:ca3204d00d3cb2dfed07f2d74a25f12fc12f73e606fcaa6975d1f7ae69cacbb2", size = 593659, upload-time = "2022-10-09T15:36:30.049Z" },
    { url = "https://files.pythonhosted.org/packages/dd/4f/3632a69ce344c1551f7c9803196b191a8181c6a1ad2362c225581ef0d383/bcrypt-4.0.1-cp36-abi3-musllinux_1_1_aarch64.whl", hash = "sha256:089098effa1bc35dc055366740a067a2fc76987e8ec75349eb9484061c54f535", size = 613116, upload-time = "2022-10-09T15:37:14.107Z" },
    { url = "https://files.pythonhosted.org/packages/87/69/edacb37481d360d06fc947dab5734aaf511acb7d1a1f9e2849454376c0f8/bcrypt-4.0.1-cp36-abi3-musllinux_1_1_x86_64.whl", hash = "sha256:e9a51bbfe7e9802b5f3508687758b564069ba937748ad7b9e890086290d2f79e", size = 624290, upload-time = "2022-10-09T15:36:31.251Z" },
    { url = "https://files.pythonhosted.org/packages/aa/ca/6a534669890725cbb8c1fb4622019be31813c8edaa7b6d5b62fc9360a17e/bcrypt-4.0.1-cp36-abi3-win32.whl", hash = "sha256:2caffdae059e06ac23fce178d31b4a702f2a3264c20bfb5ff541b338194d8fab", size = 159428, upload-time = "2022-10-09T15:36:32.893Z" },
    { url = "https://files.pythonhosted.org/packages/46/81/d8c22cd7e5e1c6a7d48e41a1d1d46c92f17dae70a54d9814f746e6027dec/bcrypt-4.0.1-cp36-abi3-win_amd64.whl", hash = "sha256:8a68f4341daf7522fe8d73874de8906f3a339048ba406be6ddc1b3ccb16fc0d9", size = 152930, upload-time = "2022-10-09T15:36:34.635Z" },
]

[[package]]
name = "beautifulsoup4"
version = "4.13.4"
source = { registry = "https://pypi.org/simple" }
dependencies = [
    { name = "soupsieve" },
    { name = "typing-extensions" },
]
sdist = { url = "https://files.pythonhosted.org/packages/d8/e4/0c4c39e18fd76d6a628d4dd8da40543d136ce2d1752bd6eeeab0791f4d6b/beautifulsoup4-4.13.4.tar.gz", hash = "sha256:dbb3c4e1ceae6aefebdaf2423247260cd062430a410e38c66f2baa50a8437195", size = 621067, upload-time = "2025-04-15T17:05:13.836Z" }
wheels = [
    { url = "https://files.pythonhosted.org/packages/50/cd/30110dc0ffcf3b131156077b90e9f60ed75711223f306da4db08eff8403b/beautifulsoup4-4.13.4-py3-none-any.whl", hash = "sha256:9bbbb14bfde9d79f38b8cd5f8c7c85f4b8f2523190ebed90e950a8dea4cb1c4b", size = 187285, upload-time = "2025-04-15T17:05:12.221Z" },
]

[[package]]
name = "bidict"
version = "0.22.1"
source = { registry = "https://pypi.org/simple" }
sdist = { url = "https://files.pythonhosted.org/packages/f2/be/b31e6ea9c94096a323e7a0e2c61480db01f07610bb7e7ea72a06fd1a23a8/bidict-0.22.1.tar.gz", hash = "sha256:1e0f7f74e4860e6d0943a05d4134c63a2fad86f3d4732fb265bd79e4e856d81d", size = 31660, upload-time = "2023-01-01T01:54:15.241Z" }
wheels = [
    { url = "https://files.pythonhosted.org/packages/b5/82/ce0b6380f35f49d3fe687979a324c342cfa3588380232f3801db9dd62f9e/bidict-0.22.1-py3-none-any.whl", hash = "sha256:6ef212238eb884b664f28da76f33f1d28b260f665fc737b413b287d5487d1e7b", size = 35978, upload-time = "2023-01-01T01:54:13.937Z" },
]

[[package]]
name = "black"
version = "25.1.0"
source = { registry = "https://pypi.org/simple" }
dependencies = [
    { name = "click" },
    { name = "mypy-extensions" },
    { name = "packaging" },
    { name = "pathspec" },
    { name = "platformdirs" },
]
sdist = { url = "https://files.pythonhosted.org/packages/94/49/26a7b0f3f35da4b5a65f081943b7bcd22d7002f5f0fb8098ec1ff21cb6ef/black-25.1.0.tar.gz", hash = "sha256:33496d5cd1222ad73391352b4ae8da15253c5de89b93a80b3e2c8d9a19ec2666", size = 649449, upload-time = "2025-01-29T04:15:40.373Z" }
wheels = [
    { url = "https://files.pythonhosted.org/packages/98/87/0edf98916640efa5d0696e1abb0a8357b52e69e82322628f25bf14d263d1/black-25.1.0-cp313-cp313-macosx_10_13_x86_64.whl", hash = "sha256:8f0b18a02996a836cc9c9c78e5babec10930862827b1b724ddfe98ccf2f2fe4f", size = 1650673, upload-time = "2025-01-29T05:37:20.574Z" },
    { url = "https://files.pythonhosted.org/packages/52/e5/f7bf17207cf87fa6e9b676576749c6b6ed0d70f179a3d812c997870291c3/black-25.1.0-cp313-cp313-macosx_11_0_arm64.whl", hash = "sha256:afebb7098bfbc70037a053b91ae8437c3857482d3a690fefc03e9ff7aa9a5fd3", size = 1453190, upload-time = "2025-01-29T05:37:22.106Z" },
    { url = "https://files.pythonhosted.org/packages/e3/ee/adda3d46d4a9120772fae6de454c8495603c37c4c3b9c60f25b1ab6401fe/black-25.1.0-cp313-cp313-manylinux_2_17_x86_64.manylinux2014_x86_64.manylinux_2_28_x86_64.whl", hash = "sha256:030b9759066a4ee5e5aca28c3c77f9c64789cdd4de8ac1df642c40b708be6171", size = 1782926, upload-time = "2025-01-29T04:18:58.564Z" },
    { url = "https://files.pythonhosted.org/packages/cc/64/94eb5f45dcb997d2082f097a3944cfc7fe87e071907f677e80788a2d7b7a/black-25.1.0-cp313-cp313-win_amd64.whl", hash = "sha256:a22f402b410566e2d1c950708c77ebf5ebd5d0d88a6a2e87c86d9fb48afa0d18", size = 1442613, upload-time = "2025-01-29T04:19:27.63Z" },
    { url = "https://files.pythonhosted.org/packages/09/71/54e999902aed72baf26bca0d50781b01838251a462612966e9fc4891eadd/black-25.1.0-py3-none-any.whl", hash = "sha256:95e8176dae143ba9097f351d174fdaf0ccd29efb414b362ae3fd72bf0f710717", size = 207646, upload-time = "2025-01-29T04:15:38.082Z" },
]

[[package]]
name = "blinker"
version = "1.9.0"
source = { registry = "https://pypi.org/simple" }
sdist = { url = "https://files.pythonhosted.org/packages/21/28/9b3f50ce0e048515135495f198351908d99540d69bfdc8c1d15b73dc55ce/blinker-1.9.0.tar.gz", hash = "sha256:b4ce2265a7abece45e7cc896e98dbebe6cead56bcf805a3d23136d145f5445bf", size = 22460, upload-time = "2024-11-08T17:25:47.436Z" }
wheels = [
    { url = "https://files.pythonhosted.org/packages/10/cb/f2ad4230dc2eb1a74edf38f1a38b9b52277f75bef262d8908e60d957e13c/blinker-1.9.0-py3-none-any.whl", hash = "sha256:ba0efaa9080b619ff2f3459d1d500c57bddea4a6b424b60a91141db6fd2f08bc", size = 8458, upload-time = "2024-11-08T17:25:46.184Z" },
]

[[package]]
name = "boto3"
version = "1.40.5"
source = { registry = "https://pypi.org/simple" }
dependencies = [
    { name = "botocore" },
    { name = "jmespath" },
    { name = "s3transfer" },
]
sdist = { url = "https://files.pythonhosted.org/packages/b8/75/45438d368f799a73d3ff4172606847d1c94c008286a5537e92711e0e00a7/boto3-1.40.5.tar.gz", hash = "sha256:7340706beffe93e3638adcd77cb266f46ba424f77623a5a6be591baa3cdbd3f3", size = 111989, upload-time = "2025-08-07T19:31:42.865Z" }
wheels = [
    { url = "https://files.pythonhosted.org/packages/9f/a1/d6ab54adbe92e4ef4f38875776ff2fbd041a22a53d6a3235c5c6ccfc176f/boto3-1.40.5-py3-none-any.whl", hash = "sha256:8072f11a973709b582ef9834794721d543869cc506d029477172054dcc19c2da", size = 140061, upload-time = "2025-08-07T19:31:40.716Z" },
]

[[package]]
name = "botocore"
version = "1.40.5"
source = { registry = "https://pypi.org/simple" }
dependencies = [
    { name = "jmespath" },
    { name = "python-dateutil" },
    { name = "urllib3" },
]
sdist = { url = "https://files.pythonhosted.org/packages/b9/e5/8ac5229749f53fc47d0234aa6a583ce2d18b06f05cd46945977c2a1d25e9/botocore-1.40.5.tar.gz", hash = "sha256:f0c95e35a3a96a2b33d257160cbee923ae87b14ac3ba10f010f3baf8e03f73a2", size = 14315188, upload-time = "2025-08-07T19:31:30.853Z" }
wheels = [
    { url = "https://files.pythonhosted.org/packages/6d/2f/16db4ac90c0a60b8763724422d833d097c1276a249d619b5788e03ad2c3d/botocore-1.40.5-py3-none-any.whl", hash = "sha256:fbad8ce6605d45d12b9efbdcc9bbf68bcc5acc1ae3eb7dabb5919f38feeeeef7", size = 13975244, upload-time = "2025-08-07T19:31:25.044Z" },
]

[[package]]
name = "cachetools"
version = "5.5.2"
source = { registry = "https://pypi.org/simple" }
sdist = { url = "https://files.pythonhosted.org/packages/6c/81/3747dad6b14fa2cf53fcf10548cf5aea6913e96fab41a3c198676f8948a5/cachetools-5.5.2.tar.gz", hash = "sha256:1a661caa9175d26759571b2e19580f9d6393969e5dfca11fdb1f947a23e640d4", size = 28380, upload-time = "2025-02-20T21:01:19.524Z" }
wheels = [
    { url = "https://files.pythonhosted.org/packages/72/76/20fa66124dbe6be5cafeb312ece67de6b61dd91a0247d1ea13db4ebb33c2/cachetools-5.5.2-py3-none-any.whl", hash = "sha256:d26a22bcc62eb95c3beabd9f1ee5e820d3d2704fe2967cbe350e20c8ffcd3f0a", size = 10080, upload-time = "2025-02-20T21:01:16.647Z" },
]

[[package]]
name = "certifi"
version = "2025.7.14"
source = { registry = "https://pypi.org/simple" }
sdist = { url = "https://files.pythonhosted.org/packages/b3/76/52c535bcebe74590f296d6c77c86dabf761c41980e1347a2422e4aa2ae41/certifi-2025.7.14.tar.gz", hash = "sha256:8ea99dbdfaaf2ba2f9bac77b9249ef62ec5218e7c2b2e903378ed5fccf765995", size = 163981, upload-time = "2025-07-14T03:29:28.449Z" }
wheels = [
    { url = "https://files.pythonhosted.org/packages/4f/52/34c6cf5bb9285074dc3531c437b3919e825d976fde097a7a73f79e726d03/certifi-2025.7.14-py3-none-any.whl", hash = "sha256:6b31f564a415d79ee77df69d757bb49a5bb53bd9f756cbbe24394ffd6fc1f4b2", size = 162722, upload-time = "2025-07-14T03:29:26.863Z" },
]

[[package]]
name = "cffi"
version = "1.17.1"
source = { registry = "https://pypi.org/simple" }
dependencies = [
    { name = "pycparser" },
]
sdist = { url = "https://files.pythonhosted.org/packages/fc/97/c783634659c2920c3fc70419e3af40972dbaf758daa229a7d6ea6135c90d/cffi-1.17.1.tar.gz", hash = "sha256:1c39c6016c32bc48dd54561950ebd6836e1670f2ae46128f67cf49e789c52824", size = 516621, upload-time = "2024-09-04T20:45:21.852Z" }
wheels = [
    { url = "https://files.pythonhosted.org/packages/8d/f8/dd6c246b148639254dad4d6803eb6a54e8c85c6e11ec9df2cffa87571dbe/cffi-1.17.1-cp313-cp313-macosx_10_13_x86_64.whl", hash = "sha256:f3a2b4222ce6b60e2e8b337bb9596923045681d71e5a082783484d845390938e", size = 182989, upload-time = "2024-09-04T20:44:28.956Z" },
    { url = "https://files.pythonhosted.org/packages/8b/f1/672d303ddf17c24fc83afd712316fda78dc6fce1cd53011b839483e1ecc8/cffi-1.17.1-cp313-cp313-macosx_11_0_arm64.whl", hash = "sha256:0984a4925a435b1da406122d4d7968dd861c1385afe3b45ba82b750f229811e2", size = 178802, upload-time = "2024-09-04T20:44:30.289Z" },
    { url = "https://files.pythonhosted.org/packages/0e/2d/eab2e858a91fdff70533cab61dcff4a1f55ec60425832ddfdc9cd36bc8af/cffi-1.17.1-cp313-cp313-manylinux_2_12_i686.manylinux2010_i686.manylinux_2_17_i686.manylinux2014_i686.whl", hash = "sha256:d01b12eeeb4427d3110de311e1774046ad344f5b1a7403101878976ecd7a10f3", size = 454792, upload-time = "2024-09-04T20:44:32.01Z" },
    { url = "https://files.pythonhosted.org/packages/75/b2/fbaec7c4455c604e29388d55599b99ebcc250a60050610fadde58932b7ee/cffi-1.17.1-cp313-cp313-manylinux_2_17_aarch64.manylinux2014_aarch64.whl", hash = "sha256:706510fe141c86a69c8ddc029c7910003a17353970cff3b904ff0686a5927683", size = 478893, upload-time = "2024-09-04T20:44:33.606Z" },
    { url = "https://files.pythonhosted.org/packages/4f/b7/6e4a2162178bf1935c336d4da8a9352cccab4d3a5d7914065490f08c0690/cffi-1.17.1-cp313-cp313-manylinux_2_17_ppc64le.manylinux2014_ppc64le.whl", hash = "sha256:de55b766c7aa2e2a3092c51e0483d700341182f08e67c63630d5b6f200bb28e5", size = 485810, upload-time = "2024-09-04T20:44:35.191Z" },
    { url = "https://files.pythonhosted.org/packages/c7/8a/1d0e4a9c26e54746dc08c2c6c037889124d4f59dffd853a659fa545f1b40/cffi-1.17.1-cp313-cp313-manylinux_2_17_s390x.manylinux2014_s390x.whl", hash = "sha256:c59d6e989d07460165cc5ad3c61f9fd8f1b4796eacbd81cee78957842b834af4", size = 471200, upload-time = "2024-09-04T20:44:36.743Z" },
    { url = "https://files.pythonhosted.org/packages/26/9f/1aab65a6c0db35f43c4d1b4f580e8df53914310afc10ae0397d29d697af4/cffi-1.17.1-cp313-cp313-manylinux_2_17_x86_64.manylinux2014_x86_64.whl", hash = "sha256:dd398dbc6773384a17fe0d3e7eeb8d1a21c2200473ee6806bb5e6a8e62bb73dd", size = 479447, upload-time = "2024-09-04T20:44:38.492Z" },
    { url = "https://files.pythonhosted.org/packages/5f/e4/fb8b3dd8dc0e98edf1135ff067ae070bb32ef9d509d6cb0f538cd6f7483f/cffi-1.17.1-cp313-cp313-musllinux_1_1_aarch64.whl", hash = "sha256:3edc8d958eb099c634dace3c7e16560ae474aa3803a5df240542b305d14e14ed", size = 484358, upload-time = "2024-09-04T20:44:40.046Z" },
    { url = "https://files.pythonhosted.org/packages/f1/47/d7145bf2dc04684935d57d67dff9d6d795b2ba2796806bb109864be3a151/cffi-1.17.1-cp313-cp313-musllinux_1_1_x86_64.whl", hash = "sha256:72e72408cad3d5419375fc87d289076ee319835bdfa2caad331e377589aebba9", size = 488469, upload-time = "2024-09-04T20:44:41.616Z" },
    { url = "https://files.pythonhosted.org/packages/bf/ee/f94057fa6426481d663b88637a9a10e859e492c73d0384514a17d78ee205/cffi-1.17.1-cp313-cp313-win32.whl", hash = "sha256:e03eab0a8677fa80d646b5ddece1cbeaf556c313dcfac435ba11f107ba117b5d", size = 172475, upload-time = "2024-09-04T20:44:43.733Z" },
    { url = "https://files.pythonhosted.org/packages/7c/fc/6a8cb64e5f0324877d503c854da15d76c1e50eb722e320b15345c4d0c6de/cffi-1.17.1-cp313-cp313-win_amd64.whl", hash = "sha256:f6a16c31041f09ead72d69f583767292f750d24913dadacf5756b966aacb3f1a", size = 182009, upload-time = "2024-09-04T20:44:45.309Z" },
]

[[package]]
name = "cfgv"
version = "3.4.0"
source = { registry = "https://pypi.org/simple" }
sdist = { url = "https://files.pythonhosted.org/packages/11/74/539e56497d9bd1d484fd863dd69cbbfa653cd2aa27abfe35653494d85e94/cfgv-3.4.0.tar.gz", hash = "sha256:e52591d4c5f5dead8e0f673fb16db7949d2cfb3f7da4582893288f0ded8fe560", size = 7114, upload-time = "2023-08-12T20:38:17.776Z" }
wheels = [
    { url = "https://files.pythonhosted.org/packages/c5/55/51844dd50c4fc7a33b653bfaba4c2456f06955289ca770a5dbd5fd267374/cfgv-3.4.0-py2.py3-none-any.whl", hash = "sha256:b7265b1f29fd3316bfcd2b330d63d024f2bfd8bcb8b0272f8e19a504856c48f9", size = 7249, upload-time = "2023-08-12T20:38:16.269Z" },
]

[[package]]
name = "charset-normalizer"
version = "3.0.1"
source = { registry = "https://pypi.org/simple" }
sdist = { url = "https://files.pythonhosted.org/packages/96/d7/1675d9089a1f4677df5eb29c3f8b064aa1e70c1251a0a8a127803158942d/charset-normalizer-3.0.1.tar.gz", hash = "sha256:ebea339af930f8ca5d7a699b921106c6e29c617fe9606fa7baa043c1cdae326f", size = 92842, upload-time = "2022-11-18T08:18:31.097Z" }
wheels = [
    { url = "https://files.pythonhosted.org/packages/68/2b/02e9d6a98ddb73fa238d559a9edcc30b247b8dc4ee848b6184c936e99dc0/charset_normalizer-3.0.1-py3-none-any.whl", hash = "sha256:7e189e2e1d3ed2f4aebabd2d5b0f931e883676e51c7624826e0a4e5fe8a0bf24", size = 45489, upload-time = "2022-11-18T08:18:29.97Z" },
]

[[package]]
name = "click"
version = "8.1.3"
source = { registry = "https://pypi.org/simple" }
dependencies = [
    { name = "colorama", marker = "sys_platform == 'win32'" },
]
sdist = { url = "https://files.pythonhosted.org/packages/59/87/84326af34517fca8c58418d148f2403df25303e02736832403587318e9e8/click-8.1.3.tar.gz", hash = "sha256:7682dc8afb30297001674575ea00d1814d808d6a36af415a82bd481d37ba7b8e", size = 331147, upload-time = "2022-04-28T17:36:09.097Z" }
wheels = [
    { url = "https://files.pythonhosted.org/packages/c2/f1/df59e28c642d583f7dacffb1e0965d0e00b218e0186d7858ac5233dce840/click-8.1.3-py3-none-any.whl", hash = "sha256:bb4d8133cb15a609f44e8213d9b391b0809795062913b383c62be0ee95b1db48", size = 96588, upload-time = "2022-04-28T17:36:06.952Z" },
]

[[package]]
name = "cmdkit"
version = "2.7.7"
source = { registry = "https://pypi.org/simple" }
sdist = { url = "https://files.pythonhosted.org/packages/a9/8d/0483d6018a5293ef74889ee132b243d34c324be19378acb93341bbefb43b/cmdkit-2.7.7.tar.gz", hash = "sha256:afe20b60ee60658e299dba465248b74c1801bfe24f891ef745b3a6810251c280", size = 23225, upload-time = "2024-12-28T21:21:57.08Z" }
wheels = [
    { url = "https://files.pythonhosted.org/packages/23/62/c82680c31dc2dcfa55918a28720d2e5695cbb4e778b621416d12883203cd/cmdkit-2.7.7-py3-none-any.whl", hash = "sha256:9dfb1ae63329d0ce1970886206ef14a9773d5ebcc15608c96df119bc82abf023", size = 26819, upload-time = "2024-12-28T21:21:54.931Z" },
]

[[package]]
name = "colorama"
version = "0.4.6"
source = { registry = "https://pypi.org/simple" }
sdist = { url = "https://files.pythonhosted.org/packages/d8/53/6f443c9a4a8358a93a6792e2acffb9d9d5cb0a5cfd8802644b7b1c9a02e4/colorama-0.4.6.tar.gz", hash = "sha256:08695f5cb7ed6e0531a20572697297273c47b8cae5a63ffc6d6ed5c201be6e44", size = 27697, upload-time = "2022-10-25T02:36:22.414Z" }
wheels = [
    { url = "https://files.pythonhosted.org/packages/d1/d6/3965ed04c63042e047cb6a3e6ed1a63a35087b6a609aa3a15ed8ac56c221/colorama-0.4.6-py2.py3-none-any.whl", hash = "sha256:4f1d9991f5acc0ca119f9d443620b77f9d6b33703e51011c16baf57afb285fc6", size = 25335, upload-time = "2022-10-25T02:36:20.889Z" },
]

[[package]]
name = "contextlib2"
version = "21.6.0"
source = { registry = "https://pypi.org/simple" }
sdist = { url = "https://files.pythonhosted.org/packages/c7/13/37ea7805ae3057992e96ecb1cffa2fa35c2ef4498543b846f90dd2348d8f/contextlib2-21.6.0.tar.gz", hash = "sha256:ab1e2bfe1d01d968e1b7e8d9023bc51ef3509bba217bb730cee3827e1ee82869", size = 43795, upload-time = "2021-06-27T06:54:40.841Z" }
wheels = [
    { url = "https://files.pythonhosted.org/packages/76/56/6d6872f79d14c0cb02f1646cbb4592eef935857c0951a105874b7b62a0c3/contextlib2-21.6.0-py2.py3-none-any.whl", hash = "sha256:3fbdb64466afd23abaf6c977627b75b6139a5a3e8ce38405c5b413aed7a0471f", size = 13277, upload-time = "2021-06-27T06:54:20.972Z" },
]

[[package]]
name = "coverage"
version = "7.10.2"
source = { registry = "https://pypi.org/simple" }
sdist = { url = "https://files.pythonhosted.org/packages/ee/76/17780846fc7aade1e66712e1e27dd28faa0a5d987a1f433610974959eaa8/coverage-7.10.2.tar.gz", hash = "sha256:5d6e6d84e6dd31a8ded64759626627247d676a23c1b892e1326f7c55c8d61055", size = 820754, upload-time = "2025-08-04T00:35:17.511Z" }
wheels = [
    { url = "https://files.pythonhosted.org/packages/8d/04/9b7a741557f93c0ed791b854d27aa8d9fe0b0ce7bb7c52ca1b0f2619cb74/coverage-7.10.2-cp313-cp313-macosx_10_13_x86_64.whl", hash = "sha256:aca7b5645afa688de6d4f8e89d30c577f62956fefb1bad021490d63173874186", size = 215337, upload-time = "2025-08-04T00:33:50.61Z" },
    { url = "https://files.pythonhosted.org/packages/02/a4/8d1088cd644750c94bc305d3cf56082b4cdf7fb854a25abb23359e74892f/coverage-7.10.2-cp313-cp313-macosx_11_0_arm64.whl", hash = "sha256:96e5921342574a14303dfdb73de0019e1ac041c863743c8fe1aa6c2b4a257226", size = 215596, upload-time = "2025-08-04T00:33:52.33Z" },
    { url = "https://files.pythonhosted.org/packages/01/2f/643a8d73343f70e162d8177a3972b76e306b96239026bc0c12cfde4f7c7a/coverage-7.10.2-cp313-cp313-manylinux1_i686.manylinux_2_28_i686.manylinux_2_5_i686.whl", hash = "sha256:11333094c1bff621aa811b67ed794865cbcaa99984dedea4bd9cf780ad64ecba", size = 246145, upload-time = "2025-08-04T00:33:53.641Z" },
    { url = "https://files.pythonhosted.org/packages/1f/4a/722098d1848db4072cda71b69ede1e55730d9063bf868375264d0d302bc9/coverage-7.10.2-cp313-cp313-manylinux1_x86_64.manylinux_2_28_x86_64.manylinux_2_5_x86_64.whl", hash = "sha256:6eb586fa7d2aee8d65d5ae1dd71414020b2f447435c57ee8de8abea0a77d5074", size = 248492, upload-time = "2025-08-04T00:33:55.366Z" },
    { url = "https://files.pythonhosted.org/packages/3f/b0/8a6d7f326f6e3e6ed398cde27f9055e860a1e858317001835c521673fb60/coverage-7.10.2-cp313-cp313-manylinux2014_aarch64.manylinux_2_17_aarch64.manylinux_2_28_aarch64.whl", hash = "sha256:2d358f259d8019d4ef25d8c5b78aca4c7af25e28bd4231312911c22a0e824a57", size = 249927, upload-time = "2025-08-04T00:33:57.042Z" },
    { url = "https://files.pythonhosted.org/packages/bb/21/1aaadd3197b54d1e61794475379ecd0f68d8fc5c2ebd352964dc6f698a3d/coverage-7.10.2-cp313-cp313-musllinux_1_2_aarch64.whl", hash = "sha256:5250bda76e30382e0a2dcd68d961afcab92c3a7613606e6269855c6979a1b0bb", size = 248138, upload-time = "2025-08-04T00:33:58.329Z" },
    { url = "https://files.pythonhosted.org/packages/48/65/be75bafb2bdd22fd8bf9bf63cd5873b91bb26ec0d68f02d4b8b09c02decb/coverage-7.10.2-cp313-cp313-musllinux_1_2_i686.whl", hash = "sha256:a91e027d66eff214d88d9afbe528e21c9ef1ecdf4956c46e366c50f3094696d0", size = 246111, upload-time = "2025-08-04T00:33:59.899Z" },
    { url = "https://files.pythonhosted.org/packages/5e/30/a4f0c5e249c3cc60e6c6f30d8368e372f2d380eda40e0434c192ac27ccf5/coverage-7.10.2-cp313-cp313-musllinux_1_2_x86_64.whl", hash = "sha256:228946da741558904e2c03ce870ba5efd9cd6e48cbc004d9a27abee08100a15a", size = 247493, upload-time = "2025-08-04T00:34:01.619Z" },
    { url = "https://files.pythonhosted.org/packages/85/99/f09b9493e44a75cf99ca834394c12f8cb70da6c1711ee296534f97b52729/coverage-7.10.2-cp313-cp313-win32.whl", hash = "sha256:95e23987b52d02e7c413bf2d6dc6288bd5721beb518052109a13bfdc62c8033b", size = 217756, upload-time = "2025-08-04T00:34:03.277Z" },
    { url = "https://files.pythonhosted.org/packages/2d/bb/cbcb09103be330c7d26ff0ab05c4a8861dd2e254656fdbd3eb7600af4336/coverage-7.10.2-cp313-cp313-win_amd64.whl", hash = "sha256:f35481d42c6d146d48ec92d4e239c23f97b53a3f1fbd2302e7c64336f28641fe", size = 218526, upload-time = "2025-08-04T00:34:04.635Z" },
    { url = "https://files.pythonhosted.org/packages/37/8f/8bfb4e0bca52c00ab680767c0dd8cfd928a2a72d69897d9b2d5d8b5f63f5/coverage-7.10.2-cp313-cp313-win_arm64.whl", hash = "sha256:65b451949cb789c346f9f9002441fc934d8ccedcc9ec09daabc2139ad13853f7", size = 217176, upload-time = "2025-08-04T00:34:05.973Z" },
    { url = "https://files.pythonhosted.org/packages/1e/25/d458ba0bf16a8204a88d74dbb7ec5520f29937ffcbbc12371f931c11efd2/coverage-7.10.2-cp313-cp313t-macosx_10_13_x86_64.whl", hash = "sha256:e8415918856a3e7d57a4e0ad94651b761317de459eb74d34cc1bb51aad80f07e", size = 216058, upload-time = "2025-08-04T00:34:07.368Z" },
    { url = "https://files.pythonhosted.org/packages/0b/1c/af4dfd2d7244dc7610fed6d59d57a23ea165681cd764445dc58d71ed01a6/coverage-7.10.2-cp313-cp313t-macosx_11_0_arm64.whl", hash = "sha256:f287a25a8ca53901c613498e4a40885b19361a2fe8fbfdbb7f8ef2cad2a23f03", size = 216273, upload-time = "2025-08-04T00:34:09.073Z" },
    { url = "https://files.pythonhosted.org/packages/8e/67/ec5095d4035c6e16368226fa9cb15f77f891194c7e3725aeefd08e7a3e5a/coverage-7.10.2-cp313-cp313t-manylinux1_i686.manylinux_2_28_i686.manylinux_2_5_i686.whl", hash = "sha256:75cc1a3f8c88c69bf16a871dab1fe5a7303fdb1e9f285f204b60f1ee539b8fc0", size = 257513, upload-time = "2025-08-04T00:34:10.403Z" },
    { url = "https://files.pythonhosted.org/packages/1c/47/be5550b57a3a8ba797de4236b0fd31031f88397b2afc84ab3c2d4cf265f6/coverage-7.10.2-cp313-cp313t-manylinux1_x86_64.manylinux_2_28_x86_64.manylinux_2_5_x86_64.whl", hash = "sha256:ca07fa78cc9d26bc8c4740de1abd3489cf9c47cc06d9a8ab3d552ff5101af4c0", size = 259377, upload-time = "2025-08-04T00:34:12.138Z" },
    { url = "https://files.pythonhosted.org/packages/37/50/b12a4da1382e672305c2d17cd3029dc16b8a0470de2191dbf26b91431378/coverage-7.10.2-cp313-cp313t-manylinux2014_aarch64.manylinux_2_17_aarch64.manylinux_2_28_aarch64.whl", hash = "sha256:c2e117e64c26300032755d4520cd769f2623cde1a1d1c3515b05a3b8add0ade1", size = 261516, upload-time = "2025-08-04T00:34:13.608Z" },
    { url = "https://files.pythonhosted.org/packages/db/41/4d3296dbd33dd8da178171540ca3391af7c0184c0870fd4d4574ac290290/coverage-7.10.2-cp313-cp313t-musllinux_1_2_aarch64.whl", hash = "sha256:daaf98009977f577b71f8800208f4d40d4dcf5c2db53d4d822787cdc198d76e1", size = 259110, upload-time = "2025-08-04T00:34:15.089Z" },
    { url = "https://files.pythonhosted.org/packages/ea/f1/b409959ecbc0cec0e61e65683b22bacaa4a3b11512f834e16dd8ffbc37db/coverage-7.10.2-cp313-cp313t-musllinux_1_2_i686.whl", hash = "sha256:ea8d8fe546c528535c761ba424410bbeb36ba8a0f24be653e94b70c93fd8a8ca", size = 257248, upload-time = "2025-08-04T00:34:16.501Z" },
    { url = "https://files.pythonhosted.org/packages/48/ab/7076dc1c240412e9267d36ec93e9e299d7659f6a5c1e958f87e998b0fb6d/coverage-7.10.2-cp313-cp313t-musllinux_1_2_x86_64.whl", hash = "sha256:fe024d40ac31eb8d5aae70215b41dafa264676caa4404ae155f77d2fa95c37bb", size = 258063, upload-time = "2025-08-04T00:34:18.338Z" },
    { url = "https://files.pythonhosted.org/packages/1e/77/f6b51a0288f8f5f7dcc7c89abdd22cf514f3bc5151284f5cd628917f8e10/coverage-7.10.2-cp313-cp313t-win32.whl", hash = "sha256:8f34b09f68bdadec122ffad312154eda965ade433559cc1eadd96cca3de5c824", size = 218433, upload-time = "2025-08-04T00:34:19.71Z" },
    { url = "https://files.pythonhosted.org/packages/7b/6d/547a86493e25270ce8481543e77f3a0aa3aa872c1374246b7b76273d66eb/coverage-7.10.2-cp313-cp313t-win_amd64.whl", hash = "sha256:71d40b3ac0f26fa9ffa6ee16219a714fed5c6ec197cdcd2018904ab5e75bcfa3", size = 219523, upload-time = "2025-08-04T00:34:21.171Z" },
    { url = "https://files.pythonhosted.org/packages/ff/d5/3c711e38eaf9ab587edc9bed232c0298aed84e751a9f54aaa556ceaf7da6/coverage-7.10.2-cp313-cp313t-win_arm64.whl", hash = "sha256:abb57fdd38bf6f7dcc66b38dafb7af7c5fdc31ac6029ce373a6f7f5331d6f60f", size = 217739, upload-time = "2025-08-04T00:34:22.514Z" },
    { url = "https://files.pythonhosted.org/packages/71/53/83bafa669bb9d06d4c8c6a055d8d05677216f9480c4698fb183ba7ec5e47/coverage-7.10.2-cp314-cp314-macosx_10_13_x86_64.whl", hash = "sha256:a3e853cc04987c85ec410905667eed4bf08b1d84d80dfab2684bb250ac8da4f6", size = 215328, upload-time = "2025-08-04T00:34:23.991Z" },
    { url = "https://files.pythonhosted.org/packages/1d/6c/30827a9c5a48a813e865fbaf91e2db25cce990bd223a022650ef2293fe11/coverage-7.10.2-cp314-cp314-macosx_11_0_arm64.whl", hash = "sha256:0100b19f230df72c90fdb36db59d3f39232391e8d89616a7de30f677da4f532b", size = 215608, upload-time = "2025-08-04T00:34:25.437Z" },
    { url = "https://files.pythonhosted.org/packages/bb/a0/c92d85948056ddc397b72a3d79d36d9579c53cb25393ed3c40db7d33b193/coverage-7.10.2-cp314-cp314-manylinux1_i686.manylinux_2_28_i686.manylinux_2_5_i686.whl", hash = "sha256:9c1cd71483ea78331bdfadb8dcec4f4edfb73c7002c1206d8e0af6797853f5be", size = 246111, upload-time = "2025-08-04T00:34:26.857Z" },
    { url = "https://files.pythonhosted.org/packages/c2/cf/d695cf86b2559aadd072c91720a7844be4fb82cb4a3b642a2c6ce075692d/coverage-7.10.2-cp314-cp314-manylinux1_x86_64.manylinux_2_28_x86_64.manylinux_2_5_x86_64.whl", hash = "sha256:9f75dbf4899e29a37d74f48342f29279391668ef625fdac6d2f67363518056a1", size = 248419, upload-time = "2025-08-04T00:34:28.726Z" },
    { url = "https://files.pythonhosted.org/packages/ce/0a/03206aec4a05986e039418c038470d874045f6e00426b0c3879adc1f9251/coverage-7.10.2-cp314-cp314-manylinux2014_aarch64.manylinux_2_17_aarch64.manylinux_2_28_aarch64.whl", hash = "sha256:a7df481e7508de1c38b9b8043da48d94931aefa3e32b47dd20277e4978ed5b95", size = 250038, upload-time = "2025-08-04T00:34:30.061Z" },
    { url = "https://files.pythonhosted.org/packages/ab/9b/b3bd6bd52118c12bc4cf319f5baba65009c9beea84e665b6b9f03fa3f180/coverage-7.10.2-cp314-cp314-musllinux_1_2_aarch64.whl", hash = "sha256:835f39e618099325e7612b3406f57af30ab0a0af350490eff6421e2e5f608e46", size = 248066, upload-time = "2025-08-04T00:34:31.53Z" },
    { url = "https://files.pythonhosted.org/packages/80/cc/bfa92e261d3e055c851a073e87ba6a3bff12a1f7134233e48a8f7d855875/coverage-7.10.2-cp314-cp314-musllinux_1_2_i686.whl", hash = "sha256:12e52b5aa00aa720097d6947d2eb9e404e7c1101ad775f9661ba165ed0a28303", size = 245909, upload-time = "2025-08-04T00:34:32.943Z" },
    { url = "https://files.pythonhosted.org/packages/12/80/c8df15db4847710c72084164f615ae900af1ec380dce7f74a5678ccdf5e1/coverage-7.10.2-cp314-cp314-musllinux_1_2_x86_64.whl", hash = "sha256:718044729bf1fe3e9eb9f31b52e44ddae07e434ec050c8c628bf5adc56fe4bdd", size = 247329, upload-time = "2025-08-04T00:34:34.388Z" },
    { url = "https://files.pythonhosted.org/packages/04/6f/cb66e1f7124d5dd9ced69f889f02931419cb448125e44a89a13f4e036124/coverage-7.10.2-cp314-cp314-win32.whl", hash = "sha256:f256173b48cc68486299d510a3e729a96e62c889703807482dbf56946befb5c8", size = 218007, upload-time = "2025-08-04T00:34:35.846Z" },
    { url = "https://files.pythonhosted.org/packages/8c/e1/3d4be307278ce32c1b9d95cc02ee60d54ddab784036101d053ec9e4fe7f5/coverage-7.10.2-cp314-cp314-win_amd64.whl", hash = "sha256:2e980e4179f33d9b65ac4acb86c9c0dde904098853f27f289766657ed16e07b3", size = 218802, upload-time = "2025-08-04T00:34:37.35Z" },
    { url = "https://files.pythonhosted.org/packages/ec/66/1e43bbeb66c55a5a5efec70f1c153cf90cfc7f1662ab4ebe2d844de9122c/coverage-7.10.2-cp314-cp314-win_arm64.whl", hash = "sha256:14fb5b6641ab5b3c4161572579f0f2ea8834f9d3af2f7dd8fbaecd58ef9175cc", size = 217397, upload-time = "2025-08-04T00:34:39.15Z" },
    { url = "https://files.pythonhosted.org/packages/81/01/ae29c129217f6110dc694a217475b8aecbb1b075d8073401f868c825fa99/coverage-7.10.2-cp314-cp314t-macosx_10_13_x86_64.whl", hash = "sha256:e96649ac34a3d0e6491e82a2af71098e43be2874b619547c3282fc11d3840a4b", size = 216068, upload-time = "2025-08-04T00:34:40.648Z" },
    { url = "https://files.pythonhosted.org/packages/a2/50/6e9221d4139f357258f36dfa1d8cac4ec56d9d5acf5fdcc909bb016954d7/coverage-7.10.2-cp314-cp314t-macosx_11_0_arm64.whl", hash = "sha256:1a2e934e9da26341d342d30bfe91422bbfdb3f1f069ec87f19b2909d10d8dcc4", size = 216285, upload-time = "2025-08-04T00:34:42.441Z" },
    { url = "https://files.pythonhosted.org/packages/eb/ec/89d1d0c0ece0d296b4588e0ef4df185200456d42a47f1141335f482c2fc5/coverage-7.10.2-cp314-cp314t-manylinux1_i686.manylinux_2_28_i686.manylinux_2_5_i686.whl", hash = "sha256:651015dcd5fd9b5a51ca79ece60d353cacc5beaf304db750407b29c89f72fe2b", size = 257603, upload-time = "2025-08-04T00:34:43.899Z" },
    { url = "https://files.pythonhosted.org/packages/82/06/c830af66734671c778fc49d35b58339e8f0687fbd2ae285c3f96c94da092/coverage-7.10.2-cp314-cp314t-manylinux1_x86_64.manylinux_2_28_x86_64.manylinux_2_5_x86_64.whl", hash = "sha256:81bf6a32212f9f66da03d63ecb9cd9bd48e662050a937db7199dbf47d19831de", size = 259568, upload-time = "2025-08-04T00:34:45.519Z" },
    { url = "https://files.pythonhosted.org/packages/60/57/f280dd6f1c556ecc744fbf39e835c33d3ae987d040d64d61c6f821e87829/coverage-7.10.2-cp314-cp314t-manylinux2014_aarch64.manylinux_2_17_aarch64.manylinux_2_28_aarch64.whl", hash = "sha256:d800705f6951f75a905ea6feb03fff8f3ea3468b81e7563373ddc29aa3e5d1ca", size = 261691, upload-time = "2025-08-04T00:34:47.019Z" },
    { url = "https://files.pythonhosted.org/packages/54/2b/c63a0acbd19d99ec32326164c23df3a4e18984fb86e902afdd66ff7b3d83/coverage-7.10.2-cp314-cp314t-musllinux_1_2_aarch64.whl", hash = "sha256:248b5394718e10d067354448dc406d651709c6765669679311170da18e0e9af8", size = 259166, upload-time = "2025-08-04T00:34:48.792Z" },
    { url = "https://files.pythonhosted.org/packages/fd/c5/cd2997dcfcbf0683634da9df52d3967bc1f1741c1475dd0e4722012ba9ef/coverage-7.10.2-cp314-cp314t-musllinux_1_2_i686.whl", hash = "sha256:5c61675a922b569137cf943770d7ad3edd0202d992ce53ac328c5ff68213ccf4", size = 257241, upload-time = "2025-08-04T00:34:51.038Z" },
    { url = "https://files.pythonhosted.org/packages/16/26/c9e30f82fdad8d47aee90af4978b18c88fa74369ae0f0ba0dbf08cee3a80/coverage-7.10.2-cp314-cp314t-musllinux_1_2_x86_64.whl", hash = "sha256:52d708b5fd65589461381fa442d9905f5903d76c086c6a4108e8e9efdca7a7ed", size = 258139, upload-time = "2025-08-04T00:34:52.533Z" },
    { url = "https://files.pythonhosted.org/packages/c9/99/bdb7bd00bebcd3dedfb895fa9af8e46b91422993e4a37ac634a5f1113790/coverage-7.10.2-cp314-cp314t-win32.whl", hash = "sha256:916369b3b914186b2c5e5ad2f7264b02cff5df96cdd7cdad65dccd39aa5fd9f0", size = 218809, upload-time = "2025-08-04T00:34:54.075Z" },
    { url = "https://files.pythonhosted.org/packages/eb/5e/56a7852e38a04d1520dda4dfbfbf74a3d6dec932c20526968f7444763567/coverage-7.10.2-cp314-cp314t-win_amd64.whl", hash = "sha256:5b9d538e8e04916a5df63052d698b30c74eb0174f2ca9cd942c981f274a18eaf", size = 219926, upload-time = "2025-08-04T00:34:55.643Z" },
    { url = "https://files.pythonhosted.org/packages/e0/12/7fbe6b9c52bb9d627e9556f9f2edfdbe88b315e084cdecc9afead0c3b36a/coverage-7.10.2-cp314-cp314t-win_arm64.whl", hash = "sha256:04c74f9ef1f925456a9fd23a7eef1103126186d0500ef9a0acb0bd2514bdc7cc", size = 217925, upload-time = "2025-08-04T00:34:57.564Z" },
    { url = "https://files.pythonhosted.org/packages/18/d8/9b768ac73a8ac2d10c080af23937212434a958c8d2a1c84e89b450237942/coverage-7.10.2-py3-none-any.whl", hash = "sha256:95db3750dd2e6e93d99fa2498f3a1580581e49c494bddccc6f85c5c21604921f", size = 206973, upload-time = "2025-08-04T00:35:15.918Z" },
]

[[package]]
name = "cryptography"
version = "45.0.5"
source = { registry = "https://pypi.org/simple" }
dependencies = [
    { name = "cffi", marker = "platform_python_implementation != 'PyPy'" },
]
sdist = { url = "https://files.pythonhosted.org/packages/95/1e/49527ac611af559665f71cbb8f92b332b5ec9c6fbc4e88b0f8e92f5e85df/cryptography-45.0.5.tar.gz", hash = "sha256:72e76caa004ab63accdf26023fccd1d087f6d90ec6048ff33ad0445abf7f605a", size = 744903, upload-time = "2025-07-02T13:06:25.941Z" }
wheels = [
    { url = "https://files.pythonhosted.org/packages/f0/fb/09e28bc0c46d2c547085e60897fea96310574c70fb21cd58a730a45f3403/cryptography-45.0.5-cp311-abi3-macosx_10_9_universal2.whl", hash = "sha256:101ee65078f6dd3e5a028d4f19c07ffa4dd22cce6a20eaa160f8b5219911e7d8", size = 7043092, upload-time = "2025-07-02T13:05:01.514Z" },
    { url = "https://files.pythonhosted.org/packages/b1/05/2194432935e29b91fb649f6149c1a4f9e6d3d9fc880919f4ad1bcc22641e/cryptography-45.0.5-cp311-abi3-manylinux2014_aarch64.manylinux_2_17_aarch64.whl", hash = "sha256:3a264aae5f7fbb089dbc01e0242d3b67dffe3e6292e1f5182122bdf58e65215d", size = 4205926, upload-time = "2025-07-02T13:05:04.741Z" },
    { url = "https://files.pythonhosted.org/packages/07/8b/9ef5da82350175e32de245646b1884fc01124f53eb31164c77f95a08d682/cryptography-45.0.5-cp311-abi3-manylinux2014_x86_64.manylinux_2_17_x86_64.whl", hash = "sha256:e74d30ec9c7cb2f404af331d5b4099a9b322a8a6b25c4632755c8757345baac5", size = 4429235, upload-time = "2025-07-02T13:05:07.084Z" },
    { url = "https://files.pythonhosted.org/packages/7c/e1/c809f398adde1994ee53438912192d92a1d0fc0f2d7582659d9ef4c28b0c/cryptography-45.0.5-cp311-abi3-manylinux_2_28_aarch64.whl", hash = "sha256:3af26738f2db354aafe492fb3869e955b12b2ef2e16908c8b9cb928128d42c57", size = 4209785, upload-time = "2025-07-02T13:05:09.321Z" },
    { url = "https://files.pythonhosted.org/packages/d0/8b/07eb6bd5acff58406c5e806eff34a124936f41a4fb52909ffa4d00815f8c/cryptography-45.0.5-cp311-abi3-manylinux_2_28_armv7l.manylinux_2_31_armv7l.whl", hash = "sha256:e6c00130ed423201c5bc5544c23359141660b07999ad82e34e7bb8f882bb78e0", size = 3893050, upload-time = "2025-07-02T13:05:11.069Z" },
    { url = "https://files.pythonhosted.org/packages/ec/ef/3333295ed58d900a13c92806b67e62f27876845a9a908c939f040887cca9/cryptography-45.0.5-cp311-abi3-manylinux_2_28_x86_64.whl", hash = "sha256:dd420e577921c8c2d31289536c386aaa30140b473835e97f83bc71ea9d2baf2d", size = 4457379, upload-time = "2025-07-02T13:05:13.32Z" },
    { url = "https://files.pythonhosted.org/packages/d9/9d/44080674dee514dbb82b21d6fa5d1055368f208304e2ab1828d85c9de8f4/cryptography-45.0.5-cp311-abi3-manylinux_2_34_aarch64.whl", hash = "sha256:d05a38884db2ba215218745f0781775806bde4f32e07b135348355fe8e4991d9", size = 4209355, upload-time = "2025-07-02T13:05:15.017Z" },
    { url = "https://files.pythonhosted.org/packages/c9/d8/0749f7d39f53f8258e5c18a93131919ac465ee1f9dccaf1b3f420235e0b5/cryptography-45.0.5-cp311-abi3-manylinux_2_34_x86_64.whl", hash = "sha256:ad0caded895a00261a5b4aa9af828baede54638754b51955a0ac75576b831b27", size = 4456087, upload-time = "2025-07-02T13:05:16.945Z" },
    { url = "https://files.pythonhosted.org/packages/09/d7/92acac187387bf08902b0bf0699816f08553927bdd6ba3654da0010289b4/cryptography-45.0.5-cp311-abi3-musllinux_1_2_aarch64.whl", hash = "sha256:9024beb59aca9d31d36fcdc1604dd9bbeed0a55bface9f1908df19178e2f116e", size = 4332873, upload-time = "2025-07-02T13:05:18.743Z" },
    { url = "https://files.pythonhosted.org/packages/03/c2/840e0710da5106a7c3d4153c7215b2736151bba60bf4491bdb421df5056d/cryptography-45.0.5-cp311-abi3-musllinux_1_2_x86_64.whl", hash = "sha256:91098f02ca81579c85f66df8a588c78f331ca19089763d733e34ad359f474174", size = 4564651, upload-time = "2025-07-02T13:05:21.382Z" },
    { url = "https://files.pythonhosted.org/packages/2e/92/cc723dd6d71e9747a887b94eb3827825c6c24b9e6ce2bb33b847d31d5eaa/cryptography-45.0.5-cp311-abi3-win32.whl", hash = "sha256:926c3ea71a6043921050eaa639137e13dbe7b4ab25800932a8498364fc1abec9", size = 2929050, upload-time = "2025-07-02T13:05:23.39Z" },
    { url = "https://files.pythonhosted.org/packages/1f/10/197da38a5911a48dd5389c043de4aec4b3c94cb836299b01253940788d78/cryptography-45.0.5-cp311-abi3-win_amd64.whl", hash = "sha256:b85980d1e345fe769cfc57c57db2b59cff5464ee0c045d52c0df087e926fbe63", size = 3403224, upload-time = "2025-07-02T13:05:25.202Z" },
    { url = "https://files.pythonhosted.org/packages/fe/2b/160ce8c2765e7a481ce57d55eba1546148583e7b6f85514472b1d151711d/cryptography-45.0.5-cp37-abi3-macosx_10_9_universal2.whl", hash = "sha256:f3562c2f23c612f2e4a6964a61d942f891d29ee320edb62ff48ffb99f3de9ae8", size = 7017143, upload-time = "2025-07-02T13:05:27.229Z" },
    { url = "https://files.pythonhosted.org/packages/c2/e7/2187be2f871c0221a81f55ee3105d3cf3e273c0a0853651d7011eada0d7e/cryptography-45.0.5-cp37-abi3-manylinux2014_aarch64.manylinux_2_17_aarch64.whl", hash = "sha256:3fcfbefc4a7f332dece7272a88e410f611e79458fab97b5efe14e54fe476f4fd", size = 4197780, upload-time = "2025-07-02T13:05:29.299Z" },
    { url = "https://files.pythonhosted.org/packages/b9/cf/84210c447c06104e6be9122661159ad4ce7a8190011669afceeaea150524/cryptography-45.0.5-cp37-abi3-manylinux2014_x86_64.manylinux_2_17_x86_64.whl", hash = "sha256:460f8c39ba66af7db0545a8c6f2eabcbc5a5528fc1cf6c3fa9a1e44cec33385e", size = 4420091, upload-time = "2025-07-02T13:05:31.221Z" },
    { url = "https://files.pythonhosted.org/packages/3e/6a/cb8b5c8bb82fafffa23aeff8d3a39822593cee6e2f16c5ca5c2ecca344f7/cryptography-45.0.5-cp37-abi3-manylinux_2_28_aarch64.whl", hash = "sha256:9b4cf6318915dccfe218e69bbec417fdd7c7185aa7aab139a2c0beb7468c89f0", size = 4198711, upload-time = "2025-07-02T13:05:33.062Z" },
    { url = "https://files.pythonhosted.org/packages/04/f7/36d2d69df69c94cbb2473871926daf0f01ad8e00fe3986ac3c1e8c4ca4b3/cryptography-45.0.5-cp37-abi3-manylinux_2_28_armv7l.manylinux_2_31_armv7l.whl", hash = "sha256:2089cc8f70a6e454601525e5bf2779e665d7865af002a5dec8d14e561002e135", size = 3883299, upload-time = "2025-07-02T13:05:34.94Z" },
    { url = "https://files.pythonhosted.org/packages/82/c7/f0ea40f016de72f81288e9fe8d1f6748036cb5ba6118774317a3ffc6022d/cryptography-45.0.5-cp37-abi3-manylinux_2_28_x86_64.whl", hash = "sha256:0027d566d65a38497bc37e0dd7c2f8ceda73597d2ac9ba93810204f56f52ebc7", size = 4450558, upload-time = "2025-07-02T13:05:37.288Z" },
    { url = "https://files.pythonhosted.org/packages/06/ae/94b504dc1a3cdf642d710407c62e86296f7da9e66f27ab12a1ee6fdf005b/cryptography-45.0.5-cp37-abi3-manylinux_2_34_aarch64.whl", hash = "sha256:be97d3a19c16a9be00edf79dca949c8fa7eff621763666a145f9f9535a5d7f42", size = 4198020, upload-time = "2025-07-02T13:05:39.102Z" },
    { url = "https://files.pythonhosted.org/packages/05/2b/aaf0adb845d5dabb43480f18f7ca72e94f92c280aa983ddbd0bcd6ecd037/cryptography-45.0.5-cp37-abi3-manylinux_2_34_x86_64.whl", hash = "sha256:7760c1c2e1a7084153a0f68fab76e754083b126a47d0117c9ed15e69e2103492", size = 4449759, upload-time = "2025-07-02T13:05:41.398Z" },
    { url = "https://files.pythonhosted.org/packages/91/e4/f17e02066de63e0100a3a01b56f8f1016973a1d67551beaf585157a86b3f/cryptography-45.0.5-cp37-abi3-musllinux_1_2_aarch64.whl", hash = "sha256:6ff8728d8d890b3dda5765276d1bc6fb099252915a2cd3aff960c4c195745dd0", size = 4319991, upload-time = "2025-07-02T13:05:43.64Z" },
    { url = "https://files.pythonhosted.org/packages/f2/2e/e2dbd629481b499b14516eed933f3276eb3239f7cee2dcfa4ee6b44d4711/cryptography-45.0.5-cp37-abi3-musllinux_1_2_x86_64.whl", hash = "sha256:7259038202a47fdecee7e62e0fd0b0738b6daa335354396c6ddebdbe1206af2a", size = 4554189, upload-time = "2025-07-02T13:05:46.045Z" },
    { url = "https://files.pythonhosted.org/packages/f8/ea/a78a0c38f4c8736287b71c2ea3799d173d5ce778c7d6e3c163a95a05ad2a/cryptography-45.0.5-cp37-abi3-win32.whl", hash = "sha256:1e1da5accc0c750056c556a93c3e9cb828970206c68867712ca5805e46dc806f", size = 2911769, upload-time = "2025-07-02T13:05:48.329Z" },
    { url = "https://files.pythonhosted.org/packages/79/b3/28ac139109d9005ad3f6b6f8976ffede6706a6478e21c889ce36c840918e/cryptography-45.0.5-cp37-abi3-win_amd64.whl", hash = "sha256:90cb0a7bb35959f37e23303b7eed0a32280510030daba3f7fdfbb65defde6a97", size = 3390016, upload-time = "2025-07-02T13:05:50.811Z" },
]

[[package]]
name = "decorator"
version = "5.1.1"
source = { registry = "https://pypi.org/simple" }
sdist = { url = "https://files.pythonhosted.org/packages/66/0c/8d907af351aa16b42caae42f9d6aa37b900c67308052d10fdce809f8d952/decorator-5.1.1.tar.gz", hash = "sha256:637996211036b6385ef91435e4fae22989472f9d571faba8927ba8253acbc330", size = 35016, upload-time = "2022-01-07T08:20:05.666Z" }
wheels = [
    { url = "https://files.pythonhosted.org/packages/d5/50/83c593b07763e1161326b3b8c6686f0f4b0f24d5526546bee538c89837d6/decorator-5.1.1-py3-none-any.whl", hash = "sha256:b8c3f85900b9dc423225913c5aace94729fe1fa9763b38939a95226f02d37186", size = 9073, upload-time = "2022-01-07T08:20:03.734Z" },
]

[[package]]
name = "deprecation"
version = "2.1.0"
source = { registry = "https://pypi.org/simple" }
dependencies = [
    { name = "packaging" },
]
sdist = { url = "https://files.pythonhosted.org/packages/5a/d3/8ae2869247df154b64c1884d7346d412fed0c49df84db635aab2d1c40e62/deprecation-2.1.0.tar.gz", hash = "sha256:72b3bde64e5d778694b0cf68178aed03d15e15477116add3fb773e581f9518ff", size = 173788, upload-time = "2020-04-20T14:23:38.738Z" }
wheels = [
    { url = "https://files.pythonhosted.org/packages/02/c3/253a89ee03fc9b9682f1541728eb66db7db22148cd94f89ab22528cd1e1b/deprecation-2.1.0-py2.py3-none-any.whl", hash = "sha256:a10811591210e1fb0e768a8c25517cabeabcba6f0bf96564f8ff45189f90b14a", size = 11178, upload-time = "2020-04-20T14:23:36.581Z" },
]

[[package]]
name = "distlib"
version = "0.4.0"
source = { registry = "https://pypi.org/simple" }
sdist = { url = "https://files.pythonhosted.org/packages/96/8e/709914eb2b5749865801041647dc7f4e6d00b549cfe88b65ca192995f07c/distlib-0.4.0.tar.gz", hash = "sha256:feec40075be03a04501a973d81f633735b4b69f98b05450592310c0f401a4e0d", size = 614605, upload-time = "2025-07-17T16:52:00.465Z" }
wheels = [
    { url = "https://files.pythonhosted.org/packages/33/6b/e0547afaf41bf2c42e52430072fa5658766e3d65bd4b03a563d1b6336f57/distlib-0.4.0-py2.py3-none-any.whl", hash = "sha256:9659f7d87e46584a30b5780e43ac7a2143098441670ff0a49d5f9034c54a6c16", size = 469047, upload-time = "2025-07-17T16:51:58.613Z" },
]

[[package]]
name = "docker"
version = "7.1.0"
source = { registry = "https://pypi.org/simple" }
dependencies = [
    { name = "pywin32", marker = "sys_platform == 'win32'" },
    { name = "requests" },
    { name = "urllib3" },
]
sdist = { url = "https://files.pythonhosted.org/packages/91/9b/4a2ea29aeba62471211598dac5d96825bb49348fa07e906ea930394a83ce/docker-7.1.0.tar.gz", hash = "sha256:ad8c70e6e3f8926cb8a92619b832b4ea5299e2831c14284663184e200546fa6c", size = 117834, upload-time = "2024-05-23T11:13:57.216Z" }
wheels = [
    { url = "https://files.pythonhosted.org/packages/e3/26/57c6fb270950d476074c087527a558ccb6f4436657314bfb6cdf484114c4/docker-7.1.0-py3-none-any.whl", hash = "sha256:c96b93b7f0a746f9e77d325bcfb87422a3d8bd4f03136ae8a85b37f1898d5fc0", size = 147774, upload-time = "2024-05-23T11:13:55.01Z" },
]

[[package]]
name = "docutils"
version = "0.21.2"
source = { registry = "https://pypi.org/simple" }
sdist = { url = "https://files.pythonhosted.org/packages/ae/ed/aefcc8cd0ba62a0560c3c18c33925362d46c6075480bfa4df87b28e169a9/docutils-0.21.2.tar.gz", hash = "sha256:3a6b18732edf182daa3cd12775bbb338cf5691468f91eeeb109deff6ebfa986f", size = 2204444, upload-time = "2024-04-23T18:57:18.24Z" }
wheels = [
    { url = "https://files.pythonhosted.org/packages/8f/d7/9322c609343d929e75e7e5e6255e614fcc67572cfd083959cdef3b7aad79/docutils-0.21.2-py3-none-any.whl", hash = "sha256:dafca5b9e384f0e419294eb4d2ff9fa826435bf15f15b7bd45723e8ad76811b2", size = 587408, upload-time = "2024-04-23T18:57:14.835Z" },
]

[[package]]
name = "executing"
version = "2.2.0"
source = { registry = "https://pypi.org/simple" }
sdist = { url = "https://files.pythonhosted.org/packages/91/50/a9d80c47ff289c611ff12e63f7c5d13942c65d68125160cefd768c73e6e4/executing-2.2.0.tar.gz", hash = "sha256:5d108c028108fe2551d1a7b2e8b713341e2cb4fc0aa7dcf966fa4327a5226755", size = 978693, upload-time = "2025-01-22T15:41:29.403Z" }
wheels = [
    { url = "https://files.pythonhosted.org/packages/7b/8f/c4d9bafc34ad7ad5d8dc16dd1347ee0e507a52c3adb6bfa8887e1c6a26ba/executing-2.2.0-py2.py3-none-any.whl", hash = "sha256:11387150cad388d62750327a53d3339fad4888b39a6fe233c3afbb54ecffd3aa", size = 26702, upload-time = "2025-01-22T15:41:25.929Z" },
]

[[package]]
name = "filelock"
version = "3.18.0"
source = { registry = "https://pypi.org/simple" }
sdist = { url = "https://files.pythonhosted.org/packages/0a/10/c23352565a6544bdc5353e0b15fc1c563352101f30e24bf500207a54df9a/filelock-3.18.0.tar.gz", hash = "sha256:adbc88eabb99d2fec8c9c1b229b171f18afa655400173ddc653d5d01501fb9f2", size = 18075, upload-time = "2025-03-14T07:11:40.47Z" }
wheels = [
    { url = "https://files.pythonhosted.org/packages/4d/36/2a115987e2d8c300a974597416d9de88f2444426de9571f4b59b2cca3acc/filelock-3.18.0-py3-none-any.whl", hash = "sha256:c401f4f8377c4464e6db25fff06205fd89bdd83b65eb0488ed1b160f780e21de", size = 16215, upload-time = "2025-03-14T07:11:39.145Z" },
]

[[package]]
name = "flask"
version = "3.1.1"
source = { registry = "https://pypi.org/simple" }
dependencies = [
    { name = "blinker" },
    { name = "click" },
    { name = "itsdangerous" },
    { name = "jinja2" },
    { name = "markupsafe" },
    { name = "werkzeug" },
]
sdist = { url = "https://files.pythonhosted.org/packages/c0/de/e47735752347f4128bcf354e0da07ef311a78244eba9e3dc1d4a5ab21a98/flask-3.1.1.tar.gz", hash = "sha256:284c7b8f2f58cb737f0cf1c30fd7eaf0ccfcde196099d24ecede3fc2005aa59e", size = 753440, upload-time = "2025-05-13T15:01:17.447Z" }
wheels = [
    { url = "https://files.pythonhosted.org/packages/3d/68/9d4508e893976286d2ead7f8f571314af6c2037af34853a30fd769c02e9d/flask-3.1.1-py3-none-any.whl", hash = "sha256:07aae2bb5eaf77993ef57e357491839f5fd9f4dc281593a81a9e4d79a24f295c", size = 103305, upload-time = "2025-05-13T15:01:15.591Z" },
]

[[package]]
name = "flask-cors"
version = "6.0.0"
source = { registry = "https://pypi.org/simple" }
dependencies = [
    { name = "flask" },
    { name = "werkzeug" },
]
sdist = { url = "https://files.pythonhosted.org/packages/20/e7/b3c6afdd984672b55dff07482699c688af6c01bd7fd5dd55f9c9d1a88d1c/flask_cors-6.0.0.tar.gz", hash = "sha256:4592c1570246bf7beee96b74bc0adbbfcb1b0318f6ba05c412e8909eceec3393", size = 11875, upload-time = "2025-05-17T14:35:16.98Z" }
wheels = [
    { url = "https://files.pythonhosted.org/packages/ba/f0/0ee29090016345938f016ee98aa8b5de1c500ee93491dc0c76495848fca1/flask_cors-6.0.0-py3-none-any.whl", hash = "sha256:6332073356452343a8ccddbfec7befdc3fdd040141fe776ec9b94c262f058657", size = 11549, upload-time = "2025-05-17T14:35:15.766Z" },
]

[[package]]
name = "flask-jwt-extended"
version = "4.7.1"
source = { registry = "https://pypi.org/simple" }
dependencies = [
    { name = "flask" },
    { name = "pyjwt" },
    { name = "werkzeug" },
]
sdist = { url = "https://files.pythonhosted.org/packages/51/16/96b101f18cba17ecce3225ab07bc4c8f23e6befd8552dbbed87482e7c7fb/flask_jwt_extended-4.7.1.tar.gz", hash = "sha256:8085d6757505b6f3291a2638c84d207e8f0ad0de662d1f46aa2f77e658a0c976", size = 34411, upload-time = "2024-11-20T23:44:41.044Z" }
wheels = [
    { url = "https://files.pythonhosted.org/packages/67/34/9a91da47b1565811ab4aa5fb134632c8d1757960bfa7d457f486947c4d75/Flask_JWT_Extended-4.7.1-py2.py3-none-any.whl", hash = "sha256:52f35bf0985354d7fb7b876e2eb0e0b141aaff865a22ff6cc33d9a18aa987978", size = 22588, upload-time = "2024-11-20T23:44:39.435Z" },
]

[[package]]
name = "flask-mail"
version = "0.9.1"
source = { registry = "https://pypi.org/simple" }
dependencies = [
    { name = "blinker" },
    { name = "flask" },
]
sdist = { url = "https://files.pythonhosted.org/packages/05/2f/6a545452040c2556559779db87148d2a85e78a26f90326647b51dc5e81e9/Flask-Mail-0.9.1.tar.gz", hash = "sha256:22e5eb9a940bf407bcf30410ecc3708f3c56cc44b29c34e1726fe85006935f41", size = 45654, upload-time = "2014-09-28T23:35:22.329Z" }

[[package]]
name = "flask-marshmallow"
version = "0.15.0"
source = { registry = "https://pypi.org/simple" }
dependencies = [
    { name = "flask" },
    { name = "marshmallow" },
    { name = "packaging" },
]
sdist = { url = "https://files.pythonhosted.org/packages/ac/8b/5c59b930375226c7d1d49b39d00a36696febb6fc1934aa82ce4f2c09cd0f/flask-marshmallow-0.15.0.tar.gz", hash = "sha256:2083ae55bebb5142fff98c6bbd483a2f5dbc531a8bc1be2180ed5f75e7f3fccc", size = 38240, upload-time = "2023-04-05T17:18:40.17Z" }
wheels = [
    { url = "https://files.pythonhosted.org/packages/1f/2a/eeb3db46209410d4add2c369ad73e3340c314196b08d1895ac972eb38bd7/flask_marshmallow-0.15.0-py2.py3-none-any.whl", hash = "sha256:ce08a153f74da6ebfffd8065d1687508b0179df37fff7fc0c8f28ccfb64f1b56", size = 9671, upload-time = "2023-04-05T17:18:38.763Z" },
]

[[package]]
name = "flask-principal"
version = "0.4.0"
source = { registry = "https://pypi.org/simple" }
dependencies = [
    { name = "blinker" },
    { name = "flask" },
]
sdist = { url = "https://files.pythonhosted.org/packages/14/c7/2531aca6ab7baa3774fde2dfc9c9dd6d5a42576a1013a93701bfdc402fdd/Flask-Principal-0.4.0.tar.gz", hash = "sha256:f5d6134b5caebfdbb86f32d56d18ee44b080876a27269560a96ea35f75c99453", size = 5452, upload-time = "2013-06-14T18:56:14.264Z" }

[[package]]
name = "flask-restful"
version = "0.3.10"
source = { registry = "https://pypi.org/simple" }
dependencies = [
    { name = "aniso8601" },
    { name = "flask" },
    { name = "pytz" },
    { name = "six" },
]
sdist = { url = "https://files.pythonhosted.org/packages/c0/ce/a0a133db616ea47f78a41e15c4c68b9f08cab3df31eb960f61899200a119/Flask-RESTful-0.3.10.tar.gz", hash = "sha256:fe4af2ef0027df8f9b4f797aba20c5566801b6ade995ac63b588abf1a59cec37", size = 110453, upload-time = "2023-05-21T03:58:55.781Z" }
wheels = [
    { url = "https://files.pythonhosted.org/packages/d7/7b/f0b45f0df7d2978e5ae51804bb5939b7897b2ace24306009da0cc34d8d1f/Flask_RESTful-0.3.10-py2.py3-none-any.whl", hash = "sha256:1cf93c535172f112e080b0d4503a8d15f93a48c88bdd36dd87269bdaf405051b", size = 26217, upload-time = "2023-05-21T03:58:54.004Z" },
]

[[package]]
name = "flask-socketio"
version = "5.3.6"
source = { registry = "https://pypi.org/simple" }
dependencies = [
    { name = "flask" },
    { name = "python-socketio" },
]
sdist = { url = "https://files.pythonhosted.org/packages/33/b2/aa882384d130523d7d2d6eed33403aed68a438622df388d92171d7657960/Flask-SocketIO-5.3.6.tar.gz", hash = "sha256:bb8f9f9123ef47632f5ce57a33514b0c0023ec3696b2384457f0fcaa5b70501c", size = 17167, upload-time = "2023-09-05T09:35:25.347Z" }
wheels = [
    { url = "https://files.pythonhosted.org/packages/56/c8/dc0be9e26272dc89342868ecc2d9ddb9e31002b4b8e49fdb754aa0f9ecbf/Flask_SocketIO-5.3.6-py3-none-any.whl", hash = "sha256:9e62d2131842878ae6bfdd7067dfc3be397c1f2b117ab1dc74e6fe74aad7a579", size = 18098, upload-time = "2023-09-05T09:35:23.601Z" },
]

[[package]]
name = "furo"
version = "2025.7.19"
source = { registry = "https://pypi.org/simple" }
dependencies = [
    { name = "accessible-pygments" },
    { name = "beautifulsoup4" },
    { name = "pygments" },
    { name = "sphinx" },
    { name = "sphinx-basic-ng" },
]
sdist = { url = "https://files.pythonhosted.org/packages/d0/69/312cd100fa45ddaea5a588334d2defa331ff427bcb61f5fe2ae61bdc3762/furo-2025.7.19.tar.gz", hash = "sha256:4164b2cafcf4023a59bb3c594e935e2516f6b9d35e9a5ea83d8f6b43808fe91f", size = 1662054, upload-time = "2025-07-19T10:52:09.754Z" }
wheels = [
    { url = "https://files.pythonhosted.org/packages/3a/34/2b07b72bee02a63241d654f5d8af87a2de977c59638eec41ca356ab915cd/furo-2025.7.19-py3-none-any.whl", hash = "sha256:bdea869822dfd2b494ea84c0973937e35d1575af088b6721a29c7f7878adc9e3", size = 342175, upload-time = "2025-07-19T10:52:02.399Z" },
]

[[package]]
name = "gevent"
version = "25.4.2"
source = { registry = "https://pypi.org/simple" }
dependencies = [
    { name = "cffi", marker = "platform_python_implementation == 'CPython' and sys_platform == 'win32'" },
    { name = "greenlet", marker = "platform_python_implementation == 'CPython'" },
    { name = "zope-event" },
    { name = "zope-interface" },
]
sdist = { url = "https://files.pythonhosted.org/packages/00/e5/a2d9c2d5bfb575973bca7733b23e7f8649f1079c18140a8680a551f3963e/gevent-25.4.2.tar.gz", hash = "sha256:7ffba461458ed28a85a01285ea0e0dc14f883204d17ce5ed82fa839a9d620028", size = 6342241, upload-time = "2025-04-24T14:44:53.858Z" }
wheels = [
    { url = "https://files.pythonhosted.org/packages/7d/1d/195936c1e0c5b1dc89a8b534c05d080d24d760f6913632cbb13d9430c907/gevent-25.4.2-cp313-cp313-macosx_11_0_universal2.whl", hash = "sha256:f735f57bc19d0f8bbc784093cfb7953a9ad66612b05c3ff876ec7951a96d7edd", size = 2996686, upload-time = "2025-04-24T13:54:13.935Z" },
    { url = "https://files.pythonhosted.org/packages/52/2a/a82de55db10ca17e210a61548a421d65d144045a62958d172537d4ea6f26/gevent-25.4.2-cp313-cp313-manylinux_2_17_aarch64.manylinux2014_aarch64.whl", hash = "sha256:63aecf1e43b8d01086ea574ed05f7272ed40c48dd41fa3d061e3c5ca900abcdd", size = 1809379, upload-time = "2025-04-24T14:41:09.455Z" },
    { url = "https://files.pythonhosted.org/packages/77/73/3508d539c96e435d883aa07c67ad5859505af33346795c8c575501d3ebda/gevent-25.4.2-cp313-cp313-manylinux_2_17_ppc64le.manylinux2014_ppc64le.whl", hash = "sha256:f12e570777027f807dc7dc3ea1945ea040befaf1c9485deb6f24d7110009fc12", size = 1887353, upload-time = "2025-04-24T14:38:58.497Z" },
    { url = "https://files.pythonhosted.org/packages/4d/40/911e4eca7958bea73d3889433e780b59413f3d7bbd4d24cadc0a2f276528/gevent-25.4.2-cp313-cp313-manylinux_2_17_s390x.manylinux2014_s390x.whl", hash = "sha256:44acca4196d4a174c2b4817642564526898f42f72992dc1818b834b2bbf17582", size = 1848809, upload-time = "2025-04-24T14:45:49.118Z" },
    { url = "https://files.pythonhosted.org/packages/59/eb/ccf5a2d7cb8ed2814b69fbe9cf46a8875f275fa0e5984889b1cbb0a67492/gevent-25.4.2-cp313-cp313-manylinux_2_17_x86_64.manylinux2014_x86_64.whl", hash = "sha256:75d2fdd24f3948c085d341281648014760f5cb23de9b29f710083e6911b2e605", size = 2084966, upload-time = "2025-04-24T14:17:58.762Z" },
    { url = "https://files.pythonhosted.org/packages/7d/19/a1aadd6f3da55f18bb10877ccda7245be0c3b5e6acdc3c882fe54f412e01/gevent-25.4.2-cp313-cp313-musllinux_1_1_aarch64.whl", hash = "sha256:0cc1d6093f482547ac522ab1a985429d8c12494518eeca354c956f0ff6de7a94", size = 1824458, upload-time = "2025-04-24T14:56:04.588Z" },
    { url = "https://files.pythonhosted.org/packages/0f/70/ee8b5a4df0a6f587c44a102ad46356d626d652e35f46eeec05c5ba1575de/gevent-25.4.2-cp313-cp313-musllinux_1_1_x86_64.whl", hash = "sha256:fe4a3e3fa3a16ed9b12b6ff0922208ef83287e066e696b82b96d33723d8207f2", size = 2116628, upload-time = "2025-04-24T14:20:34.344Z" },
    { url = "https://files.pythonhosted.org/packages/13/c6/50ee863dd09dd31f61892b847b684fde730473487bcae3240acd9e3e412c/gevent-25.4.2-cp313-cp313-win_amd64.whl", hash = "sha256:8b90913360b1af058b279160679d804d4917a8661f128b2f7625f8665c39450f", size = 1678856, upload-time = "2025-04-24T15:09:25.348Z" },
    { url = "https://files.pythonhosted.org/packages/54/d8/e29cc7f90ae7aa9e8f5298ca5a157bab34bfbc65d070385b28f4d72af1ac/gevent-25.4.2-cp314-cp314-macosx_11_0_universal2.whl", hash = "sha256:b0a656eccd9cb115d01c9bbe55bfe84cf20c8422c495503f41aef747b193c33d", size = 3007128, upload-time = "2025-04-24T13:54:45.421Z" },
]

[[package]]
name = "google-auth"
version = "2.40.3"
source = { registry = "https://pypi.org/simple" }
dependencies = [
    { name = "cachetools" },
    { name = "pyasn1-modules" },
    { name = "rsa" },
]
sdist = { url = "https://files.pythonhosted.org/packages/9e/9b/e92ef23b84fa10a64ce4831390b7a4c2e53c0132568d99d4ae61d04c8855/google_auth-2.40.3.tar.gz", hash = "sha256:500c3a29adedeb36ea9cf24b8d10858e152f2412e3ca37829b3fa18e33d63b77", size = 281029, upload-time = "2025-06-04T18:04:57.577Z" }
wheels = [
    { url = "https://files.pythonhosted.org/packages/17/63/b19553b658a1692443c62bd07e5868adaa0ad746a0751ba62c59568cd45b/google_auth-2.40.3-py2.py3-none-any.whl", hash = "sha256:1370d4593e86213563547f97a92752fc658456fe4514c809544f330fed45a7ca", size = 216137, upload-time = "2025-06-04T18:04:55.573Z" },
]

[[package]]
name = "greenlet"
version = "3.2.1"
source = { registry = "https://pypi.org/simple" }
sdist = { url = "https://files.pythonhosted.org/packages/3f/74/907bb43af91782e0366b0960af62a8ce1f9398e4291cac7beaeffbee0c04/greenlet-3.2.1.tar.gz", hash = "sha256:9f4dd4b4946b14bb3bf038f81e1d2e535b7d94f1b2a59fdba1293cd9c1a0a4d7", size = 184475, upload-time = "2025-04-22T14:40:18.206Z" }
wheels = [
    { url = "https://files.pythonhosted.org/packages/77/2a/581b3808afec55b2db838742527c40b4ce68b9b64feedff0fd0123f4b19a/greenlet-3.2.1-cp313-cp313-macosx_11_0_universal2.whl", hash = "sha256:e1967882f0c42eaf42282a87579685c8673c51153b845fde1ee81be720ae27ac", size = 269119, upload-time = "2025-04-22T14:25:01.798Z" },
    { url = "https://files.pythonhosted.org/packages/b0/f3/1c4e27fbdc84e13f05afc2baf605e704668ffa26e73a43eca93e1120813e/greenlet-3.2.1-cp313-cp313-manylinux_2_17_aarch64.manylinux2014_aarch64.whl", hash = "sha256:e77ae69032a95640a5fe8c857ec7bee569a0997e809570f4c92048691ce4b437", size = 637314, upload-time = "2025-04-22T14:53:46.214Z" },
    { url = "https://files.pythonhosted.org/packages/fc/1a/9fc43cb0044f425f7252da9847893b6de4e3b20c0a748bce7ab3f063d5bc/greenlet-3.2.1-cp313-cp313-manylinux_2_17_ppc64le.manylinux2014_ppc64le.whl", hash = "sha256:3227c6ec1149d4520bc99edac3b9bc8358d0034825f3ca7572165cb502d8f29a", size = 651421, upload-time = "2025-04-22T14:55:00.852Z" },
    { url = "https://files.pythonhosted.org/packages/8a/65/d47c03cdc62c6680206b7420c4a98363ee997e87a5e9da1e83bd7eeb57a8/greenlet-3.2.1-cp313-cp313-manylinux_2_17_s390x.manylinux2014_s390x.whl", hash = "sha256:0ddda0197c5b46eedb5628d33dad034c455ae77708c7bf192686e760e26d6a0c", size = 645789, upload-time = "2025-04-22T15:04:37.702Z" },
    { url = "https://files.pythonhosted.org/packages/2f/40/0faf8bee1b106c241780f377b9951dd4564ef0972de1942ef74687aa6bba/greenlet-3.2.1-cp313-cp313-manylinux_2_17_x86_64.manylinux2014_x86_64.whl", hash = "sha256:de62b542e5dcf0b6116c310dec17b82bb06ef2ceb696156ff7bf74a7a498d982", size = 648262, upload-time = "2025-04-22T14:27:07.55Z" },
    { url = "https://files.pythonhosted.org/packages/e0/a8/73305f713183c2cb08f3ddd32eaa20a6854ba9c37061d682192db9b021c3/greenlet-3.2.1-cp313-cp313-manylinux_2_24_x86_64.manylinux_2_28_x86_64.whl", hash = "sha256:c07a0c01010df42f1f058b3973decc69c4d82e036a951c3deaf89ab114054c07", size = 606770, upload-time = "2025-04-22T14:25:58.34Z" },
    { url = "https://files.pythonhosted.org/packages/c3/05/7d726e1fb7f8a6ac55ff212a54238a36c57db83446523c763e20cd30b837/greenlet-3.2.1-cp313-cp313-musllinux_1_1_aarch64.whl", hash = "sha256:2530bfb0abcd451ea81068e6d0a1aac6dabf3f4c23c8bd8e2a8f579c2dd60d95", size = 1117960, upload-time = "2025-04-22T14:59:00.373Z" },
    { url = "https://files.pythonhosted.org/packages/bf/9f/2b6cb1bd9f1537e7b08c08705c4a1d7bd4f64489c67d102225c4fd262bda/greenlet-3.2.1-cp313-cp313-musllinux_1_1_x86_64.whl", hash = "sha256:1c472adfca310f849903295c351d297559462067f618944ce2650a1878b84123", size = 1145500, upload-time = "2025-04-22T14:28:12.441Z" },
    { url = "https://files.pythonhosted.org/packages/e4/f6/339c6e707062319546598eb9827d3ca8942a3eccc610d4a54c1da7b62527/greenlet-3.2.1-cp313-cp313-win_amd64.whl", hash = "sha256:24a496479bc8bd01c39aa6516a43c717b4cee7196573c47b1f8e1011f7c12495", size = 295994, upload-time = "2025-04-22T14:50:44.796Z" },
    { url = "https://files.pythonhosted.org/packages/f1/72/2a251d74a596af7bb1717e891ad4275a3fd5ac06152319d7ad8c77f876af/greenlet-3.2.1-cp313-cp313t-manylinux_2_17_aarch64.manylinux2014_aarch64.whl", hash = "sha256:175d583f7d5ee57845591fc30d852b75b144eb44b05f38b67966ed6df05c8526", size = 629889, upload-time = "2025-04-22T14:53:48.434Z" },
    { url = "https://files.pythonhosted.org/packages/29/2e/d7ed8bf97641bf704b6a43907c0e082cdf44d5bc026eb8e1b79283e7a719/greenlet-3.2.1-cp313-cp313t-manylinux_2_17_ppc64le.manylinux2014_ppc64le.whl", hash = "sha256:3ecc9d33ca9428e4536ea53e79d781792cee114d2fa2695b173092bdbd8cd6d5", size = 635261, upload-time = "2025-04-22T14:55:02.258Z" },
    { url = "https://files.pythonhosted.org/packages/1e/75/802aa27848a6fcb5e566f69c64534f572e310f0f12d41e9201a81e741551/greenlet-3.2.1-cp313-cp313t-manylinux_2_17_s390x.manylinux2014_s390x.whl", hash = "sha256:3f56382ac4df3860ebed8ed838f268f03ddf4e459b954415534130062b16bc32", size = 632523, upload-time = "2025-04-22T15:04:39.221Z" },
    { url = "https://files.pythonhosted.org/packages/56/09/f7c1c3bab9b4c589ad356503dd71be00935e9c4db4db516ed88fc80f1187/greenlet-3.2.1-cp313-cp313t-manylinux_2_17_x86_64.manylinux2014_x86_64.whl", hash = "sha256:cc45a7189c91c0f89aaf9d69da428ce8301b0fd66c914a499199cfb0c28420fc", size = 628816, upload-time = "2025-04-22T14:27:08.869Z" },
    { url = "https://files.pythonhosted.org/packages/79/e0/1bb90d30b5450eac2dffeaac6b692857c4bd642c21883b79faa8fa056cf2/greenlet-3.2.1-cp313-cp313t-manylinux_2_24_x86_64.manylinux_2_28_x86_64.whl", hash = "sha256:51a2f49da08cff79ee42eb22f1658a2aed60c72792f0a0a95f5f0ca6d101b1fb", size = 593687, upload-time = "2025-04-22T14:25:59.676Z" },
    { url = "https://files.pythonhosted.org/packages/c5/b5/adbe03c8b4c178add20cc716021183ae6b0326d56ba8793d7828c94286f6/greenlet-3.2.1-cp313-cp313t-musllinux_1_1_aarch64.whl", hash = "sha256:0c68bbc639359493420282d2f34fa114e992a8724481d700da0b10d10a7611b8", size = 1105754, upload-time = "2025-04-22T14:59:02.585Z" },
    { url = "https://files.pythonhosted.org/packages/39/93/84582d7ef38dec009543ccadec6ab41079a6cbc2b8c0566bcd07bf1aaf6c/greenlet-3.2.1-cp313-cp313t-musllinux_1_1_x86_64.whl", hash = "sha256:e775176b5c203a1fa4be19f91da00fd3bff536868b77b237da3f4daa5971ae5d", size = 1125160, upload-time = "2025-04-22T14:28:13.975Z" },
    { url = "https://files.pythonhosted.org/packages/01/e6/f9d759788518a6248684e3afeb3691f3ab0276d769b6217a1533362298c8/greenlet-3.2.1-cp314-cp314-macosx_11_0_universal2.whl", hash = "sha256:d6668caf15f181c1b82fb6406f3911696975cc4c37d782e19cb7ba499e556189", size = 269897, upload-time = "2025-04-22T14:27:14.044Z" },
]

[[package]]
name = "h11"
version = "0.16.0"
source = { registry = "https://pypi.org/simple" }
sdist = { url = "https://files.pythonhosted.org/packages/01/ee/02a2c011bdab74c6fb3c75474d40b3052059d95df7e73351460c8588d963/h11-0.16.0.tar.gz", hash = "sha256:4e35b956cf45792e4caa5885e69fba00bdbc6ffafbfa020300e549b208ee5ff1", size = 101250, upload-time = "2025-04-24T03:35:25.427Z" }
wheels = [
    { url = "https://files.pythonhosted.org/packages/04/4b/29cac41a4d98d144bf5f6d33995617b185d14b22401f75ca86f384e87ff1/h11-0.16.0-py3-none-any.whl", hash = "sha256:63cf8bbe7522de3bf65932fda1d9c2772064ffb3dae62d55932da54b31cb6c86", size = 37515, upload-time = "2025-04-24T03:35:24.344Z" },
]

[[package]]
name = "halo"
version = "0.0.31"
source = { registry = "https://pypi.org/simple" }
dependencies = [
    { name = "colorama" },
    { name = "log-symbols" },
    { name = "six" },
    { name = "spinners" },
    { name = "termcolor" },
]
sdist = { url = "https://files.pythonhosted.org/packages/ee/48/d53580d30b1fabf25d0d1fcc3f5b26d08d2ac75a1890ff6d262f9f027436/halo-0.0.31.tar.gz", hash = "sha256:7b67a3521ee91d53b7152d4ee3452811e1d2a6321975137762eb3d70063cc9d6", size = 11666, upload-time = "2020-11-10T02:36:48.335Z" }

[[package]]
name = "httpcore"
version = "1.0.9"
source = { registry = "https://pypi.org/simple" }
dependencies = [
    { name = "certifi" },
    { name = "h11" },
]
sdist = { url = "https://files.pythonhosted.org/packages/06/94/82699a10bca87a5556c9c59b5963f2d039dbd239f25bc2a63907a05a14cb/httpcore-1.0.9.tar.gz", hash = "sha256:6e34463af53fd2ab5d807f399a9b45ea31c3dfa2276f15a2c3f00afff6e176e8", size = 85484, upload-time = "2025-04-24T22:06:22.219Z" }
wheels = [
    { url = "https://files.pythonhosted.org/packages/7e/f5/f66802a942d491edb555dd61e3a9961140fd64c90bce1eafd741609d334d/httpcore-1.0.9-py3-none-any.whl", hash = "sha256:2d400746a40668fc9dec9810239072b40b4484b640a8c38fd654a024c7a1bf55", size = 78784, upload-time = "2025-04-24T22:06:20.566Z" },
]

[[package]]
name = "httpx"
version = "0.28.1"
source = { registry = "https://pypi.org/simple" }
dependencies = [
    { name = "anyio" },
    { name = "certifi" },
    { name = "httpcore" },
    { name = "idna" },
]
sdist = { url = "https://files.pythonhosted.org/packages/b1/df/48c586a5fe32a0f01324ee087459e112ebb7224f646c0b5023f5e79e9956/httpx-0.28.1.tar.gz", hash = "sha256:75e98c5f16b0f35b567856f597f06ff2270a374470a5c2392242528e3e3e42fc", size = 141406, upload-time = "2024-12-06T15:37:23.222Z" }
wheels = [
    { url = "https://files.pythonhosted.org/packages/2a/39/e50c7c3a983047577ee07d2a9e53faf5a69493943ec3f6a384bdc792deb2/httpx-0.28.1-py3-none-any.whl", hash = "sha256:d909fcccc110f8c7faf814ca82a9a4d816bc5a6dbfea25d6591d6985b8ba59ad", size = 73517, upload-time = "2024-12-06T15:37:21.509Z" },
]

[[package]]
name = "identify"
version = "2.6.12"
source = { registry = "https://pypi.org/simple" }
sdist = { url = "https://files.pythonhosted.org/packages/a2/88/d193a27416618628a5eea64e3223acd800b40749a96ffb322a9b55a49ed1/identify-2.6.12.tar.gz", hash = "sha256:d8de45749f1efb108badef65ee8386f0f7bb19a7f26185f74de6367bffbaf0e6", size = 99254, upload-time = "2025-05-23T20:37:53.3Z" }
wheels = [
    { url = "https://files.pythonhosted.org/packages/7a/cd/18f8da995b658420625f7ef13f037be53ae04ec5ad33f9b718240dcfd48c/identify-2.6.12-py2.py3-none-any.whl", hash = "sha256:ad9672d5a72e0d2ff7c5c8809b62dfa60458626352fb0eb7b55e69bdc45334a2", size = 99145, upload-time = "2025-05-23T20:37:51.495Z" },
]

[[package]]
name = "idna"
version = "3.7"
source = { registry = "https://pypi.org/simple" }
sdist = { url = "https://files.pythonhosted.org/packages/21/ed/f86a79a07470cb07819390452f178b3bef1d375f2ec021ecfc709fc7cf07/idna-3.7.tar.gz", hash = "sha256:028ff3aadf0609c1fd278d8ea3089299412a7a8b9bd005dd08b9f8285bcb5cfc", size = 189575, upload-time = "2024-04-11T03:34:43.276Z" }
wheels = [
    { url = "https://files.pythonhosted.org/packages/e5/3e/741d8c82801c347547f8a2a06aa57dbb1992be9e948df2ea0eda2c8b79e8/idna-3.7-py3-none-any.whl", hash = "sha256:82fee1fc78add43492d3a1898bfa6d8a904cc97d8427f683ed8e798d07761aa0", size = 66836, upload-time = "2024-04-11T03:34:41.447Z" },
]

[[package]]
name = "imagesize"
version = "1.4.1"
source = { registry = "https://pypi.org/simple" }
sdist = { url = "https://files.pythonhosted.org/packages/a7/84/62473fb57d61e31fef6e36d64a179c8781605429fd927b5dd608c997be31/imagesize-1.4.1.tar.gz", hash = "sha256:69150444affb9cb0d5cc5a92b3676f0b2fb7cd9ae39e947a5e11a36b4497cd4a", size = 1280026, upload-time = "2022-07-01T12:21:05.687Z" }
wheels = [
    { url = "https://files.pythonhosted.org/packages/ff/62/85c4c919272577931d407be5ba5d71c20f0b616d31a0befe0ae45bb79abd/imagesize-1.4.1-py2.py3-none-any.whl", hash = "sha256:0d8d18d08f840c19d0ee7ca1fd82490fdc3729b7ac93f49870406ddde8ef8d8b", size = 8769, upload-time = "2022-07-01T12:21:02.467Z" },
]

[[package]]
name = "iniconfig"
version = "2.1.0"
source = { registry = "https://pypi.org/simple" }
sdist = { url = "https://files.pythonhosted.org/packages/f2/97/ebf4da567aa6827c909642694d71c9fcf53e5b504f2d96afea02718862f3/iniconfig-2.1.0.tar.gz", hash = "sha256:3abbd2e30b36733fee78f9c7f7308f2d0050e88f0087fd25c2645f63c773e1c7", size = 4793, upload-time = "2025-03-19T20:09:59.721Z" }
wheels = [
    { url = "https://files.pythonhosted.org/packages/2c/e1/e6716421ea10d38022b952c159d5161ca1193197fb744506875fbb87ea7b/iniconfig-2.1.0-py3-none-any.whl", hash = "sha256:9deba5723312380e77435581c6bf4935c94cbfab9b1ed33ef8d238ea168eb760", size = 6050, upload-time = "2025-03-19T20:10:01.071Z" },
]

[[package]]
name = "ipython"
version = "8.10.0"
source = { registry = "https://pypi.org/simple" }
dependencies = [
    { name = "appnope", marker = "sys_platform == 'darwin'" },
    { name = "backcall" },
    { name = "colorama", marker = "sys_platform == 'win32'" },
    { name = "decorator" },
    { name = "jedi" },
    { name = "matplotlib-inline" },
    { name = "pexpect", marker = "sys_platform != 'win32'" },
    { name = "pickleshare" },
    { name = "prompt-toolkit" },
    { name = "pygments" },
    { name = "stack-data" },
    { name = "traitlets" },
]
sdist = { url = "https://files.pythonhosted.org/packages/05/a1/7dd9b71ede281a4433b10005ad07aeeb8d114cf6f6424ee48c2bcf082799/ipython-8.10.0.tar.gz", hash = "sha256:b13a1d6c1f5818bd388db53b7107d17454129a70de2b87481d555daede5eb49e", size = 5456256, upload-time = "2023-02-10T09:51:32.497Z" }
wheels = [
    { url = "https://files.pythonhosted.org/packages/09/db/d641ee07f319002393524b6c5a8b47370520dcb2b6166a0972cfe9398c60/ipython-8.10.0-py3-none-any.whl", hash = "sha256:b38c31e8fc7eff642fc7c597061fff462537cf2314e3225a19c906b7b0d8a345", size = 784263, upload-time = "2023-02-10T09:51:29.252Z" },
]

[[package]]
name = "itsdangerous"
version = "2.2.0"
source = { registry = "https://pypi.org/simple" }
sdist = { url = "https://files.pythonhosted.org/packages/9c/cb/8ac0172223afbccb63986cc25049b154ecfb5e85932587206f42317be31d/itsdangerous-2.2.0.tar.gz", hash = "sha256:e0050c0b7da1eea53ffaf149c0cfbb5c6e2e2b69c4bef22c81fa6eb73e5f6173", size = 54410, upload-time = "2024-04-16T21:28:15.614Z" }
wheels = [
    { url = "https://files.pythonhosted.org/packages/04/96/92447566d16df59b2a776c0fb82dbc4d9e07cd95062562af01e408583fc4/itsdangerous-2.2.0-py3-none-any.whl", hash = "sha256:c6242fc49e35958c8b15141343aa660db5fc54d4f13a1db01a3f5891b98700ef", size = 16234, upload-time = "2024-04-16T21:28:14.499Z" },
]

[[package]]
name = "jedi"
version = "0.18.2"
source = { registry = "https://pypi.org/simple" }
dependencies = [
    { name = "parso" },
]
sdist = { url = "https://files.pythonhosted.org/packages/15/02/afd43c5066de05f6b3188f3aa74136a3289e6c30e7a45f351546cab0928c/jedi-0.18.2.tar.gz", hash = "sha256:bae794c30d07f6d910d32a7048af09b5a39ed740918da923c6b780790ebac612", size = 1225011, upload-time = "2022-11-21T22:32:59.357Z" }
wheels = [
    { url = "https://files.pythonhosted.org/packages/6d/60/4acda63286ef6023515eb914543ba36496b8929cb7af49ecce63afde09c6/jedi-0.18.2-py2.py3-none-any.whl", hash = "sha256:203c1fd9d969ab8f2119ec0a3342e0b49910045abe6af0a3ae83a5764d54639e", size = 1568138, upload-time = "2022-11-21T22:32:54.645Z" },
]

[[package]]
name = "jinja2"
version = "3.1.6"
source = { registry = "https://pypi.org/simple" }
dependencies = [
    { name = "markupsafe" },
]
sdist = { url = "https://files.pythonhosted.org/packages/df/bf/f7da0350254c0ed7c72f3e33cef02e048281fec7ecec5f032d4aac52226b/jinja2-3.1.6.tar.gz", hash = "sha256:0137fb05990d35f1275a587e9aee6d56da821fc83491a0fb838183be43f66d6d", size = 245115, upload-time = "2025-03-05T20:05:02.478Z" }
wheels = [
    { url = "https://files.pythonhosted.org/packages/62/a1/3d680cbfd5f4b8f15abc1d571870c5fc3e594bb582bc3b64ea099db13e56/jinja2-3.1.6-py3-none-any.whl", hash = "sha256:85ece4451f492d0c13c5dd7c13a64681a86afae63a5f347908daf103ce6d2f67", size = 134899, upload-time = "2025-03-05T20:05:00.369Z" },
]

[[package]]
name = "jmespath"
version = "1.0.1"
source = { registry = "https://pypi.org/simple" }
sdist = { url = "https://files.pythonhosted.org/packages/00/2a/e867e8531cf3e36b41201936b7fa7ba7b5702dbef42922193f05c8976cd6/jmespath-1.0.1.tar.gz", hash = "sha256:90261b206d6defd58fdd5e85f478bf633a2901798906be2ad389150c5c60edbe", size = 25843, upload-time = "2022-06-17T18:00:12.224Z" }
wheels = [
    { url = "https://files.pythonhosted.org/packages/31/b4/b9b800c45527aadd64d5b442f9b932b00648617eb5d63d2c7a6587b7cafc/jmespath-1.0.1-py3-none-any.whl", hash = "sha256:02e2e4cc71b5bcab88332eebf907519190dd9e6e82107fa7f83b1003a6252980", size = 20256, upload-time = "2022-06-17T18:00:10.251Z" },
]

[[package]]
name = "joblib"
version = "1.5.1"
source = { registry = "https://pypi.org/simple" }
sdist = { url = "https://files.pythonhosted.org/packages/dc/fe/0f5a938c54105553436dbff7a61dc4fed4b1b2c98852f8833beaf4d5968f/joblib-1.5.1.tar.gz", hash = "sha256:f4f86e351f39fe3d0d32a9f2c3d8af1ee4cec285aafcb27003dda5205576b444", size = 330475, upload-time = "2025-05-23T12:04:37.097Z" }
wheels = [
    { url = "https://files.pythonhosted.org/packages/7d/4f/1195bbac8e0c2acc5f740661631d8d750dc38d4a32b23ee5df3cde6f4e0d/joblib-1.5.1-py3-none-any.whl", hash = "sha256:4719a31f054c7d766948dcd83e9613686b27114f190f717cec7eaa2084f8a74a", size = 307746, upload-time = "2025-05-23T12:04:35.124Z" },
]

[[package]]
name = "jsonschema"
version = "4.21.1"
source = { registry = "https://pypi.org/simple" }
dependencies = [
    { name = "attrs" },
    { name = "jsonschema-specifications" },
    { name = "referencing" },
    { name = "rpds-py" },
]
sdist = { url = "https://files.pythonhosted.org/packages/4d/c5/3f6165d3df419ea7b0990b3abed4ff348946a826caf0e7c990b65ff7b9be/jsonschema-4.21.1.tar.gz", hash = "sha256:85727c00279f5fa6bedbe6238d2aa6403bedd8b4864ab11207d07df3cc1b2ee5", size = 321491, upload-time = "2024-01-19T21:11:13.923Z" }
wheels = [
    { url = "https://files.pythonhosted.org/packages/39/9d/b035d024c62c85f2e2d4806a59ca7b8520307f34e0932fbc8cc75fe7b2d9/jsonschema-4.21.1-py3-none-any.whl", hash = "sha256:7996507afae316306f9e2290407761157c6f78002dcf7419acb99822143d1c6f", size = 85527, upload-time = "2024-01-19T21:11:12.105Z" },
]

[[package]]
name = "jsonschema-specifications"
version = "2025.4.1"
source = { registry = "https://pypi.org/simple" }
dependencies = [
    { name = "referencing" },
]
sdist = { url = "https://files.pythonhosted.org/packages/bf/ce/46fbd9c8119cfc3581ee5643ea49464d168028cfb5caff5fc0596d0cf914/jsonschema_specifications-2025.4.1.tar.gz", hash = "sha256:630159c9f4dbea161a6a2205c3011cc4f18ff381b189fff48bb39b9bf26ae608", size = 15513, upload-time = "2025-04-23T12:34:07.418Z" }
wheels = [
    { url = "https://files.pythonhosted.org/packages/01/0e/b27cdbaccf30b890c40ed1da9fd4a3593a5cf94dae54fb34f8a4b74fcd3f/jsonschema_specifications-2025.4.1-py3-none-any.whl", hash = "sha256:4653bffbd6584f7de83a67e0d620ef16900b390ddc7939d56684d6c81e33f1af", size = 18437, upload-time = "2025-04-23T12:34:05.422Z" },
]

[[package]]
name = "jwcrypto"
version = "1.5.6"
source = { registry = "https://pypi.org/simple" }
dependencies = [
    { name = "cryptography" },
    { name = "typing-extensions" },
]
sdist = { url = "https://files.pythonhosted.org/packages/e1/db/870e5d5fb311b0bcf049630b5ba3abca2d339fd5e13ba175b4c13b456d08/jwcrypto-1.5.6.tar.gz", hash = "sha256:771a87762a0c081ae6166958a954f80848820b2ab066937dc8b8379d65b1b039", size = 87168, upload-time = "2024-03-06T19:58:31.831Z" }
wheels = [
    { url = "https://files.pythonhosted.org/packages/cd/58/4a1880ea64032185e9ae9f63940c9327c6952d5584ea544a8f66972f2fda/jwcrypto-1.5.6-py3-none-any.whl", hash = "sha256:150d2b0ebbdb8f40b77f543fb44ffd2baeff48788be71f67f03566692fd55789", size = 92520, upload-time = "2024-03-06T19:58:29.765Z" },
]

[[package]]
name = "kombu"
version = "5.5.4"
source = { registry = "https://pypi.org/simple" }
dependencies = [
    { name = "amqp" },
    { name = "packaging" },
    { name = "tzdata" },
    { name = "vine" },
]
sdist = { url = "https://files.pythonhosted.org/packages/0f/d3/5ff936d8319ac86b9c409f1501b07c426e6ad41966fedace9ef1b966e23f/kombu-5.5.4.tar.gz", hash = "sha256:886600168275ebeada93b888e831352fe578168342f0d1d5833d88ba0d847363", size = 461992, upload-time = "2025-06-01T10:19:22.281Z" }
wheels = [
    { url = "https://files.pythonhosted.org/packages/ef/70/a07dcf4f62598c8ad579df241af55ced65bed76e42e45d3c368a6d82dbc1/kombu-5.5.4-py3-none-any.whl", hash = "sha256:a12ed0557c238897d8e518f1d1fdf84bd1516c5e305af2dacd85c2015115feb8", size = 210034, upload-time = "2025-06-01T10:19:20.436Z" },
]

[[package]]
name = "kubernetes"
version = "28.1.0"
source = { registry = "https://pypi.org/simple" }
dependencies = [
    { name = "certifi" },
    { name = "google-auth" },
    { name = "oauthlib" },
    { name = "python-dateutil" },
    { name = "pyyaml" },
    { name = "requests" },
    { name = "requests-oauthlib" },
    { name = "six" },
    { name = "urllib3" },
    { name = "websocket-client" },
]
sdist = { url = "https://files.pythonhosted.org/packages/3c/5e/d27f39f447137a9a3d1f31142c77ce74bcedfda7dafe922d725c7ef2da33/kubernetes-28.1.0.tar.gz", hash = "sha256:1468069a573430fb1cb5ad22876868f57977930f80a6749405da31cd6086a7e9", size = 817854, upload-time = "2023-09-18T17:32:07.314Z" }
wheels = [
    { url = "https://files.pythonhosted.org/packages/f5/6a/1f69c2d8b1ff03f8d8e10d801f4ac3016ed4c1b00aa9795732c6ec900bba/kubernetes-28.1.0-py2.py3-none-any.whl", hash = "sha256:10f56f8160dcb73647f15fafda268e7f60cf7dbc9f8e46d52fcd46d3beb0c18d", size = 1566315, upload-time = "2023-09-18T17:32:05.283Z" },
]

[[package]]
name = "log-symbols"
version = "0.0.14"
source = { registry = "https://pypi.org/simple" }
dependencies = [
    { name = "colorama" },
]
sdist = { url = "https://files.pythonhosted.org/packages/45/87/e86645d758a4401c8c81914b6a88470634d1785c9ad09823fa4a1bd89250/log_symbols-0.0.14.tar.gz", hash = "sha256:cf0bbc6fe1a8e53f0d174a716bc625c4f87043cc21eb55dd8a740cfe22680556", size = 3211, upload-time = "2019-08-08T06:32:22.538Z" }
wheels = [
    { url = "https://files.pythonhosted.org/packages/28/5d/d710c38be68b0fb54e645048fe359c3904cc3cb64b2de9d40e1712bf110c/log_symbols-0.0.14-py3-none-any.whl", hash = "sha256:4952106ff8b605ab7d5081dd2c7e6ca7374584eff7086f499c06edd1ce56dcca", size = 3081, upload-time = "2019-08-08T06:32:20.604Z" },
]

[[package]]
name = "markdown-it-py"
version = "3.0.0"
source = { registry = "https://pypi.org/simple" }
dependencies = [
    { name = "mdurl" },
]
sdist = { url = "https://files.pythonhosted.org/packages/38/71/3b932df36c1a044d397a1f92d1cf91ee0a503d91e470cbd670aa66b07ed0/markdown-it-py-3.0.0.tar.gz", hash = "sha256:e3f60a94fa066dc52ec76661e37c851cb232d92f9886b15cb560aaada2df8feb", size = 74596, upload-time = "2023-06-03T06:41:14.443Z" }
wheels = [
    { url = "https://files.pythonhosted.org/packages/42/d7/1ec15b46af6af88f19b8e5ffea08fa375d433c998b8a7639e76935c14f1f/markdown_it_py-3.0.0-py3-none-any.whl", hash = "sha256:355216845c60bd96232cd8d8c40e8f9765cc86f46880e43a8fd22dc1a1a8cab1", size = 87528, upload-time = "2023-06-03T06:41:11.019Z" },
]

[[package]]
name = "markupsafe"
version = "2.1.2"
source = { registry = "https://pypi.org/simple" }
sdist = { url = "https://files.pythonhosted.org/packages/95/7e/68018b70268fb4a2a605e2be44ab7b4dd7ce7808adae6c5ef32e34f4b55a/MarkupSafe-2.1.2.tar.gz", hash = "sha256:abcabc8c2b26036d62d4c746381a6f7cf60aafcc653198ad678306986b09450d", size = 19080, upload-time = "2023-01-17T18:23:59.903Z" }

[[package]]
name = "marshmallow"
version = "3.19.0"
source = { registry = "https://pypi.org/simple" }
dependencies = [
    { name = "packaging" },
]
sdist = { url = "https://files.pythonhosted.org/packages/5e/59/dd465e5ab0ccb879c410f88c75189a19fd437b12cd9a03b31579aef58709/marshmallow-3.19.0.tar.gz", hash = "sha256:90032c0fd650ce94b6ec6dc8dfeb0e3ff50c144586462c389b81a07205bedb78", size = 183529, upload-time = "2022-11-11T16:10:49.879Z" }
wheels = [
    { url = "https://files.pythonhosted.org/packages/ae/53/980a20d789029329fdf1546c315f9c92bf862c7f3e7294e3667afcc464f5/marshmallow-3.19.0-py3-none-any.whl", hash = "sha256:93f0958568da045b0021ec6aeb7ac37c81bfcccbb9a0e7ed8559885070b3a19b", size = 49078, upload-time = "2022-11-11T16:10:46.842Z" },
]

[[package]]
name = "marshmallow-sqlalchemy"
version = "1.4.0"
source = { registry = "https://pypi.org/simple" }
dependencies = [
    { name = "marshmallow" },
    { name = "sqlalchemy" },
]
sdist = { url = "https://files.pythonhosted.org/packages/6d/0c/89544d2b3aeae4af61ecd9df347d61d36768a67563e47b98423a853e8470/marshmallow_sqlalchemy-1.4.0.tar.gz", hash = "sha256:ca169a26171077af8afa25789e9781680de0e9187563c422f1f67d0a0133433a", size = 50823, upload-time = "2025-01-20T02:23:32.82Z" }
wheels = [
    { url = "https://files.pythonhosted.org/packages/97/71/76f7e2bd9884abdd4af665451fa49b2c2651330a0319d088033800e4d6de/marshmallow_sqlalchemy-1.4.0-py3-none-any.whl", hash = "sha256:92f389f95f21f6038e5e8be16e6fb89a1d0e25e2fe6ba661fa34b955fac20422", size = 16369, upload-time = "2025-01-20T02:23:30.541Z" },
]

[[package]]
name = "matplotlib-inline"
version = "0.1.7"
source = { registry = "https://pypi.org/simple" }
dependencies = [
    { name = "traitlets" },
]
sdist = { url = "https://files.pythonhosted.org/packages/99/5b/a36a337438a14116b16480db471ad061c36c3694df7c2084a0da7ba538b7/matplotlib_inline-0.1.7.tar.gz", hash = "sha256:8423b23ec666be3d16e16b60bdd8ac4e86e840ebd1dd11a30b9f117f2fa0ab90", size = 8159, upload-time = "2024-04-15T13:44:44.803Z" }
wheels = [
    { url = "https://files.pythonhosted.org/packages/8f/8e/9ad090d3553c280a8060fbf6e24dc1c0c29704ee7d1c372f0c174aa59285/matplotlib_inline-0.1.7-py3-none-any.whl", hash = "sha256:df192d39a4ff8f21b1895d72e6a13f5fcc5099f00fa84384e0ea28c2cc0653ca", size = 9899, upload-time = "2024-04-15T13:44:43.265Z" },
]

[[package]]
name = "mdurl"
version = "0.1.2"
source = { registry = "https://pypi.org/simple" }
sdist = { url = "https://files.pythonhosted.org/packages/d6/54/cfe61301667036ec958cb99bd3efefba235e65cdeb9c84d24a8293ba1d90/mdurl-0.1.2.tar.gz", hash = "sha256:bb413d29f5eea38f31dd4754dd7377d4465116fb207585f97bf925588687c1ba", size = 8729, upload-time = "2022-08-14T12:40:10.846Z" }
wheels = [
    { url = "https://files.pythonhosted.org/packages/b3/38/89ba8ad64ae25be8de66a6d463314cf1eb366222074cfda9ee839c56a4b4/mdurl-0.1.2-py3-none-any.whl", hash = "sha256:84008a41e51615a49fc9966191ff91509e3c40b939176e643fd50a5c2196b8f8", size = 9979, upload-time = "2022-08-14T12:40:09.779Z" },
]

[[package]]
name = "mypy-extensions"
version = "1.1.0"
source = { registry = "https://pypi.org/simple" }
sdist = { url = "https://files.pythonhosted.org/packages/a2/6e/371856a3fb9d31ca8dac321cda606860fa4548858c0cc45d9d1d4ca2628b/mypy_extensions-1.1.0.tar.gz", hash = "sha256:52e68efc3284861e772bbcd66823fde5ae21fd2fdb51c62a211403730b916558", size = 6343, upload-time = "2025-04-22T14:54:24.164Z" }
wheels = [
    { url = "https://files.pythonhosted.org/packages/79/7b/2c79738432f5c924bef5071f933bcc9efd0473bac3b4aa584a6f7c1c8df8/mypy_extensions-1.1.0-py3-none-any.whl", hash = "sha256:1be4cccdb0f2482337c4743e60421de3a356cd97508abadd57d47403e94f5505", size = 4963, upload-time = "2025-04-22T14:54:22.983Z" },
]

[[package]]
name = "names-generator"
version = "0.2.0"
source = { registry = "https://pypi.org/simple" }
dependencies = [
    { name = "cmdkit" },
]
sdist = { url = "https://files.pythonhosted.org/packages/fd/de/60c26d1488db2ffdb050d2c0e6007998c2afd90760a4d7b23d32cde5b446/names_generator-0.2.0.tar.gz", hash = "sha256:de60e354b8ca8f2d1ce0816079d3ba569417371867b94328021f03c9dd47a5be", size = 27106, upload-time = "2024-04-16T03:38:58.399Z" }
wheels = [
    { url = "https://files.pythonhosted.org/packages/bf/3d/7210fc4b1999771b875d96ffa30cf4384c7fe8f0a7d9874df4b753b7703e/names_generator-0.2.0-py3-none-any.whl", hash = "sha256:693e8e48e9a54a2a8f714b01d1bd70945743a15d4587059e7e4e16efc361be11", size = 26699, upload-time = "2024-04-16T03:38:54.288Z" },
]

[[package]]
name = "nodeenv"
version = "1.9.1"
source = { registry = "https://pypi.org/simple" }
sdist = { url = "https://files.pythonhosted.org/packages/43/16/fc88b08840de0e0a72a2f9d8c6bae36be573e475a6326ae854bcc549fc45/nodeenv-1.9.1.tar.gz", hash = "sha256:6ec12890a2dab7946721edbfbcd91f3319c6ccc9aec47be7c7e6b7011ee6645f", size = 47437, upload-time = "2024-06-04T18:44:11.171Z" }
wheels = [
    { url = "https://files.pythonhosted.org/packages/d2/1d/1b658dbd2b9fa9c4c9f32accbfc0205d532c8c6194dc0f2a4c0428e7128a/nodeenv-1.9.1-py2.py3-none-any.whl", hash = "sha256:ba11c9782d29c27c70ffbdda2d7415098754709be8a7056d79a737cd901155c9", size = 22314, upload-time = "2024-06-04T18:44:08.352Z" },
]

[[package]]
name = "numpy"
version = "2.3.0"
source = { registry = "https://pypi.org/simple" }
sdist = { url = "https://files.pythonhosted.org/packages/f3/db/8e12381333aea300890829a0a36bfa738cac95475d88982d538725143fd9/numpy-2.3.0.tar.gz", hash = "sha256:581f87f9e9e9db2cba2141400e160e9dd644ee248788d6f90636eeb8fd9260a6", size = 20382813, upload-time = "2025-06-07T14:54:32.608Z" }
wheels = [
    { url = "https://files.pythonhosted.org/packages/73/fc/1d67f751fd4dbafc5780244fe699bc4084268bad44b7c5deb0492473127b/numpy-2.3.0-cp313-cp313-macosx_10_13_x86_64.whl", hash = "sha256:5754ab5595bfa2c2387d241296e0381c21f44a4b90a776c3c1d39eede13a746a", size = 20889633, upload-time = "2025-06-07T14:44:06.839Z" },
    { url = "https://files.pythonhosted.org/packages/e8/95/73ffdb69e5c3f19ec4530f8924c4386e7ba097efc94b9c0aff607178ad94/numpy-2.3.0-cp313-cp313-macosx_11_0_arm64.whl", hash = "sha256:d11fa02f77752d8099573d64e5fe33de3229b6632036ec08f7080f46b6649959", size = 14151683, upload-time = "2025-06-07T14:44:28.847Z" },
    { url = "https://files.pythonhosted.org/packages/64/d5/06d4bb31bb65a1d9c419eb5676173a2f90fd8da3c59f816cc54c640ce265/numpy-2.3.0-cp313-cp313-macosx_14_0_arm64.whl", hash = "sha256:aba48d17e87688a765ab1cd557882052f238e2f36545dfa8e29e6a91aef77afe", size = 5102683, upload-time = "2025-06-07T14:44:38.417Z" },
    { url = "https://files.pythonhosted.org/packages/12/8b/6c2cef44f8ccdc231f6b56013dff1d71138c48124334aded36b1a1b30c5a/numpy-2.3.0-cp313-cp313-macosx_14_0_x86_64.whl", hash = "sha256:4dc58865623023b63b10d52f18abaac3729346a7a46a778381e0e3af4b7f3beb", size = 6640253, upload-time = "2025-06-07T14:44:49.359Z" },
    { url = "https://files.pythonhosted.org/packages/62/aa/fca4bf8de3396ddb59544df9b75ffe5b73096174de97a9492d426f5cd4aa/numpy-2.3.0-cp313-cp313-manylinux_2_28_aarch64.whl", hash = "sha256:df470d376f54e052c76517393fa443758fefcdd634645bc9c1f84eafc67087f0", size = 14258658, upload-time = "2025-06-07T14:45:10.156Z" },
    { url = "https://files.pythonhosted.org/packages/1c/12/734dce1087eed1875f2297f687e671cfe53a091b6f2f55f0c7241aad041b/numpy-2.3.0-cp313-cp313-manylinux_2_28_x86_64.whl", hash = "sha256:87717eb24d4a8a64683b7a4e91ace04e2f5c7c77872f823f02a94feee186168f", size = 16628765, upload-time = "2025-06-07T14:45:35.076Z" },
    { url = "https://files.pythonhosted.org/packages/48/03/ffa41ade0e825cbcd5606a5669962419528212a16082763fc051a7247d76/numpy-2.3.0-cp313-cp313-musllinux_1_2_aarch64.whl", hash = "sha256:d8fa264d56882b59dcb5ea4d6ab6f31d0c58a57b41aec605848b6eb2ef4a43e8", size = 15564335, upload-time = "2025-06-07T14:45:58.797Z" },
    { url = "https://files.pythonhosted.org/packages/07/58/869398a11863310aee0ff85a3e13b4c12f20d032b90c4b3ee93c3b728393/numpy-2.3.0-cp313-cp313-musllinux_1_2_x86_64.whl", hash = "sha256:e651756066a0eaf900916497e20e02fe1ae544187cb0fe88de981671ee7f6270", size = 18360608, upload-time = "2025-06-07T14:46:25.687Z" },
    { url = "https://files.pythonhosted.org/packages/2f/8a/5756935752ad278c17e8a061eb2127c9a3edf4ba2c31779548b336f23c8d/numpy-2.3.0-cp313-cp313-win32.whl", hash = "sha256:e43c3cce3b6ae5f94696669ff2a6eafd9a6b9332008bafa4117af70f4b88be6f", size = 6310005, upload-time = "2025-06-07T14:50:13.138Z" },
    { url = "https://files.pythonhosted.org/packages/08/60/61d60cf0dfc0bf15381eaef46366ebc0c1a787856d1db0c80b006092af84/numpy-2.3.0-cp313-cp313-win_amd64.whl", hash = "sha256:81ae0bf2564cf475f94be4a27ef7bcf8af0c3e28da46770fc904da9abd5279b5", size = 12729093, upload-time = "2025-06-07T14:50:31.82Z" },
    { url = "https://files.pythonhosted.org/packages/66/31/2f2f2d2b3e3c32d5753d01437240feaa32220b73258c9eef2e42a0832866/numpy-2.3.0-cp313-cp313-win_arm64.whl", hash = "sha256:c8738baa52505fa6e82778580b23f945e3578412554d937093eac9205e845e6e", size = 9885689, upload-time = "2025-06-07T14:50:47.888Z" },
    { url = "https://files.pythonhosted.org/packages/f1/89/c7828f23cc50f607ceb912774bb4cff225ccae7131c431398ad8400e2c98/numpy-2.3.0-cp313-cp313t-macosx_10_13_x86_64.whl", hash = "sha256:39b27d8b38942a647f048b675f134dd5a567f95bfff481f9109ec308515c51d8", size = 20986612, upload-time = "2025-06-07T14:46:56.077Z" },
    { url = "https://files.pythonhosted.org/packages/dd/46/79ecf47da34c4c50eedec7511e53d57ffdfd31c742c00be7dc1d5ffdb917/numpy-2.3.0-cp313-cp313t-macosx_11_0_arm64.whl", hash = "sha256:0eba4a1ea88f9a6f30f56fdafdeb8da3774349eacddab9581a21234b8535d3d3", size = 14298953, upload-time = "2025-06-07T14:47:18.053Z" },
    { url = "https://files.pythonhosted.org/packages/59/44/f6caf50713d6ff4480640bccb2a534ce1d8e6e0960c8f864947439f0ee95/numpy-2.3.0-cp313-cp313t-macosx_14_0_arm64.whl", hash = "sha256:b0f1f11d0a1da54927436505a5a7670b154eac27f5672afc389661013dfe3d4f", size = 5225806, upload-time = "2025-06-07T14:47:27.524Z" },
    { url = "https://files.pythonhosted.org/packages/a6/43/e1fd1aca7c97e234dd05e66de4ab7a5be54548257efcdd1bc33637e72102/numpy-2.3.0-cp313-cp313t-macosx_14_0_x86_64.whl", hash = "sha256:690d0a5b60a47e1f9dcec7b77750a4854c0d690e9058b7bef3106e3ae9117808", size = 6735169, upload-time = "2025-06-07T14:47:38.057Z" },
    { url = "https://files.pythonhosted.org/packages/84/89/f76f93b06a03177c0faa7ca94d0856c4e5c4bcaf3c5f77640c9ed0303e1c/numpy-2.3.0-cp313-cp313t-manylinux_2_28_aarch64.whl", hash = "sha256:8b51ead2b258284458e570942137155978583e407babc22e3d0ed7af33ce06f8", size = 14330701, upload-time = "2025-06-07T14:47:59.113Z" },
    { url = "https://files.pythonhosted.org/packages/aa/f5/4858c3e9ff7a7d64561b20580cf7cc5d085794bd465a19604945d6501f6c/numpy-2.3.0-cp313-cp313t-manylinux_2_28_x86_64.whl", hash = "sha256:aaf81c7b82c73bd9b45e79cfb9476cb9c29e937494bfe9092c26aece812818ad", size = 16692983, upload-time = "2025-06-07T14:48:24.196Z" },
    { url = "https://files.pythonhosted.org/packages/08/17/0e3b4182e691a10e9483bcc62b4bb8693dbf9ea5dc9ba0b77a60435074bb/numpy-2.3.0-cp313-cp313t-musllinux_1_2_aarch64.whl", hash = "sha256:f420033a20b4f6a2a11f585f93c843ac40686a7c3fa514060a97d9de93e5e72b", size = 15641435, upload-time = "2025-06-07T14:48:47.712Z" },
    { url = "https://files.pythonhosted.org/packages/4e/d5/463279fda028d3c1efa74e7e8d507605ae87f33dbd0543cf4c4527c8b882/numpy-2.3.0-cp313-cp313t-musllinux_1_2_x86_64.whl", hash = "sha256:d344ca32ab482bcf8735d8f95091ad081f97120546f3d250240868430ce52555", size = 18433798, upload-time = "2025-06-07T14:49:14.866Z" },
    { url = "https://files.pythonhosted.org/packages/0e/1e/7a9d98c886d4c39a2b4d3a7c026bffcf8fbcaf518782132d12a301cfc47a/numpy-2.3.0-cp313-cp313t-win32.whl", hash = "sha256:48a2e8eaf76364c32a1feaa60d6925eaf32ed7a040183b807e02674305beef61", size = 6438632, upload-time = "2025-06-07T14:49:25.67Z" },
    { url = "https://files.pythonhosted.org/packages/fe/ab/66fc909931d5eb230107d016861824f335ae2c0533f422e654e5ff556784/numpy-2.3.0-cp313-cp313t-win_amd64.whl", hash = "sha256:ba17f93a94e503551f154de210e4d50c5e3ee20f7e7a1b5f6ce3f22d419b93bb", size = 12868491, upload-time = "2025-06-07T14:49:44.898Z" },
    { url = "https://files.pythonhosted.org/packages/ee/e8/2c8a1c9e34d6f6d600c83d5ce5b71646c32a13f34ca5c518cc060639841c/numpy-2.3.0-cp313-cp313t-win_arm64.whl", hash = "sha256:f14e016d9409680959691c109be98c436c6249eaf7f118b424679793607b5944", size = 9935345, upload-time = "2025-06-07T14:50:02.311Z" },
]

[[package]]
name = "nvidia-ml-py"
version = "12.535.133"
source = { registry = "https://pypi.org/simple" }
sdist = { url = "https://files.pythonhosted.org/packages/c9/f5/35d8002a4a9532c58fa304046de2d9b8be18183c341c517ac48f2bce907a/nvidia-ml-py-12.535.133.tar.gz", hash = "sha256:b1559af0d57dd20955bf58d05afff7b166ddd44947eb3051c9905638799eb1dc", size = 35808, upload-time = "2023-11-02T14:47:22.425Z" }
wheels = [
    { url = "https://files.pythonhosted.org/packages/a8/10/35b88b64d76aac88ae6b39208827ac0e2a4a2d78f3f2159882efefcad7fd/nvidia_ml_py-12.535.133-py3-none-any.whl", hash = "sha256:91d808d3f246d30bead2a0a2540b74b9e9fc584a9c3f1f55abfc2940c4e44fd2", size = 37087, upload-time = "2023-11-02T14:47:20.746Z" },
]

[[package]]
name = "oauthlib"
version = "3.2.2"
source = { registry = "https://pypi.org/simple" }
sdist = { url = "https://files.pythonhosted.org/packages/6d/fa/fbf4001037904031639e6bfbfc02badfc7e12f137a8afa254df6c4c8a670/oauthlib-3.2.2.tar.gz", hash = "sha256:9859c40929662bec5d64f34d01c99e093149682a3f38915dc0655d5a633dd918", size = 177352, upload-time = "2022-10-17T20:04:27.471Z" }
wheels = [
    { url = "https://files.pythonhosted.org/packages/7e/80/cab10959dc1faead58dc8384a781dfbf93cb4d33d50988f7a69f1b7c9bbe/oauthlib-3.2.2-py3-none-any.whl", hash = "sha256:8139f29aac13e25d502680e9e19963e83f16838d48a0d71c287fe40e7067fbca", size = 151688, upload-time = "2022-10-17T20:04:24.037Z" },
]

[[package]]
name = "packaging"
version = "25.0"
source = { registry = "https://pypi.org/simple" }
sdist = { url = "https://files.pythonhosted.org/packages/a1/d4/1fc4078c65507b51b96ca8f8c3ba19e6a61c8253c72794544580a7b6c24d/packaging-25.0.tar.gz", hash = "sha256:d443872c98d677bf60f6a1f2f8c1cb748e8fe762d2bf9d3148b5599295b0fc4f", size = 165727, upload-time = "2025-04-19T11:48:59.673Z" }
wheels = [
    { url = "https://files.pythonhosted.org/packages/20/12/38679034af332785aac8774540895e234f4d07f7545804097de4b666afd8/packaging-25.0-py3-none-any.whl", hash = "sha256:29572ef2b1f17581046b3a2227d5c611fb25ec70ca1ba8554b24b0e69331a484", size = 66469, upload-time = "2025-04-19T11:48:57.875Z" },
]

[[package]]
name = "pandas"
version = "2.3.1"
source = { registry = "https://pypi.org/simple" }
dependencies = [
    { name = "numpy" },
    { name = "python-dateutil" },
    { name = "pytz" },
    { name = "tzdata" },
]
sdist = { url = "https://files.pythonhosted.org/packages/d1/6f/75aa71f8a14267117adeeed5d21b204770189c0a0025acbdc03c337b28fc/pandas-2.3.1.tar.gz", hash = "sha256:0a95b9ac964fe83ce317827f80304d37388ea77616b1425f0ae41c9d2d0d7bb2", size = 4487493, upload-time = "2025-07-07T19:20:04.079Z" }
wheels = [
    { url = "https://files.pythonhosted.org/packages/32/ed/ff0a67a2c5505e1854e6715586ac6693dd860fbf52ef9f81edee200266e7/pandas-2.3.1-cp313-cp313-macosx_10_13_x86_64.whl", hash = "sha256:9026bd4a80108fac2239294a15ef9003c4ee191a0f64b90f170b40cfb7cf2d22", size = 11531393, upload-time = "2025-07-07T19:19:12.245Z" },
    { url = "https://files.pythonhosted.org/packages/c7/db/d8f24a7cc9fb0972adab0cc80b6817e8bef888cfd0024eeb5a21c0bb5c4a/pandas-2.3.1-cp313-cp313-macosx_11_0_arm64.whl", hash = "sha256:6de8547d4fdb12421e2d047a2c446c623ff4c11f47fddb6b9169eb98ffba485a", size = 10668750, upload-time = "2025-07-07T19:19:14.612Z" },
    { url = "https://files.pythonhosted.org/packages/0f/b0/80f6ec783313f1e2356b28b4fd8d2148c378370045da918c73145e6aab50/pandas-2.3.1-cp313-cp313-manylinux_2_17_aarch64.manylinux2014_aarch64.whl", hash = "sha256:782647ddc63c83133b2506912cc6b108140a38a37292102aaa19c81c83db2928", size = 11342004, upload-time = "2025-07-07T19:19:16.857Z" },
    { url = "https://files.pythonhosted.org/packages/e9/e2/20a317688435470872885e7fc8f95109ae9683dec7c50be29b56911515a5/pandas-2.3.1-cp313-cp313-manylinux_2_17_x86_64.manylinux2014_x86_64.whl", hash = "sha256:2ba6aff74075311fc88504b1db890187a3cd0f887a5b10f5525f8e2ef55bfdb9", size = 12050869, upload-time = "2025-07-07T19:19:19.265Z" },
    { url = "https://files.pythonhosted.org/packages/55/79/20d746b0a96c67203a5bee5fb4e00ac49c3e8009a39e1f78de264ecc5729/pandas-2.3.1-cp313-cp313-musllinux_1_2_aarch64.whl", hash = "sha256:e5635178b387bd2ba4ac040f82bc2ef6e6b500483975c4ebacd34bec945fda12", size = 12750218, upload-time = "2025-07-07T19:19:21.547Z" },
    { url = "https://files.pythonhosted.org/packages/7c/0f/145c8b41e48dbf03dd18fdd7f24f8ba95b8254a97a3379048378f33e7838/pandas-2.3.1-cp313-cp313-musllinux_1_2_x86_64.whl", hash = "sha256:6f3bf5ec947526106399a9e1d26d40ee2b259c66422efdf4de63c848492d91bb", size = 13416763, upload-time = "2025-07-07T19:19:23.939Z" },
    { url = "https://files.pythonhosted.org/packages/b2/c0/54415af59db5cdd86a3d3bf79863e8cc3fa9ed265f0745254061ac09d5f2/pandas-2.3.1-cp313-cp313-win_amd64.whl", hash = "sha256:1c78cf43c8fde236342a1cb2c34bcff89564a7bfed7e474ed2fffa6aed03a956", size = 10987482, upload-time = "2025-07-07T19:19:42.699Z" },
    { url = "https://files.pythonhosted.org/packages/48/64/2fd2e400073a1230e13b8cd604c9bc95d9e3b962e5d44088ead2e8f0cfec/pandas-2.3.1-cp313-cp313t-macosx_10_13_x86_64.whl", hash = "sha256:8dfc17328e8da77be3cf9f47509e5637ba8f137148ed0e9b5241e1baf526e20a", size = 12029159, upload-time = "2025-07-07T19:19:26.362Z" },
    { url = "https://files.pythonhosted.org/packages/d8/0a/d84fd79b0293b7ef88c760d7dca69828d867c89b6d9bc52d6a27e4d87316/pandas-2.3.1-cp313-cp313t-macosx_11_0_arm64.whl", hash = "sha256:ec6c851509364c59a5344458ab935e6451b31b818be467eb24b0fe89bd05b6b9", size = 11393287, upload-time = "2025-07-07T19:19:29.157Z" },
    { url = "https://files.pythonhosted.org/packages/50/ae/ff885d2b6e88f3c7520bb74ba319268b42f05d7e583b5dded9837da2723f/pandas-2.3.1-cp313-cp313t-manylinux_2_17_aarch64.manylinux2014_aarch64.whl", hash = "sha256:911580460fc4884d9b05254b38a6bfadddfcc6aaef856fb5859e7ca202e45275", size = 11309381, upload-time = "2025-07-07T19:19:31.436Z" },
    { url = "https://files.pythonhosted.org/packages/85/86/1fa345fc17caf5d7780d2699985c03dbe186c68fee00b526813939062bb0/pandas-2.3.1-cp313-cp313t-manylinux_2_17_x86_64.manylinux2014_x86_64.whl", hash = "sha256:2f4d6feeba91744872a600e6edbbd5b033005b431d5ae8379abee5bcfa479fab", size = 11883998, upload-time = "2025-07-07T19:19:34.267Z" },
    { url = "https://files.pythonhosted.org/packages/81/aa/e58541a49b5e6310d89474333e994ee57fea97c8aaa8fc7f00b873059bbf/pandas-2.3.1-cp313-cp313t-musllinux_1_2_aarch64.whl", hash = "sha256:fe37e757f462d31a9cd7580236a82f353f5713a80e059a29753cf938c6775d96", size = 12704705, upload-time = "2025-07-07T19:19:36.856Z" },
    { url = "https://files.pythonhosted.org/packages/d5/f9/07086f5b0f2a19872554abeea7658200824f5835c58a106fa8f2ae96a46c/pandas-2.3.1-cp313-cp313t-musllinux_1_2_x86_64.whl", hash = "sha256:5db9637dbc24b631ff3707269ae4559bce4b7fd75c1c4d7e13f40edc42df4444", size = 13189044, upload-time = "2025-07-07T19:19:39.999Z" },
]

[[package]]
name = "parquet-tools"
version = "0.2.16"
source = { registry = "https://pypi.org/simple" }
dependencies = [
    { name = "boto3" },
    { name = "colorama" },
    { name = "halo" },
    { name = "pandas" },
    { name = "pyarrow" },
    { name = "tabulate" },
    { name = "thrift" },
]
sdist = { url = "https://files.pythonhosted.org/packages/71/55/ce056a1be7cb3cf90165240e81cce45848c37a2aa7453156e3229cb79d12/parquet_tools-0.2.16.tar.gz", hash = "sha256:7bad2ad38f2381afde9d109577199d953946a904b0d74b2f074e47040673f60a", size = 28238, upload-time = "2024-03-19T14:40:16.158Z" }
wheels = [
    { url = "https://files.pythonhosted.org/packages/60/ac/bcfe4e1a19b382be1cc3106ef64611ef85e8683bb07fcc7eab376170dffe/parquet_tools-0.2.16-py3-none-any.whl", hash = "sha256:a360eec233123c2c66f38867ec6dd5c79d48b8f757af8162bf8825d0190dd3d5", size = 31892, upload-time = "2024-03-19T14:40:09.441Z" },
]

[[package]]
name = "parso"
version = "0.8.3"
source = { registry = "https://pypi.org/simple" }
sdist = { url = "https://files.pythonhosted.org/packages/a2/0e/41f0cca4b85a6ea74d66d2226a7cda8e41206a624f5b330b958ef48e2e52/parso-0.8.3.tar.gz", hash = "sha256:8c07be290bb59f03588915921e29e8a50002acaf2cdc5fa0e0114f91709fafa0", size = 400064, upload-time = "2021-11-30T21:05:50.947Z" }
wheels = [
    { url = "https://files.pythonhosted.org/packages/05/63/8011bd08a4111858f79d2b09aad86638490d62fbf881c44e434a6dfca87b/parso-0.8.3-py2.py3-none-any.whl", hash = "sha256:c001d4636cd3aecdaf33cbb40aebb59b094be2a74c556778ef5576c175e19e75", size = 100781, upload-time = "2021-11-30T21:05:47.721Z" },
]

[[package]]
name = "pathspec"
version = "0.12.1"
source = { registry = "https://pypi.org/simple" }
sdist = { url = "https://files.pythonhosted.org/packages/ca/bc/f35b8446f4531a7cb215605d100cd88b7ac6f44ab3fc94870c120ab3adbf/pathspec-0.12.1.tar.gz", hash = "sha256:a482d51503a1ab33b1c67a6c3813a26953dbdc71c31dacaef9a838c4e29f5712", size = 51043, upload-time = "2023-12-10T22:30:45Z" }
wheels = [
    { url = "https://files.pythonhosted.org/packages/cc/20/ff623b09d963f88bfde16306a54e12ee5ea43e9b597108672ff3a408aad6/pathspec-0.12.1-py3-none-any.whl", hash = "sha256:a0d503e138a4c123b27490a4f7beda6a01c6f288df0e4a8b79c7eb0dc7b4cc08", size = 31191, upload-time = "2023-12-10T22:30:43.14Z" },
]

[[package]]
name = "pexpect"
version = "4.9.0"
source = { registry = "https://pypi.org/simple" }
dependencies = [
    { name = "ptyprocess" },
]
sdist = { url = "https://files.pythonhosted.org/packages/42/92/cc564bf6381ff43ce1f4d06852fc19a2f11d180f23dc32d9588bee2f149d/pexpect-4.9.0.tar.gz", hash = "sha256:ee7d41123f3c9911050ea2c2dac107568dc43b2d3b0c7557a33212c398ead30f", size = 166450, upload-time = "2023-11-25T09:07:26.339Z" }
wheels = [
    { url = "https://files.pythonhosted.org/packages/9e/c3/059298687310d527a58bb01f3b1965787ee3b40dce76752eda8b44e9a2c5/pexpect-4.9.0-py2.py3-none-any.whl", hash = "sha256:7236d1e080e4936be2dc3e326cec0af72acf9212a7e1d060210e70a47e253523", size = 63772, upload-time = "2023-11-25T06:56:14.81Z" },
]

[[package]]
name = "pickleshare"
version = "0.7.5"
source = { registry = "https://pypi.org/simple" }
sdist = { url = "https://files.pythonhosted.org/packages/d8/b6/df3c1c9b616e9c0edbc4fbab6ddd09df9535849c64ba51fcb6531c32d4d8/pickleshare-0.7.5.tar.gz", hash = "sha256:87683d47965c1da65cdacaf31c8441d12b8044cdec9aca500cd78fc2c683afca", size = 6161, upload-time = "2018-09-25T19:17:37.249Z" }
wheels = [
    { url = "https://files.pythonhosted.org/packages/9a/41/220f49aaea88bc6fa6cba8d05ecf24676326156c23b991e80b3f2fc24c77/pickleshare-0.7.5-py2.py3-none-any.whl", hash = "sha256:9649af414d74d4df115d5d718f82acb59c9d418196b7b4290ed47a12ce62df56", size = 6877, upload-time = "2018-09-25T19:17:35.817Z" },
]

[[package]]
name = "platformdirs"
version = "4.3.8"
source = { registry = "https://pypi.org/simple" }
sdist = { url = "https://files.pythonhosted.org/packages/fe/8b/3c73abc9c759ecd3f1f7ceff6685840859e8070c4d947c93fae71f6a0bf2/platformdirs-4.3.8.tar.gz", hash = "sha256:3d512d96e16bcb959a814c9f348431070822a6496326a4be0911c40b5a74c2bc", size = 21362, upload-time = "2025-05-07T22:47:42.121Z" }
wheels = [
    { url = "https://files.pythonhosted.org/packages/fe/39/979e8e21520d4e47a0bbe349e2713c0aac6f3d853d0e5b34d76206c439aa/platformdirs-4.3.8-py3-none-any.whl", hash = "sha256:ff7059bb7eb1179e2685604f4aaf157cfd9535242bd23742eadc3c13542139b4", size = 18567, upload-time = "2025-05-07T22:47:40.376Z" },
]

[[package]]
name = "pluggy"
version = "1.6.0"
source = { registry = "https://pypi.org/simple" }
sdist = { url = "https://files.pythonhosted.org/packages/f9/e2/3e91f31a7d2b083fe6ef3fa267035b518369d9511ffab804f839851d2779/pluggy-1.6.0.tar.gz", hash = "sha256:7dcc130b76258d33b90f61b658791dede3486c3e6bfb003ee5c9bfb396dd22f3", size = 69412, upload-time = "2025-05-15T12:30:07.975Z" }
wheels = [
    { url = "https://files.pythonhosted.org/packages/54/20/4d324d65cc6d9205fabedc306948156824eb9f0ee1633355a8f7ec5c66bf/pluggy-1.6.0-py3-none-any.whl", hash = "sha256:e920276dd6813095e9377c0bc5566d94c932c33b27a3e3945d8389c374dd4746", size = 20538, upload-time = "2025-05-15T12:30:06.134Z" },
]

[[package]]
name = "pre-commit"
version = "4.2.0"
source = { registry = "https://pypi.org/simple" }
dependencies = [
    { name = "cfgv" },
    { name = "identify" },
    { name = "nodeenv" },
    { name = "pyyaml" },
    { name = "virtualenv" },
]
sdist = { url = "https://files.pythonhosted.org/packages/08/39/679ca9b26c7bb2999ff122d50faa301e49af82ca9c066ec061cfbc0c6784/pre_commit-4.2.0.tar.gz", hash = "sha256:601283b9757afd87d40c4c4a9b2b5de9637a8ea02eaff7adc2d0fb4e04841146", size = 193424, upload-time = "2025-03-18T21:35:20.987Z" }
wheels = [
    { url = "https://files.pythonhosted.org/packages/88/74/a88bf1b1efeae488a0c0b7bdf71429c313722d1fc0f377537fbe554e6180/pre_commit-4.2.0-py2.py3-none-any.whl", hash = "sha256:a009ca7205f1eb497d10b845e52c838a98b6cdd2102a6c8e4540e94ee75c58bd", size = 220707, upload-time = "2025-03-18T21:35:19.343Z" },
]

[[package]]
name = "prometheus-client"
version = "0.21.1"
source = { registry = "https://pypi.org/simple" }
sdist = { url = "https://files.pythonhosted.org/packages/62/14/7d0f567991f3a9af8d1cd4f619040c93b68f09a02b6d0b6ab1b2d1ded5fe/prometheus_client-0.21.1.tar.gz", hash = "sha256:252505a722ac04b0456be05c05f75f45d760c2911ffc45f2a06bcaed9f3ae3fb", size = 78551, upload-time = "2024-12-03T14:59:12.164Z" }
wheels = [
    { url = "https://files.pythonhosted.org/packages/ff/c2/ab7d37426c179ceb9aeb109a85cda8948bb269b7561a0be870cc656eefe4/prometheus_client-0.21.1-py3-none-any.whl", hash = "sha256:594b45c410d6f4f8888940fe80b5cc2521b305a1fafe1c58609ef715a001f301", size = 54682, upload-time = "2024-12-03T14:59:10.935Z" },
]

[[package]]
name = "prompt-toolkit"
version = "3.0.36"
source = { registry = "https://pypi.org/simple" }
dependencies = [
    { name = "wcwidth" },
]
sdist = { url = "https://files.pythonhosted.org/packages/fb/93/180be2342f89f16543ec4eb3f25083b5b84eba5378f68efff05409fb39a9/prompt_toolkit-3.0.36.tar.gz", hash = "sha256:3e163f254bef5a03b146397d7c1963bd3e2812f0964bb9a24e6ec761fd28db63", size = 423863, upload-time = "2022-12-06T22:36:39.327Z" }
wheels = [
    { url = "https://files.pythonhosted.org/packages/eb/37/791f1a6edd13c61cac85282368aa68cb0f3f164440fdf60032f2cc6ca34e/prompt_toolkit-3.0.36-py3-none-any.whl", hash = "sha256:aa64ad242a462c5ff0363a7b9cfe696c20d55d9fc60c11fd8e632d064804d305", size = 386414, upload-time = "2022-12-06T22:36:35.797Z" },
]

[[package]]
name = "psutil"
version = "7.0.0"
source = { registry = "https://pypi.org/simple" }
sdist = { url = "https://files.pythonhosted.org/packages/2a/80/336820c1ad9286a4ded7e845b2eccfcb27851ab8ac6abece774a6ff4d3de/psutil-7.0.0.tar.gz", hash = "sha256:7be9c3eba38beccb6495ea33afd982a44074b78f28c434a1f51cc07fd315c456", size = 497003, upload-time = "2025-02-13T21:54:07.946Z" }
wheels = [
    { url = "https://files.pythonhosted.org/packages/ed/e6/2d26234410f8b8abdbf891c9da62bee396583f713fb9f3325a4760875d22/psutil-7.0.0-cp36-abi3-macosx_10_9_x86_64.whl", hash = "sha256:101d71dc322e3cffd7cea0650b09b3d08b8e7c4109dd6809fe452dfd00e58b25", size = 238051, upload-time = "2025-02-13T21:54:12.36Z" },
    { url = "https://files.pythonhosted.org/packages/04/8b/30f930733afe425e3cbfc0e1468a30a18942350c1a8816acfade80c005c4/psutil-7.0.0-cp36-abi3-macosx_11_0_arm64.whl", hash = "sha256:39db632f6bb862eeccf56660871433e111b6ea58f2caea825571951d4b6aa3da", size = 239535, upload-time = "2025-02-13T21:54:16.07Z" },
    { url = "https://files.pythonhosted.org/packages/2a/ed/d362e84620dd22876b55389248e522338ed1bf134a5edd3b8231d7207f6d/psutil-7.0.0-cp36-abi3-manylinux_2_12_i686.manylinux2010_i686.manylinux_2_17_i686.manylinux2014_i686.whl", hash = "sha256:1fcee592b4c6f146991ca55919ea3d1f8926497a713ed7faaf8225e174581e91", size = 275004, upload-time = "2025-02-13T21:54:18.662Z" },
    { url = "https://files.pythonhosted.org/packages/bf/b9/b0eb3f3cbcb734d930fdf839431606844a825b23eaf9a6ab371edac8162c/psutil-7.0.0-cp36-abi3-manylinux_2_12_x86_64.manylinux2010_x86_64.manylinux_2_17_x86_64.manylinux2014_x86_64.whl", hash = "sha256:4b1388a4f6875d7e2aff5c4ca1cc16c545ed41dd8bb596cefea80111db353a34", size = 277986, upload-time = "2025-02-13T21:54:21.811Z" },
    { url = "https://files.pythonhosted.org/packages/eb/a2/709e0fe2f093556c17fbafda93ac032257242cabcc7ff3369e2cb76a97aa/psutil-7.0.0-cp36-abi3-manylinux_2_17_aarch64.manylinux2014_aarch64.whl", hash = "sha256:a5f098451abc2828f7dc6b58d44b532b22f2088f4999a937557b603ce72b1993", size = 279544, upload-time = "2025-02-13T21:54:24.68Z" },
    { url = "https://files.pythonhosted.org/packages/50/e6/eecf58810b9d12e6427369784efe814a1eec0f492084ce8eb8f4d89d6d61/psutil-7.0.0-cp37-abi3-win32.whl", hash = "sha256:ba3fcef7523064a6c9da440fc4d6bd07da93ac726b5733c29027d7dc95b39d99", size = 241053, upload-time = "2025-02-13T21:54:34.31Z" },
    { url = "https://files.pythonhosted.org/packages/50/1b/6921afe68c74868b4c9fa424dad3be35b095e16687989ebbb50ce4fceb7c/psutil-7.0.0-cp37-abi3-win_amd64.whl", hash = "sha256:4cf3d4eb1aa9b348dec30105c55cd9b7d4629285735a102beb4441e38db90553", size = 244885, upload-time = "2025-02-13T21:54:37.486Z" },
]

[[package]]
name = "psycopg2-binary"
version = "2.9.10"
source = { registry = "https://pypi.org/simple" }
sdist = { url = "https://files.pythonhosted.org/packages/cb/0e/bdc8274dc0585090b4e3432267d7be4dfbfd8971c0fa59167c711105a6bf/psycopg2-binary-2.9.10.tar.gz", hash = "sha256:4b3df0e6990aa98acda57d983942eff13d824135fe2250e6522edaa782a06de2", size = 385764, upload-time = "2024-10-16T11:24:58.126Z" }
wheels = [
    { url = "https://files.pythonhosted.org/packages/3e/30/d41d3ba765609c0763505d565c4d12d8f3c79793f0d0f044ff5a28bf395b/psycopg2_binary-2.9.10-cp313-cp313-macosx_12_0_x86_64.whl", hash = "sha256:26540d4a9a4e2b096f1ff9cce51253d0504dca5a85872c7f7be23be5a53eb18d", size = 3044699, upload-time = "2024-10-16T11:21:42.841Z" },
    { url = "https://files.pythonhosted.org/packages/35/44/257ddadec7ef04536ba71af6bc6a75ec05c5343004a7ec93006bee66c0bc/psycopg2_binary-2.9.10-cp313-cp313-macosx_14_0_arm64.whl", hash = "sha256:e217ce4d37667df0bc1c397fdcd8de5e81018ef305aed9415c3b093faaeb10fb", size = 3275245, upload-time = "2024-10-16T11:21:51.989Z" },
    { url = "https://files.pythonhosted.org/packages/1b/11/48ea1cd11de67f9efd7262085588790a95d9dfcd9b8a687d46caf7305c1a/psycopg2_binary-2.9.10-cp313-cp313-manylinux_2_17_aarch64.manylinux2014_aarch64.whl", hash = "sha256:245159e7ab20a71d989da00f280ca57da7641fa2cdcf71749c193cea540a74f7", size = 2851631, upload-time = "2024-10-16T11:21:57.584Z" },
    { url = "https://files.pythonhosted.org/packages/62/e0/62ce5ee650e6c86719d621a761fe4bc846ab9eff8c1f12b1ed5741bf1c9b/psycopg2_binary-2.9.10-cp313-cp313-manylinux_2_17_i686.manylinux2014_i686.whl", hash = "sha256:3c4ded1a24b20021ebe677b7b08ad10bf09aac197d6943bfe6fec70ac4e4690d", size = 3082140, upload-time = "2024-10-16T11:22:02.005Z" },
    { url = "https://files.pythonhosted.org/packages/27/ce/63f946c098611f7be234c0dd7cb1ad68b0b5744d34f68062bb3c5aa510c8/psycopg2_binary-2.9.10-cp313-cp313-manylinux_2_17_ppc64le.manylinux2014_ppc64le.whl", hash = "sha256:3abb691ff9e57d4a93355f60d4f4c1dd2d68326c968e7db17ea96df3c023ef73", size = 3264762, upload-time = "2024-10-16T11:22:06.412Z" },
    { url = "https://files.pythonhosted.org/packages/43/25/c603cd81402e69edf7daa59b1602bd41eb9859e2824b8c0855d748366ac9/psycopg2_binary-2.9.10-cp313-cp313-manylinux_2_17_x86_64.manylinux2014_x86_64.whl", hash = "sha256:8608c078134f0b3cbd9f89b34bd60a943b23fd33cc5f065e8d5f840061bd0673", size = 3020967, upload-time = "2024-10-16T11:22:11.583Z" },
    { url = "https://files.pythonhosted.org/packages/5f/d6/8708d8c6fca531057fa170cdde8df870e8b6a9b136e82b361c65e42b841e/psycopg2_binary-2.9.10-cp313-cp313-musllinux_1_2_aarch64.whl", hash = "sha256:230eeae2d71594103cd5b93fd29d1ace6420d0b86f4778739cb1a5a32f607d1f", size = 2872326, upload-time = "2024-10-16T11:22:16.406Z" },
    { url = "https://files.pythonhosted.org/packages/ce/ac/5b1ea50fc08a9df82de7e1771537557f07c2632231bbab652c7e22597908/psycopg2_binary-2.9.10-cp313-cp313-musllinux_1_2_i686.whl", hash = "sha256:bb89f0a835bcfc1d42ccd5f41f04870c1b936d8507c6df12b7737febc40f0909", size = 2822712, upload-time = "2024-10-16T11:22:21.366Z" },
    { url = "https://files.pythonhosted.org/packages/c4/fc/504d4503b2abc4570fac3ca56eb8fed5e437bf9c9ef13f36b6621db8ef00/psycopg2_binary-2.9.10-cp313-cp313-musllinux_1_2_ppc64le.whl", hash = "sha256:f0c2d907a1e102526dd2986df638343388b94c33860ff3bbe1384130828714b1", size = 2920155, upload-time = "2024-10-16T11:22:25.684Z" },
    { url = "https://files.pythonhosted.org/packages/b2/d1/323581e9273ad2c0dbd1902f3fb50c441da86e894b6e25a73c3fda32c57e/psycopg2_binary-2.9.10-cp313-cp313-musllinux_1_2_x86_64.whl", hash = "sha256:f8157bed2f51db683f31306aa497311b560f2265998122abe1dce6428bd86567", size = 2959356, upload-time = "2024-10-16T11:22:30.562Z" },
    { url = "https://files.pythonhosted.org/packages/08/50/d13ea0a054189ae1bc21af1d85b6f8bb9bbc5572991055d70ad9006fe2d6/psycopg2_binary-2.9.10-cp313-cp313-win_amd64.whl", hash = "sha256:27422aa5f11fbcd9b18da48373eb67081243662f9b46e6fd07c3eb46e4535142", size = 2569224, upload-time = "2025-01-04T20:09:19.234Z" },
]

[[package]]
name = "ptyprocess"
version = "0.7.0"
source = { registry = "https://pypi.org/simple" }
sdist = { url = "https://files.pythonhosted.org/packages/20/e5/16ff212c1e452235a90aeb09066144d0c5a6a8c0834397e03f5224495c4e/ptyprocess-0.7.0.tar.gz", hash = "sha256:5c5d0a3b48ceee0b48485e0c26037c0acd7d29765ca3fbb5cb3831d347423220", size = 70762, upload-time = "2020-12-28T15:15:30.155Z" }
wheels = [
    { url = "https://files.pythonhosted.org/packages/22/a6/858897256d0deac81a172289110f31629fc4cee19b6f01283303e18c8db3/ptyprocess-0.7.0-py2.py3-none-any.whl", hash = "sha256:4b41f3967fce3af57cc7e94b888626c18bf37a083e3651ca8feeb66d492fef35", size = 13993, upload-time = "2020-12-28T15:15:28.35Z" },
]

[[package]]
name = "pure-eval"
version = "0.2.2"
source = { registry = "https://pypi.org/simple" }
sdist = { url = "https://files.pythonhosted.org/packages/97/5a/0bc937c25d3ce4e0a74335222aee05455d6afa2888032185f8ab50cdf6fd/pure_eval-0.2.2.tar.gz", hash = "sha256:2b45320af6dfaa1750f543d714b6d1c520a1688dec6fd24d339063ce0aaa9ac3", size = 19395, upload-time = "2022-01-22T15:41:29.465Z" }
wheels = [
    { url = "https://files.pythonhosted.org/packages/2b/27/77f9d5684e6bce929f5cfe18d6cfbe5133013c06cb2fbf5933670e60761d/pure_eval-0.2.2-py3-none-any.whl", hash = "sha256:01eaab343580944bc56080ebe0a674b39ec44a945e6d09ba7db3cb8cec289350", size = 11693, upload-time = "2022-01-22T15:41:27.814Z" },
]

[[package]]
name = "pyarrow"
version = "21.0.0"
source = { registry = "https://pypi.org/simple" }
sdist = { url = "https://files.pythonhosted.org/packages/ef/c2/ea068b8f00905c06329a3dfcd40d0fcc2b7d0f2e355bdb25b65e0a0e4cd4/pyarrow-21.0.0.tar.gz", hash = "sha256:5051f2dccf0e283ff56335760cbc8622cf52264d67e359d5569541ac11b6d5bc", size = 1133487, upload-time = "2025-07-18T00:57:31.761Z" }
wheels = [
    { url = "https://files.pythonhosted.org/packages/16/ca/c7eaa8e62db8fb37ce942b1ea0c6d7abfe3786ca193957afa25e71b81b66/pyarrow-21.0.0-cp313-cp313-macosx_12_0_arm64.whl", hash = "sha256:e99310a4ebd4479bcd1964dff9e14af33746300cb014aa4a3781738ac63baf4a", size = 31154306, upload-time = "2025-07-18T00:56:04.42Z" },
    { url = "https://files.pythonhosted.org/packages/ce/e8/e87d9e3b2489302b3a1aea709aaca4b781c5252fcb812a17ab6275a9a484/pyarrow-21.0.0-cp313-cp313-macosx_12_0_x86_64.whl", hash = "sha256:d2fe8e7f3ce329a71b7ddd7498b3cfac0eeb200c2789bd840234f0dc271a8efe", size = 32680622, upload-time = "2025-07-18T00:56:07.505Z" },
    { url = "https://files.pythonhosted.org/packages/84/52/79095d73a742aa0aba370c7942b1b655f598069489ab387fe47261a849e1/pyarrow-21.0.0-cp313-cp313-manylinux_2_28_aarch64.whl", hash = "sha256:f522e5709379d72fb3da7785aa489ff0bb87448a9dc5a75f45763a795a089ebd", size = 41104094, upload-time = "2025-07-18T00:56:10.994Z" },
    { url = "https://files.pythonhosted.org/packages/89/4b/7782438b551dbb0468892a276b8c789b8bbdb25ea5c5eb27faadd753e037/pyarrow-21.0.0-cp313-cp313-manylinux_2_28_x86_64.whl", hash = "sha256:69cbbdf0631396e9925e048cfa5bce4e8c3d3b41562bbd70c685a8eb53a91e61", size = 42825576, upload-time = "2025-07-18T00:56:15.569Z" },
    { url = "https://files.pythonhosted.org/packages/b3/62/0f29de6e0a1e33518dec92c65be0351d32d7ca351e51ec5f4f837a9aab91/pyarrow-21.0.0-cp313-cp313-musllinux_1_2_aarch64.whl", hash = "sha256:731c7022587006b755d0bdb27626a1a3bb004bb56b11fb30d98b6c1b4718579d", size = 43368342, upload-time = "2025-07-18T00:56:19.531Z" },
    { url = "https://files.pythonhosted.org/packages/90/c7/0fa1f3f29cf75f339768cc698c8ad4ddd2481c1742e9741459911c9ac477/pyarrow-21.0.0-cp313-cp313-musllinux_1_2_x86_64.whl", hash = "sha256:dc56bc708f2d8ac71bd1dcb927e458c93cec10b98eb4120206a4091db7b67b99", size = 45131218, upload-time = "2025-07-18T00:56:23.347Z" },
    { url = "https://files.pythonhosted.org/packages/01/63/581f2076465e67b23bc5a37d4a2abff8362d389d29d8105832e82c9c811c/pyarrow-21.0.0-cp313-cp313-win_amd64.whl", hash = "sha256:186aa00bca62139f75b7de8420f745f2af12941595bbbfa7ed3870ff63e25636", size = 26087551, upload-time = "2025-07-18T00:56:26.758Z" },
    { url = "https://files.pythonhosted.org/packages/c9/ab/357d0d9648bb8241ee7348e564f2479d206ebe6e1c47ac5027c2e31ecd39/pyarrow-21.0.0-cp313-cp313t-macosx_12_0_arm64.whl", hash = "sha256:a7a102574faa3f421141a64c10216e078df467ab9576684d5cd696952546e2da", size = 31290064, upload-time = "2025-07-18T00:56:30.214Z" },
    { url = "https://files.pythonhosted.org/packages/3f/8a/5685d62a990e4cac2043fc76b4661bf38d06efed55cf45a334b455bd2759/pyarrow-21.0.0-cp313-cp313t-macosx_12_0_x86_64.whl", hash = "sha256:1e005378c4a2c6db3ada3ad4c217b381f6c886f0a80d6a316fe586b90f77efd7", size = 32727837, upload-time = "2025-07-18T00:56:33.935Z" },
    { url = "https://files.pythonhosted.org/packages/fc/de/c0828ee09525c2bafefd3e736a248ebe764d07d0fd762d4f0929dbc516c9/pyarrow-21.0.0-cp313-cp313t-manylinux_2_28_aarch64.whl", hash = "sha256:65f8e85f79031449ec8706b74504a316805217b35b6099155dd7e227eef0d4b6", size = 41014158, upload-time = "2025-07-18T00:56:37.528Z" },
    { url = "https://files.pythonhosted.org/packages/6e/26/a2865c420c50b7a3748320b614f3484bfcde8347b2639b2b903b21ce6a72/pyarrow-21.0.0-cp313-cp313t-manylinux_2_28_x86_64.whl", hash = "sha256:3a81486adc665c7eb1a2bde0224cfca6ceaba344a82a971ef059678417880eb8", size = 42667885, upload-time = "2025-07-18T00:56:41.483Z" },
    { url = "https://files.pythonhosted.org/packages/0a/f9/4ee798dc902533159250fb4321267730bc0a107d8c6889e07c3add4fe3a5/pyarrow-21.0.0-cp313-cp313t-musllinux_1_2_aarch64.whl", hash = "sha256:fc0d2f88b81dcf3ccf9a6ae17f89183762c8a94a5bdcfa09e05cfe413acf0503", size = 43276625, upload-time = "2025-07-18T00:56:48.002Z" },
    { url = "https://files.pythonhosted.org/packages/5a/da/e02544d6997037a4b0d22d8e5f66bc9315c3671371a8b18c79ade1cefe14/pyarrow-21.0.0-cp313-cp313t-musllinux_1_2_x86_64.whl", hash = "sha256:6299449adf89df38537837487a4f8d3bd91ec94354fdd2a7d30bc11c48ef6e79", size = 44951890, upload-time = "2025-07-18T00:56:52.568Z" },
    { url = "https://files.pythonhosted.org/packages/e5/4e/519c1bc1876625fe6b71e9a28287c43ec2f20f73c658b9ae1d485c0c206e/pyarrow-21.0.0-cp313-cp313t-win_amd64.whl", hash = "sha256:222c39e2c70113543982c6b34f3077962b44fca38c0bd9e68bb6781534425c10", size = 26371006, upload-time = "2025-07-18T00:56:56.379Z" },
]

[[package]]
<<<<<<< HEAD
name = "pyasn1"
version = "0.6.1"
source = { registry = "https://pypi.org/simple" }
sdist = { url = "https://files.pythonhosted.org/packages/ba/e9/01f1a64245b89f039897cb0130016d79f77d52669aae6ee7b159a6c4c018/pyasn1-0.6.1.tar.gz", hash = "sha256:6f580d2bdd84365380830acf45550f2511469f673cb4a5ae3857a3170128b034", size = 145322, upload-time = "2024-09-10T22:41:42.55Z" }
wheels = [
    { url = "https://files.pythonhosted.org/packages/c8/f1/d6a797abb14f6283c0ddff96bbdd46937f64122b8c925cab503dd37f8214/pyasn1-0.6.1-py3-none-any.whl", hash = "sha256:0d632f46f2ba09143da3a8afe9e33fb6f92fa2320ab7e886e2d0f7672af84629", size = 83135, upload-time = "2024-09-11T16:00:36.122Z" },
=======
name = "pyfiglet"
version = "1.0.3"
source = { registry = "https://pypi.org/simple" }
sdist = { url = "https://files.pythonhosted.org/packages/94/49/2554c0b7fef12c0b9633352bbd8751cc616f8e8880e0ebab7732c1535564/pyfiglet-1.0.3.tar.gz", hash = "sha256:bad3b55d2eccb30d4693ccfd94573c2a3477dd75f86a0e5465cea51bdbfe2875", size = 833445, upload-time = "2025-06-02T12:13:29.357Z" }
wheels = [
    { url = "https://files.pythonhosted.org/packages/51/1d/f2cb03dd71a4dba891f808333fa505a6ed2762a8514d8ead7e423fa77e1b/pyfiglet-1.0.3-py3-none-any.whl", hash = "sha256:671bd101ca6a08dc2d94c6a2cda75a862c5e162b980af47d0ba4023837e36489", size = 1087203, upload-time = "2025-06-02T12:13:27.393Z" },
>>>>>>> 7af6b06e
]

[[package]]
name = "pyasn1-modules"
version = "0.4.2"
source = { registry = "https://pypi.org/simple" }
dependencies = [
    { name = "pyasn1" },
]
sdist = { url = "https://files.pythonhosted.org/packages/e9/e6/78ebbb10a8c8e4b61a59249394a4a594c1a7af95593dc933a349c8d00964/pyasn1_modules-0.4.2.tar.gz", hash = "sha256:677091de870a80aae844b1ca6134f54652fa2c8c5a52aa396440ac3106e941e6", size = 307892, upload-time = "2025-03-28T02:41:22.17Z" }
wheels = [
    { url = "https://files.pythonhosted.org/packages/47/8d/d529b5d697919ba8c11ad626e835d4039be708a35b0d22de83a269a6682c/pyasn1_modules-0.4.2-py3-none-any.whl", hash = "sha256:29253a9207ce32b64c3ac6600edc75368f98473906e8fd1043bd6b5b1de2c14a", size = 181259, upload-time = "2025-03-28T02:41:19.028Z" },
]

[[package]]
name = "pycparser"
version = "2.21"
source = { registry = "https://pypi.org/simple" }
sdist = { url = "https://files.pythonhosted.org/packages/5e/0b/95d387f5f4433cb0f53ff7ad859bd2c6051051cebbb564f139a999ab46de/pycparser-2.21.tar.gz", hash = "sha256:e644fdec12f7872f86c58ff790da456218b10f863970249516d60a5eaca77206", size = 170877, upload-time = "2021-11-06T12:48:46.095Z" }
wheels = [
    { url = "https://files.pythonhosted.org/packages/62/d5/5f610ebe421e85889f2e55e33b7f9a6795bd982198517d912eb1c76e1a53/pycparser-2.21-py2.py3-none-any.whl", hash = "sha256:8ee45429555515e1f6b185e78100aea234072576aa43ab53aefcae078162fca9", size = 118697, upload-time = "2021-11-06T12:50:13.61Z" },
]

[[package]]
name = "pyfiglet"
version = "1.0.3"
source = { registry = "https://pypi.org/simple" }
sdist = { url = "https://files.pythonhosted.org/packages/94/49/2554c0b7fef12c0b9633352bbd8751cc616f8e8880e0ebab7732c1535564/pyfiglet-1.0.3.tar.gz", hash = "sha256:bad3b55d2eccb30d4693ccfd94573c2a3477dd75f86a0e5465cea51bdbfe2875", size = 833445, upload-time = "2025-06-02T12:13:29.357Z" }
wheels = [
    { url = "https://files.pythonhosted.org/packages/51/1d/f2cb03dd71a4dba891f808333fa505a6ed2762a8514d8ead7e423fa77e1b/pyfiglet-1.0.3-py3-none-any.whl", hash = "sha256:671bd101ca6a08dc2d94c6a2cda75a862c5e162b980af47d0ba4023837e36489", size = 1087203, upload-time = "2025-06-02T12:13:27.393Z" },
]

[[package]]
name = "pygments"
version = "2.19.2"
source = { registry = "https://pypi.org/simple" }
sdist = { url = "https://files.pythonhosted.org/packages/b0/77/a5b8c569bf593b0140bde72ea885a803b82086995367bf2037de0159d924/pygments-2.19.2.tar.gz", hash = "sha256:636cb2477cec7f8952536970bc533bc43743542f70392ae026374600add5b887", size = 4968631, upload-time = "2025-06-21T13:39:12.283Z" }
wheels = [
    { url = "https://files.pythonhosted.org/packages/c7/21/705964c7812476f378728bdf590ca4b771ec72385c533964653c68e86bdc/pygments-2.19.2-py3-none-any.whl", hash = "sha256:86540386c03d588bb81d44bc3928634ff26449851e99741617ecb9037ee5ec0b", size = 1225217, upload-time = "2025-06-21T13:39:07.939Z" },
]

[[package]]
name = "pyjwt"
version = "2.9.0"
source = { registry = "https://pypi.org/simple" }
sdist = { url = "https://files.pythonhosted.org/packages/fb/68/ce067f09fca4abeca8771fe667d89cc347d1e99da3e093112ac329c6020e/pyjwt-2.9.0.tar.gz", hash = "sha256:7e1e5b56cc735432a7369cbfa0efe50fa113ebecdc04ae6922deba8b84582d0c", size = 78825, upload-time = "2024-08-01T15:01:08.445Z" }
wheels = [
    { url = "https://files.pythonhosted.org/packages/79/84/0fdf9b18ba31d69877bd39c9cd6052b47f3761e9910c15de788e519f079f/PyJWT-2.9.0-py3-none-any.whl", hash = "sha256:3b02fb0f44517787776cf48f2ae25d8e14f300e6d7545a4315cee571a415e850", size = 22344, upload-time = "2024-08-01T15:01:06.481Z" },
]

[[package]]
name = "pytest"
version = "8.4.1"
source = { registry = "https://pypi.org/simple" }
dependencies = [
    { name = "colorama", marker = "sys_platform == 'win32'" },
    { name = "iniconfig" },
    { name = "packaging" },
    { name = "pluggy" },
    { name = "pygments" },
]
sdist = { url = "https://files.pythonhosted.org/packages/08/ba/45911d754e8eba3d5a841a5ce61a65a685ff1798421ac054f85aa8747dfb/pytest-8.4.1.tar.gz", hash = "sha256:7c67fd69174877359ed9371ec3af8a3d2b04741818c51e5e99cc1742251fa93c", size = 1517714, upload-time = "2025-06-18T05:48:06.109Z" }
wheels = [
    { url = "https://files.pythonhosted.org/packages/29/16/c8a903f4c4dffe7a12843191437d7cd8e32751d5de349d45d3fe69544e87/pytest-8.4.1-py3-none-any.whl", hash = "sha256:539c70ba6fcead8e78eebbf1115e8b589e7565830d7d006a8723f19ac8a0afb7", size = 365474, upload-time = "2025-06-18T05:48:03.955Z" },
]

[[package]]
name = "pytest-cov"
version = "5.0.0"
source = { registry = "https://pypi.org/simple" }
dependencies = [
    { name = "coverage" },
    { name = "pytest" },
]
sdist = { url = "https://files.pythonhosted.org/packages/74/67/00efc8d11b630c56f15f4ad9c7f9223f1e5ec275aaae3fa9118c6a223ad2/pytest-cov-5.0.0.tar.gz", hash = "sha256:5837b58e9f6ebd335b0f8060eecce69b662415b16dc503883a02f45dfeb14857", size = 63042, upload-time = "2024-03-24T20:16:34.856Z" }
wheels = [
    { url = "https://files.pythonhosted.org/packages/78/3a/af5b4fa5961d9a1e6237b530eb87dd04aea6eb83da09d2a4073d81b54ccf/pytest_cov-5.0.0-py3-none-any.whl", hash = "sha256:4f0764a1219df53214206bf1feea4633c3b558a2925c8b59f144f682861ce652", size = 21990, upload-time = "2024-03-24T20:16:32.444Z" },
]

[[package]]
name = "python-dateutil"
version = "2.8.2"
source = { registry = "https://pypi.org/simple" }
dependencies = [
    { name = "six" },
]
sdist = { url = "https://files.pythonhosted.org/packages/4c/c4/13b4776ea2d76c115c1d1b84579f3764ee6d57204f6be27119f13a61d0a9/python-dateutil-2.8.2.tar.gz", hash = "sha256:0123cacc1627ae19ddf3c27a5de5bd67ee4586fbdd6440d9748f8abb483d3e86", size = 357324, upload-time = "2021-07-14T08:19:19.783Z" }
wheels = [
    { url = "https://files.pythonhosted.org/packages/36/7a/87837f39d0296e723bb9b62bbb257d0355c7f6128853c78955f57342a56d/python_dateutil-2.8.2-py2.py3-none-any.whl", hash = "sha256:961d03dc3453ebbc59dbdea9e4e11c5651520a876d0f4db161e8674aae935da9", size = 247702, upload-time = "2021-07-14T08:19:18.161Z" },
]

[[package]]
name = "python-engineio"
version = "4.3.4"
source = { registry = "https://pypi.org/simple" }
sdist = { url = "https://files.pythonhosted.org/packages/7e/ff/970c5d084f513fb38108cd7c90497489d7cff8666f9bfabae00a3f4e13d4/python-engineio-4.3.4.tar.gz", hash = "sha256:d8d8b072799c36cadcdcc2b40d2a560ce09797ab3d2d596b2ad519a5e4df19ae", size = 42045, upload-time = "2022-08-03T18:41:28.053Z" }
wheels = [
    { url = "https://files.pythonhosted.org/packages/45/ba/aa28ea42cbe8a133004f1cfe799bbd11d56f24c6fb588feea4d1dffeb148/python_engineio-4.3.4-py3-none-any.whl", hash = "sha256:7454314a529bba20e745928601ffeaf101c1b5aca9a6c4e48ad397803d10ea0c", size = 52852, upload-time = "2022-08-03T18:41:26.594Z" },
]

[[package]]
name = "python-keycloak"
version = "5.5.0"
source = { registry = "https://pypi.org/simple" }
dependencies = [
    { name = "aiofiles" },
    { name = "async-property" },
    { name = "deprecation" },
    { name = "httpx" },
    { name = "jwcrypto" },
    { name = "requests" },
    { name = "requests-toolbelt" },
]
sdist = { url = "https://files.pythonhosted.org/packages/69/bd/48d27b788d989d4ac781098b0aa964e3623c833d2fde7cb95d1c5bc866c9/python_keycloak-5.5.0.tar.gz", hash = "sha256:f9485f694e2b8ad6f66d6ba79c1eaf6b5190050fcdd1175f0001403edfc1c357", size = 68746, upload-time = "2025-04-09T08:14:24.232Z" }
wheels = [
    { url = "https://files.pythonhosted.org/packages/7a/00/06124ef5a9e70ca0ac6f70fa19cca0211e8f5ecb029fbf05bcc5325def99/python_keycloak-5.5.0-py3-none-any.whl", hash = "sha256:325ada6c354703b58a944efe5cf711798459bf61e52cdd89b33aad30f07532b2", size = 77159, upload-time = "2025-04-09T08:14:22.606Z" },
]

[[package]]
name = "python-socketio"
version = "5.7.2"
source = { registry = "https://pypi.org/simple" }
dependencies = [
    { name = "bidict" },
    { name = "python-engineio" },
]
sdist = { url = "https://files.pythonhosted.org/packages/ee/56/294629986bf6cea96e0edb3933a7f2fac7a079d12909e893903a2effc670/python-socketio-5.7.2.tar.gz", hash = "sha256:92395062d9db3c13d30e7cdedaa0e1330bba78505645db695415f9a3c628d097", size = 47491, upload-time = "2022-10-17T09:12:45.725Z" }
wheels = [
    { url = "https://files.pythonhosted.org/packages/5c/27/3a215e5fc16e371fa8e9bca75d37e120d05c8dd5030905b6657ae8c96d13/python_socketio-5.7.2-py3-none-any.whl", hash = "sha256:d9a9f047e6fdd306c852fbac36516f4b495c2096f8ad9ceb8803b8e5ff5622e3", size = 56685, upload-time = "2022-10-17T09:12:44.537Z" },
]

[[package]]
name = "pytz"
version = "2022.7.1"
source = { registry = "https://pypi.org/simple" }
sdist = { url = "https://files.pythonhosted.org/packages/03/3e/dc5c793b62c60d0ca0b7e58f1fdd84d5aaa9f8df23e7589b39cc9ce20a03/pytz-2022.7.1.tar.gz", hash = "sha256:01a0681c4b9684a28304615eba55d1ab31ae00bf68ec157ec3708a8182dbbcd0", size = 313522, upload-time = "2023-01-14T12:25:05.384Z" }
wheels = [
    { url = "https://files.pythonhosted.org/packages/2e/09/fbd3c46dce130958ee8e0090f910f1fe39e502cc5ba0aadca1e8a2b932e5/pytz-2022.7.1-py2.py3-none-any.whl", hash = "sha256:78f4f37d8198e0627c5f1143240bb0206b8691d8d7ac6d78fee88b78733f8c4a", size = 499377, upload-time = "2023-01-14T12:25:02.823Z" },
]

[[package]]
name = "pywin32"
version = "311"
source = { registry = "https://pypi.org/simple" }
wheels = [
    { url = "https://files.pythonhosted.org/packages/a5/be/3fd5de0979fcb3994bfee0d65ed8ca9506a8a1260651b86174f6a86f52b3/pywin32-311-cp313-cp313-win32.whl", hash = "sha256:f95ba5a847cba10dd8c4d8fefa9f2a6cf283b8b88ed6178fa8a6c1ab16054d0d", size = 8705700, upload-time = "2025-07-14T20:13:26.471Z" },
    { url = "https://files.pythonhosted.org/packages/e3/28/e0a1909523c6890208295a29e05c2adb2126364e289826c0a8bc7297bd5c/pywin32-311-cp313-cp313-win_amd64.whl", hash = "sha256:718a38f7e5b058e76aee1c56ddd06908116d35147e133427e59a3983f703a20d", size = 9494700, upload-time = "2025-07-14T20:13:28.243Z" },
    { url = "https://files.pythonhosted.org/packages/04/bf/90339ac0f55726dce7d794e6d79a18a91265bdf3aa70b6b9ca52f35e022a/pywin32-311-cp313-cp313-win_arm64.whl", hash = "sha256:7b4075d959648406202d92a2310cb990fea19b535c7f4a78d3f5e10b926eeb8a", size = 8709318, upload-time = "2025-07-14T20:13:30.348Z" },
    { url = "https://files.pythonhosted.org/packages/c9/31/097f2e132c4f16d99a22bfb777e0fd88bd8e1c634304e102f313af69ace5/pywin32-311-cp314-cp314-win32.whl", hash = "sha256:b7a2c10b93f8986666d0c803ee19b5990885872a7de910fc460f9b0c2fbf92ee", size = 8840714, upload-time = "2025-07-14T20:13:32.449Z" },
    { url = "https://files.pythonhosted.org/packages/90/4b/07c77d8ba0e01349358082713400435347df8426208171ce297da32c313d/pywin32-311-cp314-cp314-win_amd64.whl", hash = "sha256:3aca44c046bd2ed8c90de9cb8427f581c479e594e99b5c0bb19b29c10fd6cb87", size = 9656800, upload-time = "2025-07-14T20:13:34.312Z" },
    { url = "https://files.pythonhosted.org/packages/c0/d2/21af5c535501a7233e734b8af901574572da66fcc254cb35d0609c9080dd/pywin32-311-cp314-cp314-win_arm64.whl", hash = "sha256:a508e2d9025764a8270f93111a970e1d0fbfc33f4153b388bb649b7eec4f9b42", size = 8932540, upload-time = "2025-07-14T20:13:36.379Z" },
]

[[package]]
name = "pyyaml"
version = "6.0.1"
source = { registry = "https://pypi.org/simple" }
sdist = { url = "https://files.pythonhosted.org/packages/cd/e5/af35f7ea75cf72f2cd079c95ee16797de7cd71f29ea7c68ae5ce7be1eda0/PyYAML-6.0.1.tar.gz", hash = "sha256:bfdf460b1736c775f2ba9f6a92bca30bc2095067b8a9d77876d1fad6cc3b4a43", size = 125201, upload-time = "2023-07-18T00:00:23.308Z" }

[[package]]
name = "questionary"
version = "1.10.0"
source = { registry = "https://pypi.org/simple" }
dependencies = [
    { name = "prompt-toolkit" },
]
sdist = { url = "https://files.pythonhosted.org/packages/04/c6/a8dbf1edcbc236d93348f6e7c437cf09c7356dd27119fcc3be9d70c93bb1/questionary-1.10.0.tar.gz", hash = "sha256:600d3aefecce26d48d97eee936fdb66e4bc27f934c3ab6dd1e292c4f43946d90", size = 23530, upload-time = "2021-07-15T10:11:01.435Z" }
wheels = [
    { url = "https://files.pythonhosted.org/packages/49/00/151ff8314078efa3087c23b4b7c473f08f601dff7c62bfb894dd462e0fc9/questionary-1.10.0-py3-none-any.whl", hash = "sha256:fecfcc8cca110fda9d561cb83f1e97ecbb93c613ff857f655818839dac74ce90", size = 31443, upload-time = "2021-07-15T10:11:00.246Z" },
]

[[package]]
name = "referencing"
version = "0.36.2"
source = { registry = "https://pypi.org/simple" }
dependencies = [
    { name = "attrs" },
    { name = "rpds-py" },
]
sdist = { url = "https://files.pythonhosted.org/packages/2f/db/98b5c277be99dd18bfd91dd04e1b759cad18d1a338188c936e92f921c7e2/referencing-0.36.2.tar.gz", hash = "sha256:df2e89862cd09deabbdba16944cc3f10feb6b3e6f18e902f7cc25609a34775aa", size = 74744, upload-time = "2025-01-25T08:48:16.138Z" }
wheels = [
    { url = "https://files.pythonhosted.org/packages/c1/b1/3baf80dc6d2b7bc27a95a67752d0208e410351e3feb4eb78de5f77454d8d/referencing-0.36.2-py3-none-any.whl", hash = "sha256:e8699adbbf8b5c7de96d8ffa0eb5c158b3beafce084968e2ea8bb08c6794dcd0", size = 26775, upload-time = "2025-01-25T08:48:14.241Z" },
]

[[package]]
name = "requests"
version = "2.32.4"
source = { registry = "https://pypi.org/simple" }
dependencies = [
    { name = "certifi" },
    { name = "charset-normalizer" },
    { name = "idna" },
    { name = "urllib3" },
]
sdist = { url = "https://files.pythonhosted.org/packages/e1/0a/929373653770d8a0d7ea76c37de6e41f11eb07559b103b1c02cafb3f7cf8/requests-2.32.4.tar.gz", hash = "sha256:27d0316682c8a29834d3264820024b62a36942083d52caf2f14c0591336d3422", size = 135258, upload-time = "2025-06-09T16:43:07.34Z" }
wheels = [
    { url = "https://files.pythonhosted.org/packages/7c/e4/56027c4a6b4ae70ca9de302488c5ca95ad4a39e190093d6c1a8ace08341b/requests-2.32.4-py3-none-any.whl", hash = "sha256:27babd3cda2a6d50b30443204ee89830707d396671944c998b5975b031ac2b2c", size = 64847, upload-time = "2025-06-09T16:43:05.728Z" },
]

[[package]]
name = "requests-oauthlib"
version = "1.3.1"
source = { registry = "https://pypi.org/simple" }
dependencies = [
    { name = "oauthlib" },
    { name = "requests" },
]
sdist = { url = "https://files.pythonhosted.org/packages/95/52/531ef197b426646f26b53815a7d2a67cb7a331ef098bb276db26a68ac49f/requests-oauthlib-1.3.1.tar.gz", hash = "sha256:75beac4a47881eeb94d5ea5d6ad31ef88856affe2332b9aafb52c6452ccf0d7a", size = 52027, upload-time = "2022-01-29T18:52:24.037Z" }
wheels = [
    { url = "https://files.pythonhosted.org/packages/6f/bb/5deac77a9af870143c684ab46a7934038a53eb4aa975bc0687ed6ca2c610/requests_oauthlib-1.3.1-py2.py3-none-any.whl", hash = "sha256:2577c501a2fb8d05a304c09d090d6e47c306fef15809d102b327cf8364bddab5", size = 23892, upload-time = "2022-01-29T18:52:22.279Z" },
]

[[package]]
name = "requests-toolbelt"
version = "1.0.0"
source = { registry = "https://pypi.org/simple" }
dependencies = [
    { name = "requests" },
]
sdist = { url = "https://files.pythonhosted.org/packages/f3/61/d7545dafb7ac2230c70d38d31cbfe4cc64f7144dc41f6e4e4b78ecd9f5bb/requests-toolbelt-1.0.0.tar.gz", hash = "sha256:7681a0a3d047012b5bdc0ee37d7f8f07ebe76ab08caeccfc3921ce23c88d5bc6", size = 206888, upload-time = "2023-05-01T04:11:33.229Z" }
wheels = [
    { url = "https://files.pythonhosted.org/packages/3f/51/d4db610ef29373b879047326cbf6fa98b6c1969d6f6dc423279de2b1be2c/requests_toolbelt-1.0.0-py2.py3-none-any.whl", hash = "sha256:cccfdd665f0a24fcf4726e690f65639d272bb0637b9b92dfd91a5568ccf6bd06", size = 54481, upload-time = "2023-05-01T04:11:28.427Z" },
]

[[package]]
name = "rich"
version = "13.5.2"
source = { registry = "https://pypi.org/simple" }
dependencies = [
    { name = "markdown-it-py" },
    { name = "pygments" },
]
sdist = { url = "https://files.pythonhosted.org/packages/ad/1a/94fe086875350afbd61795c3805e38ef085af466a695db605bcdd34b4c9c/rich-13.5.2.tar.gz", hash = "sha256:fb9d6c0a0f643c99eed3875b5377a184132ba9be4d61516a55273d3554d75a39", size = 220216, upload-time = "2023-08-01T15:46:52.113Z" }
wheels = [
    { url = "https://files.pythonhosted.org/packages/8d/5f/21a93b2ec205f4b79853ff6e838e3c99064d5dbe85ec6b05967506f14af0/rich-13.5.2-py3-none-any.whl", hash = "sha256:146a90b3b6b47cac4a73c12866a499e9817426423f57c5a66949c086191a8808", size = 239700, upload-time = "2023-08-01T15:46:49.961Z" },
]

[[package]]
name = "roman-numerals-py"
version = "3.1.0"
source = { registry = "https://pypi.org/simple" }
sdist = { url = "https://files.pythonhosted.org/packages/30/76/48fd56d17c5bdbdf65609abbc67288728a98ed4c02919428d4f52d23b24b/roman_numerals_py-3.1.0.tar.gz", hash = "sha256:be4bf804f083a4ce001b5eb7e3c0862479d10f94c936f6c4e5f250aa5ff5bd2d", size = 9017, upload-time = "2025-02-22T07:34:54.333Z" }
wheels = [
    { url = "https://files.pythonhosted.org/packages/53/97/d2cbbaa10c9b826af0e10fdf836e1bf344d9f0abb873ebc34d1f49642d3f/roman_numerals_py-3.1.0-py3-none-any.whl", hash = "sha256:9da2ad2fb670bcf24e81070ceb3be72f6c11c440d73bd579fbeca1e9f330954c", size = 7742, upload-time = "2025-02-22T07:34:52.422Z" },
]

[[package]]
name = "rpds-py"
version = "0.26.0"
source = { registry = "https://pypi.org/simple" }
sdist = { url = "https://files.pythonhosted.org/packages/a5/aa/4456d84bbb54adc6a916fb10c9b374f78ac840337644e4a5eda229c81275/rpds_py-0.26.0.tar.gz", hash = "sha256:20dae58a859b0906f0685642e591056f1e787f3a8b39c8e8749a45dc7d26bdb0", size = 27385, upload-time = "2025-07-01T15:57:13.958Z" }
wheels = [
    { url = "https://files.pythonhosted.org/packages/6a/67/bb62d0109493b12b1c6ab00de7a5566aa84c0e44217c2d94bee1bd370da9/rpds_py-0.26.0-cp313-cp313-macosx_10_12_x86_64.whl", hash = "sha256:696764a5be111b036256c0b18cd29783fab22154690fc698062fc1b0084b511d", size = 363917, upload-time = "2025-07-01T15:54:34.755Z" },
    { url = "https://files.pythonhosted.org/packages/4b/f3/34e6ae1925a5706c0f002a8d2d7f172373b855768149796af87bd65dcdb9/rpds_py-0.26.0-cp313-cp313-macosx_11_0_arm64.whl", hash = "sha256:1e6c15d2080a63aaed876e228efe4f814bc7889c63b1e112ad46fdc8b368b9e1", size = 350073, upload-time = "2025-07-01T15:54:36.292Z" },
    { url = "https://files.pythonhosted.org/packages/75/83/1953a9d4f4e4de7fd0533733e041c28135f3c21485faaef56a8aadbd96b5/rpds_py-0.26.0-cp313-cp313-manylinux_2_17_aarch64.manylinux2014_aarch64.whl", hash = "sha256:390e3170babf42462739a93321e657444f0862c6d722a291accc46f9d21ed04e", size = 384214, upload-time = "2025-07-01T15:54:37.469Z" },
    { url = "https://files.pythonhosted.org/packages/48/0e/983ed1b792b3322ea1d065e67f4b230f3b96025f5ce3878cc40af09b7533/rpds_py-0.26.0-cp313-cp313-manylinux_2_17_armv7l.manylinux2014_armv7l.whl", hash = "sha256:7da84c2c74c0f5bc97d853d9e17bb83e2dcafcff0dc48286916001cc114379a1", size = 400113, upload-time = "2025-07-01T15:54:38.954Z" },
    { url = "https://files.pythonhosted.org/packages/69/7f/36c0925fff6f660a80be259c5b4f5e53a16851f946eb080351d057698528/rpds_py-0.26.0-cp313-cp313-manylinux_2_17_ppc64le.manylinux2014_ppc64le.whl", hash = "sha256:4c5fe114a6dd480a510b6d3661d09d67d1622c4bf20660a474507aaee7eeeee9", size = 515189, upload-time = "2025-07-01T15:54:40.57Z" },
    { url = "https://files.pythonhosted.org/packages/13/45/cbf07fc03ba7a9b54662c9badb58294ecfb24f828b9732970bd1a431ed5c/rpds_py-0.26.0-cp313-cp313-manylinux_2_17_s390x.manylinux2014_s390x.whl", hash = "sha256:3100b3090269f3a7ea727b06a6080d4eb7439dca4c0e91a07c5d133bb1727ea7", size = 406998, upload-time = "2025-07-01T15:54:43.025Z" },
    { url = "https://files.pythonhosted.org/packages/6c/b0/8fa5e36e58657997873fd6a1cf621285ca822ca75b4b3434ead047daa307/rpds_py-0.26.0-cp313-cp313-manylinux_2_17_x86_64.manylinux2014_x86_64.whl", hash = "sha256:2c03c9b0c64afd0320ae57de4c982801271c0c211aa2d37f3003ff5feb75bb04", size = 385903, upload-time = "2025-07-01T15:54:44.752Z" },
    { url = "https://files.pythonhosted.org/packages/4b/f7/b25437772f9f57d7a9fbd73ed86d0dcd76b4c7c6998348c070d90f23e315/rpds_py-0.26.0-cp313-cp313-manylinux_2_5_i686.manylinux1_i686.whl", hash = "sha256:5963b72ccd199ade6ee493723d18a3f21ba7d5b957017607f815788cef50eaf1", size = 419785, upload-time = "2025-07-01T15:54:46.043Z" },
    { url = "https://files.pythonhosted.org/packages/a7/6b/63ffa55743dfcb4baf2e9e77a0b11f7f97ed96a54558fcb5717a4b2cd732/rpds_py-0.26.0-cp313-cp313-musllinux_1_2_aarch64.whl", hash = "sha256:9da4e873860ad5bab3291438525cae80169daecbfafe5657f7f5fb4d6b3f96b9", size = 561329, upload-time = "2025-07-01T15:54:47.64Z" },
    { url = "https://files.pythonhosted.org/packages/2f/07/1f4f5e2886c480a2346b1e6759c00278b8a69e697ae952d82ae2e6ee5db0/rpds_py-0.26.0-cp313-cp313-musllinux_1_2_i686.whl", hash = "sha256:5afaddaa8e8c7f1f7b4c5c725c0070b6eed0228f705b90a1732a48e84350f4e9", size = 590875, upload-time = "2025-07-01T15:54:48.9Z" },
    { url = "https://files.pythonhosted.org/packages/cc/bc/e6639f1b91c3a55f8c41b47d73e6307051b6e246254a827ede730624c0f8/rpds_py-0.26.0-cp313-cp313-musllinux_1_2_x86_64.whl", hash = "sha256:4916dc96489616a6f9667e7526af8fa693c0fdb4f3acb0e5d9f4400eb06a47ba", size = 556636, upload-time = "2025-07-01T15:54:50.619Z" },
    { url = "https://files.pythonhosted.org/packages/05/4c/b3917c45566f9f9a209d38d9b54a1833f2bb1032a3e04c66f75726f28876/rpds_py-0.26.0-cp313-cp313-win32.whl", hash = "sha256:2a343f91b17097c546b93f7999976fd6c9d5900617aa848c81d794e062ab302b", size = 222663, upload-time = "2025-07-01T15:54:52.023Z" },
    { url = "https://files.pythonhosted.org/packages/e0/0b/0851bdd6025775aaa2365bb8de0697ee2558184c800bfef8d7aef5ccde58/rpds_py-0.26.0-cp313-cp313-win_amd64.whl", hash = "sha256:0a0b60701f2300c81b2ac88a5fb893ccfa408e1c4a555a77f908a2596eb875a5", size = 234428, upload-time = "2025-07-01T15:54:53.692Z" },
    { url = "https://files.pythonhosted.org/packages/ed/e8/a47c64ed53149c75fb581e14a237b7b7cd18217e969c30d474d335105622/rpds_py-0.26.0-cp313-cp313-win_arm64.whl", hash = "sha256:257d011919f133a4746958257f2c75238e3ff54255acd5e3e11f3ff41fd14256", size = 222571, upload-time = "2025-07-01T15:54:54.822Z" },
    { url = "https://files.pythonhosted.org/packages/89/bf/3d970ba2e2bcd17d2912cb42874107390f72873e38e79267224110de5e61/rpds_py-0.26.0-cp313-cp313t-macosx_10_12_x86_64.whl", hash = "sha256:529c8156d7506fba5740e05da8795688f87119cce330c244519cf706a4a3d618", size = 360475, upload-time = "2025-07-01T15:54:56.228Z" },
    { url = "https://files.pythonhosted.org/packages/82/9f/283e7e2979fc4ec2d8ecee506d5a3675fce5ed9b4b7cb387ea5d37c2f18d/rpds_py-0.26.0-cp313-cp313t-macosx_11_0_arm64.whl", hash = "sha256:f53ec51f9d24e9638a40cabb95078ade8c99251945dad8d57bf4aabe86ecee35", size = 346692, upload-time = "2025-07-01T15:54:58.561Z" },
    { url = "https://files.pythonhosted.org/packages/e3/03/7e50423c04d78daf391da3cc4330bdb97042fc192a58b186f2d5deb7befd/rpds_py-0.26.0-cp313-cp313t-manylinux_2_17_aarch64.manylinux2014_aarch64.whl", hash = "sha256:7ab504c4d654e4a29558eaa5bb8cea5fdc1703ea60a8099ffd9c758472cf913f", size = 379415, upload-time = "2025-07-01T15:54:59.751Z" },
    { url = "https://files.pythonhosted.org/packages/57/00/d11ee60d4d3b16808432417951c63df803afb0e0fc672b5e8d07e9edaaae/rpds_py-0.26.0-cp313-cp313t-manylinux_2_17_armv7l.manylinux2014_armv7l.whl", hash = "sha256:fd0641abca296bc1a00183fe44f7fced8807ed49d501f188faa642d0e4975b83", size = 391783, upload-time = "2025-07-01T15:55:00.898Z" },
    { url = "https://files.pythonhosted.org/packages/08/b3/1069c394d9c0d6d23c5b522e1f6546b65793a22950f6e0210adcc6f97c3e/rpds_py-0.26.0-cp313-cp313t-manylinux_2_17_ppc64le.manylinux2014_ppc64le.whl", hash = "sha256:69b312fecc1d017b5327afa81d4da1480f51c68810963a7336d92203dbb3d4f1", size = 512844, upload-time = "2025-07-01T15:55:02.201Z" },
    { url = "https://files.pythonhosted.org/packages/08/3b/c4fbf0926800ed70b2c245ceca99c49f066456755f5d6eb8863c2c51e6d0/rpds_py-0.26.0-cp313-cp313t-manylinux_2_17_s390x.manylinux2014_s390x.whl", hash = "sha256:c741107203954f6fc34d3066d213d0a0c40f7bb5aafd698fb39888af277c70d8", size = 402105, upload-time = "2025-07-01T15:55:03.698Z" },
    { url = "https://files.pythonhosted.org/packages/1c/b0/db69b52ca07413e568dae9dc674627a22297abb144c4d6022c6d78f1e5cc/rpds_py-0.26.0-cp313-cp313t-manylinux_2_17_x86_64.manylinux2014_x86_64.whl", hash = "sha256:fc3e55a7db08dc9a6ed5fb7103019d2c1a38a349ac41901f9f66d7f95750942f", size = 383440, upload-time = "2025-07-01T15:55:05.398Z" },
    { url = "https://files.pythonhosted.org/packages/4c/e1/c65255ad5b63903e56b3bb3ff9dcc3f4f5c3badde5d08c741ee03903e951/rpds_py-0.26.0-cp313-cp313t-manylinux_2_5_i686.manylinux1_i686.whl", hash = "sha256:9e851920caab2dbcae311fd28f4313c6953993893eb5c1bb367ec69d9a39e7ed", size = 412759, upload-time = "2025-07-01T15:55:08.316Z" },
    { url = "https://files.pythonhosted.org/packages/e4/22/bb731077872377a93c6e93b8a9487d0406c70208985831034ccdeed39c8e/rpds_py-0.26.0-cp313-cp313t-musllinux_1_2_aarch64.whl", hash = "sha256:dfbf280da5f876d0b00c81f26bedce274e72a678c28845453885a9b3c22ae632", size = 556032, upload-time = "2025-07-01T15:55:09.52Z" },
    { url = "https://files.pythonhosted.org/packages/e0/8b/393322ce7bac5c4530fb96fc79cc9ea2f83e968ff5f6e873f905c493e1c4/rpds_py-0.26.0-cp313-cp313t-musllinux_1_2_i686.whl", hash = "sha256:1cc81d14ddfa53d7f3906694d35d54d9d3f850ef8e4e99ee68bc0d1e5fed9a9c", size = 585416, upload-time = "2025-07-01T15:55:11.216Z" },
    { url = "https://files.pythonhosted.org/packages/49/ae/769dc372211835bf759319a7aae70525c6eb523e3371842c65b7ef41c9c6/rpds_py-0.26.0-cp313-cp313t-musllinux_1_2_x86_64.whl", hash = "sha256:dca83c498b4650a91efcf7b88d669b170256bf8017a5db6f3e06c2bf031f57e0", size = 554049, upload-time = "2025-07-01T15:55:13.004Z" },
    { url = "https://files.pythonhosted.org/packages/6b/f9/4c43f9cc203d6ba44ce3146246cdc38619d92c7bd7bad4946a3491bd5b70/rpds_py-0.26.0-cp313-cp313t-win32.whl", hash = "sha256:4d11382bcaf12f80b51d790dee295c56a159633a8e81e6323b16e55d81ae37e9", size = 218428, upload-time = "2025-07-01T15:55:14.486Z" },
    { url = "https://files.pythonhosted.org/packages/7e/8b/9286b7e822036a4a977f2f1e851c7345c20528dbd56b687bb67ed68a8ede/rpds_py-0.26.0-cp313-cp313t-win_amd64.whl", hash = "sha256:ff110acded3c22c033e637dd8896e411c7d3a11289b2edf041f86663dbc791e9", size = 231524, upload-time = "2025-07-01T15:55:15.745Z" },
    { url = "https://files.pythonhosted.org/packages/55/07/029b7c45db910c74e182de626dfdae0ad489a949d84a468465cd0ca36355/rpds_py-0.26.0-cp314-cp314-macosx_10_12_x86_64.whl", hash = "sha256:da619979df60a940cd434084355c514c25cf8eb4cf9a508510682f6c851a4f7a", size = 364292, upload-time = "2025-07-01T15:55:17.001Z" },
    { url = "https://files.pythonhosted.org/packages/13/d1/9b3d3f986216b4d1f584878dca15ce4797aaf5d372d738974ba737bf68d6/rpds_py-0.26.0-cp314-cp314-macosx_11_0_arm64.whl", hash = "sha256:ea89a2458a1a75f87caabefe789c87539ea4e43b40f18cff526052e35bbb4fdf", size = 350334, upload-time = "2025-07-01T15:55:18.922Z" },
    { url = "https://files.pythonhosted.org/packages/18/98/16d5e7bc9ec715fa9668731d0cf97f6b032724e61696e2db3d47aeb89214/rpds_py-0.26.0-cp314-cp314-manylinux_2_17_aarch64.manylinux2014_aarch64.whl", hash = "sha256:feac1045b3327a45944e7dcbeb57530339f6b17baff154df51ef8b0da34c8c12", size = 384875, upload-time = "2025-07-01T15:55:20.399Z" },
    { url = "https://files.pythonhosted.org/packages/f9/13/aa5e2b1ec5ab0e86a5c464d53514c0467bec6ba2507027d35fc81818358e/rpds_py-0.26.0-cp314-cp314-manylinux_2_17_armv7l.manylinux2014_armv7l.whl", hash = "sha256:b818a592bd69bfe437ee8368603d4a2d928c34cffcdf77c2e761a759ffd17d20", size = 399993, upload-time = "2025-07-01T15:55:21.729Z" },
    { url = "https://files.pythonhosted.org/packages/17/03/8021810b0e97923abdbab6474c8b77c69bcb4b2c58330777df9ff69dc559/rpds_py-0.26.0-cp314-cp314-manylinux_2_17_ppc64le.manylinux2014_ppc64le.whl", hash = "sha256:1a8b0dd8648709b62d9372fc00a57466f5fdeefed666afe3fea5a6c9539a0331", size = 516683, upload-time = "2025-07-01T15:55:22.918Z" },
    { url = "https://files.pythonhosted.org/packages/dc/b1/da8e61c87c2f3d836954239fdbbfb477bb7b54d74974d8f6fcb34342d166/rpds_py-0.26.0-cp314-cp314-manylinux_2_17_s390x.manylinux2014_s390x.whl", hash = "sha256:6d3498ad0df07d81112aa6ec6c95a7e7b1ae00929fb73e7ebee0f3faaeabad2f", size = 408825, upload-time = "2025-07-01T15:55:24.207Z" },
    { url = "https://files.pythonhosted.org/packages/38/bc/1fc173edaaa0e52c94b02a655db20697cb5fa954ad5a8e15a2c784c5cbdd/rpds_py-0.26.0-cp314-cp314-manylinux_2_17_x86_64.manylinux2014_x86_64.whl", hash = "sha256:24a4146ccb15be237fdef10f331c568e1b0e505f8c8c9ed5d67759dac58ac246", size = 387292, upload-time = "2025-07-01T15:55:25.554Z" },
    { url = "https://files.pythonhosted.org/packages/7c/eb/3a9bb4bd90867d21916f253caf4f0d0be7098671b6715ad1cead9fe7bab9/rpds_py-0.26.0-cp314-cp314-manylinux_2_5_i686.manylinux1_i686.whl", hash = "sha256:a9a63785467b2d73635957d32a4f6e73d5e4df497a16a6392fa066b753e87387", size = 420435, upload-time = "2025-07-01T15:55:27.798Z" },
    { url = "https://files.pythonhosted.org/packages/cd/16/e066dcdb56f5632713445271a3f8d3d0b426d51ae9c0cca387799df58b02/rpds_py-0.26.0-cp314-cp314-musllinux_1_2_aarch64.whl", hash = "sha256:de4ed93a8c91debfd5a047be327b7cc8b0cc6afe32a716bbbc4aedca9e2a83af", size = 562410, upload-time = "2025-07-01T15:55:29.057Z" },
    { url = "https://files.pythonhosted.org/packages/60/22/ddbdec7eb82a0dc2e455be44c97c71c232983e21349836ce9f272e8a3c29/rpds_py-0.26.0-cp314-cp314-musllinux_1_2_i686.whl", hash = "sha256:caf51943715b12af827696ec395bfa68f090a4c1a1d2509eb4e2cb69abbbdb33", size = 590724, upload-time = "2025-07-01T15:55:30.719Z" },
    { url = "https://files.pythonhosted.org/packages/2c/b4/95744085e65b7187d83f2fcb0bef70716a1ea0a9e5d8f7f39a86e5d83424/rpds_py-0.26.0-cp314-cp314-musllinux_1_2_x86_64.whl", hash = "sha256:4a59e5bc386de021f56337f757301b337d7ab58baa40174fb150accd480bc953", size = 558285, upload-time = "2025-07-01T15:55:31.981Z" },
    { url = "https://files.pythonhosted.org/packages/37/37/6309a75e464d1da2559446f9c811aa4d16343cebe3dbb73701e63f760caa/rpds_py-0.26.0-cp314-cp314-win32.whl", hash = "sha256:92c8db839367ef16a662478f0a2fe13e15f2227da3c1430a782ad0f6ee009ec9", size = 223459, upload-time = "2025-07-01T15:55:33.312Z" },
    { url = "https://files.pythonhosted.org/packages/d9/6f/8e9c11214c46098b1d1391b7e02b70bb689ab963db3b19540cba17315291/rpds_py-0.26.0-cp314-cp314-win_amd64.whl", hash = "sha256:b0afb8cdd034150d4d9f53926226ed27ad15b7f465e93d7468caaf5eafae0d37", size = 236083, upload-time = "2025-07-01T15:55:34.933Z" },
    { url = "https://files.pythonhosted.org/packages/47/af/9c4638994dd623d51c39892edd9d08e8be8220a4b7e874fa02c2d6e91955/rpds_py-0.26.0-cp314-cp314-win_arm64.whl", hash = "sha256:ca3f059f4ba485d90c8dc75cb5ca897e15325e4e609812ce57f896607c1c0867", size = 223291, upload-time = "2025-07-01T15:55:36.202Z" },
    { url = "https://files.pythonhosted.org/packages/4d/db/669a241144460474aab03e254326b32c42def83eb23458a10d163cb9b5ce/rpds_py-0.26.0-cp314-cp314t-macosx_10_12_x86_64.whl", hash = "sha256:5afea17ab3a126006dc2f293b14ffc7ef3c85336cf451564a0515ed7648033da", size = 361445, upload-time = "2025-07-01T15:55:37.483Z" },
    { url = "https://files.pythonhosted.org/packages/3b/2d/133f61cc5807c6c2fd086a46df0eb8f63a23f5df8306ff9f6d0fd168fecc/rpds_py-0.26.0-cp314-cp314t-macosx_11_0_arm64.whl", hash = "sha256:69f0c0a3df7fd3a7eec50a00396104bb9a843ea6d45fcc31c2d5243446ffd7a7", size = 347206, upload-time = "2025-07-01T15:55:38.828Z" },
    { url = "https://files.pythonhosted.org/packages/05/bf/0e8fb4c05f70273469eecf82f6ccf37248558526a45321644826555db31b/rpds_py-0.26.0-cp314-cp314t-manylinux_2_17_aarch64.manylinux2014_aarch64.whl", hash = "sha256:801a71f70f9813e82d2513c9a96532551fce1e278ec0c64610992c49c04c2dad", size = 380330, upload-time = "2025-07-01T15:55:40.175Z" },
    { url = "https://files.pythonhosted.org/packages/d4/a8/060d24185d8b24d3923322f8d0ede16df4ade226a74e747b8c7c978e3dd3/rpds_py-0.26.0-cp314-cp314t-manylinux_2_17_armv7l.manylinux2014_armv7l.whl", hash = "sha256:df52098cde6d5e02fa75c1f6244f07971773adb4a26625edd5c18fee906fa84d", size = 392254, upload-time = "2025-07-01T15:55:42.015Z" },
    { url = "https://files.pythonhosted.org/packages/b9/7b/7c2e8a9ee3e6bc0bae26bf29f5219955ca2fbb761dca996a83f5d2f773fe/rpds_py-0.26.0-cp314-cp314t-manylinux_2_17_ppc64le.manylinux2014_ppc64le.whl", hash = "sha256:9bc596b30f86dc6f0929499c9e574601679d0341a0108c25b9b358a042f51bca", size = 516094, upload-time = "2025-07-01T15:55:43.603Z" },
    { url = "https://files.pythonhosted.org/packages/75/d6/f61cafbed8ba1499b9af9f1777a2a199cd888f74a96133d8833ce5eaa9c5/rpds_py-0.26.0-cp314-cp314t-manylinux_2_17_s390x.manylinux2014_s390x.whl", hash = "sha256:9dfbe56b299cf5875b68eb6f0ebaadc9cac520a1989cac0db0765abfb3709c19", size = 402889, upload-time = "2025-07-01T15:55:45.275Z" },
    { url = "https://files.pythonhosted.org/packages/92/19/c8ac0a8a8df2dd30cdec27f69298a5c13e9029500d6d76718130f5e5be10/rpds_py-0.26.0-cp314-cp314t-manylinux_2_17_x86_64.manylinux2014_x86_64.whl", hash = "sha256:ac64f4b2bdb4ea622175c9ab7cf09444e412e22c0e02e906978b3b488af5fde8", size = 384301, upload-time = "2025-07-01T15:55:47.098Z" },
    { url = "https://files.pythonhosted.org/packages/41/e1/6b1859898bc292a9ce5776016c7312b672da00e25cec74d7beced1027286/rpds_py-0.26.0-cp314-cp314t-manylinux_2_5_i686.manylinux1_i686.whl", hash = "sha256:181ef9b6bbf9845a264f9aa45c31836e9f3c1f13be565d0d010e964c661d1e2b", size = 412891, upload-time = "2025-07-01T15:55:48.412Z" },
    { url = "https://files.pythonhosted.org/packages/ef/b9/ceb39af29913c07966a61367b3c08b4f71fad841e32c6b59a129d5974698/rpds_py-0.26.0-cp314-cp314t-musllinux_1_2_aarch64.whl", hash = "sha256:49028aa684c144ea502a8e847d23aed5e4c2ef7cadfa7d5eaafcb40864844b7a", size = 557044, upload-time = "2025-07-01T15:55:49.816Z" },
    { url = "https://files.pythonhosted.org/packages/2f/27/35637b98380731a521f8ec4f3fd94e477964f04f6b2f8f7af8a2d889a4af/rpds_py-0.26.0-cp314-cp314t-musllinux_1_2_i686.whl", hash = "sha256:e5d524d68a474a9688336045bbf76cb0def88549c1b2ad9dbfec1fb7cfbe9170", size = 585774, upload-time = "2025-07-01T15:55:51.192Z" },
    { url = "https://files.pythonhosted.org/packages/52/d9/3f0f105420fecd18551b678c9a6ce60bd23986098b252a56d35781b3e7e9/rpds_py-0.26.0-cp314-cp314t-musllinux_1_2_x86_64.whl", hash = "sha256:c1851f429b822831bd2edcbe0cfd12ee9ea77868f8d3daf267b189371671c80e", size = 554886, upload-time = "2025-07-01T15:55:52.541Z" },
    { url = "https://files.pythonhosted.org/packages/6b/c5/347c056a90dc8dd9bc240a08c527315008e1b5042e7a4cf4ac027be9d38a/rpds_py-0.26.0-cp314-cp314t-win32.whl", hash = "sha256:7bdb17009696214c3b66bb3590c6d62e14ac5935e53e929bcdbc5a495987a84f", size = 219027, upload-time = "2025-07-01T15:55:53.874Z" },
    { url = "https://files.pythonhosted.org/packages/75/04/5302cea1aa26d886d34cadbf2dc77d90d7737e576c0065f357b96dc7a1a6/rpds_py-0.26.0-cp314-cp314t-win_amd64.whl", hash = "sha256:f14440b9573a6f76b4ee4770c13f0b5921f71dde3b6fcb8dabbefd13b7fe05d7", size = 232821, upload-time = "2025-07-01T15:55:55.167Z" },
]

[[package]]
name = "rsa"
version = "4.9.1"
source = { registry = "https://pypi.org/simple" }
dependencies = [
    { name = "pyasn1" },
]
sdist = { url = "https://files.pythonhosted.org/packages/da/8a/22b7beea3ee0d44b1916c0c1cb0ee3af23b700b6da9f04991899d0c555d4/rsa-4.9.1.tar.gz", hash = "sha256:e7bdbfdb5497da4c07dfd35530e1a902659db6ff241e39d9953cad06ebd0ae75", size = 29034, upload-time = "2025-04-16T09:51:18.218Z" }
wheels = [
    { url = "https://files.pythonhosted.org/packages/64/8d/0133e4eb4beed9e425d9a98ed6e081a55d195481b7632472be1af08d2f6b/rsa-4.9.1-py3-none-any.whl", hash = "sha256:68635866661c6836b8d39430f97a996acbd61bfa49406748ea243539fe239762", size = 34696, upload-time = "2025-04-16T09:51:17.142Z" },
]

[[package]]
name = "ruff"
version = "0.12.7"
source = { registry = "https://pypi.org/simple" }
sdist = { url = "https://files.pythonhosted.org/packages/a1/81/0bd3594fa0f690466e41bd033bdcdf86cba8288345ac77ad4afbe5ec743a/ruff-0.12.7.tar.gz", hash = "sha256:1fc3193f238bc2d7968772c82831a4ff69252f673be371fb49663f0068b7ec71", size = 5197814, upload-time = "2025-07-29T22:32:35.877Z" }
wheels = [
    { url = "https://files.pythonhosted.org/packages/e1/d2/6cb35e9c85e7a91e8d22ab32ae07ac39cc34a71f1009a6f9e4a2a019e602/ruff-0.12.7-py3-none-linux_armv6l.whl", hash = "sha256:76e4f31529899b8c434c3c1dede98c4483b89590e15fb49f2d46183801565303", size = 11852189, upload-time = "2025-07-29T22:31:41.281Z" },
    { url = "https://files.pythonhosted.org/packages/63/5b/a4136b9921aa84638f1a6be7fb086f8cad0fde538ba76bda3682f2599a2f/ruff-0.12.7-py3-none-macosx_10_12_x86_64.whl", hash = "sha256:789b7a03e72507c54fb3ba6209e4bb36517b90f1a3569ea17084e3fd295500fb", size = 12519389, upload-time = "2025-07-29T22:31:54.265Z" },
    { url = "https://files.pythonhosted.org/packages/a8/c9/3e24a8472484269b6b1821794141f879c54645a111ded4b6f58f9ab0705f/ruff-0.12.7-py3-none-macosx_11_0_arm64.whl", hash = "sha256:2e1c2a3b8626339bb6369116e7030a4cf194ea48f49b64bb505732a7fce4f4e3", size = 11743384, upload-time = "2025-07-29T22:31:59.575Z" },
    { url = "https://files.pythonhosted.org/packages/26/7c/458dd25deeb3452c43eaee853c0b17a1e84169f8021a26d500ead77964fd/ruff-0.12.7-py3-none-manylinux_2_17_aarch64.manylinux2014_aarch64.whl", hash = "sha256:32dec41817623d388e645612ec70d5757a6d9c035f3744a52c7b195a57e03860", size = 11943759, upload-time = "2025-07-29T22:32:01.95Z" },
    { url = "https://files.pythonhosted.org/packages/7f/8b/658798472ef260ca050e400ab96ef7e85c366c39cf3dfbef4d0a46a528b6/ruff-0.12.7-py3-none-manylinux_2_17_armv7l.manylinux2014_armv7l.whl", hash = "sha256:47ef751f722053a5df5fa48d412dbb54d41ab9b17875c6840a58ec63ff0c247c", size = 11654028, upload-time = "2025-07-29T22:32:04.367Z" },
    { url = "https://files.pythonhosted.org/packages/a8/86/9c2336f13b2a3326d06d39178fd3448dcc7025f82514d1b15816fe42bfe8/ruff-0.12.7-py3-none-manylinux_2_17_i686.manylinux2014_i686.whl", hash = "sha256:a828a5fc25a3efd3e1ff7b241fd392686c9386f20e5ac90aa9234a5faa12c423", size = 13225209, upload-time = "2025-07-29T22:32:06.952Z" },
    { url = "https://files.pythonhosted.org/packages/76/69/df73f65f53d6c463b19b6b312fd2391dc36425d926ec237a7ed028a90fc1/ruff-0.12.7-py3-none-manylinux_2_17_ppc64.manylinux2014_ppc64.whl", hash = "sha256:5726f59b171111fa6a69d82aef48f00b56598b03a22f0f4170664ff4d8298efb", size = 14182353, upload-time = "2025-07-29T22:32:10.053Z" },
    { url = "https://files.pythonhosted.org/packages/58/1e/de6cda406d99fea84b66811c189b5ea139814b98125b052424b55d28a41c/ruff-0.12.7-py3-none-manylinux_2_17_ppc64le.manylinux2014_ppc64le.whl", hash = "sha256:74e6f5c04c4dd4aba223f4fe6e7104f79e0eebf7d307e4f9b18c18362124bccd", size = 13631555, upload-time = "2025-07-29T22:32:12.644Z" },
    { url = "https://files.pythonhosted.org/packages/6f/ae/625d46d5164a6cc9261945a5e89df24457dc8262539ace3ac36c40f0b51e/ruff-0.12.7-py3-none-manylinux_2_17_s390x.manylinux2014_s390x.whl", hash = "sha256:5d0bfe4e77fba61bf2ccadf8cf005d6133e3ce08793bbe870dd1c734f2699a3e", size = 12667556, upload-time = "2025-07-29T22:32:15.312Z" },
    { url = "https://files.pythonhosted.org/packages/55/bf/9cb1ea5e3066779e42ade8d0cd3d3b0582a5720a814ae1586f85014656b6/ruff-0.12.7-py3-none-manylinux_2_17_x86_64.manylinux2014_x86_64.whl", hash = "sha256:06bfb01e1623bf7f59ea749a841da56f8f653d641bfd046edee32ede7ff6c606", size = 12939784, upload-time = "2025-07-29T22:32:17.69Z" },
    { url = "https://files.pythonhosted.org/packages/55/7f/7ead2663be5627c04be83754c4f3096603bf5e99ed856c7cd29618c691bd/ruff-0.12.7-py3-none-musllinux_1_2_aarch64.whl", hash = "sha256:e41df94a957d50083fd09b916d6e89e497246698c3f3d5c681c8b3e7b9bb4ac8", size = 11771356, upload-time = "2025-07-29T22:32:20.134Z" },
    { url = "https://files.pythonhosted.org/packages/17/40/a95352ea16edf78cd3a938085dccc55df692a4d8ba1b3af7accbe2c806b0/ruff-0.12.7-py3-none-musllinux_1_2_armv7l.whl", hash = "sha256:4000623300563c709458d0ce170c3d0d788c23a058912f28bbadc6f905d67afa", size = 11612124, upload-time = "2025-07-29T22:32:22.645Z" },
    { url = "https://files.pythonhosted.org/packages/4d/74/633b04871c669e23b8917877e812376827c06df866e1677f15abfadc95cb/ruff-0.12.7-py3-none-musllinux_1_2_i686.whl", hash = "sha256:69ffe0e5f9b2cf2b8e289a3f8945b402a1b19eff24ec389f45f23c42a3dd6fb5", size = 12479945, upload-time = "2025-07-29T22:32:24.765Z" },
    { url = "https://files.pythonhosted.org/packages/be/34/c3ef2d7799c9778b835a76189c6f53c179d3bdebc8c65288c29032e03613/ruff-0.12.7-py3-none-musllinux_1_2_x86_64.whl", hash = "sha256:a07a5c8ffa2611a52732bdc67bf88e243abd84fe2d7f6daef3826b59abbfeda4", size = 12998677, upload-time = "2025-07-29T22:32:27.022Z" },
    { url = "https://files.pythonhosted.org/packages/77/ab/aca2e756ad7b09b3d662a41773f3edcbd262872a4fc81f920dc1ffa44541/ruff-0.12.7-py3-none-win32.whl", hash = "sha256:c928f1b2ec59fb77dfdf70e0419408898b63998789cc98197e15f560b9e77f77", size = 11756687, upload-time = "2025-07-29T22:32:29.381Z" },
    { url = "https://files.pythonhosted.org/packages/b4/71/26d45a5042bc71db22ddd8252ca9d01e9ca454f230e2996bb04f16d72799/ruff-0.12.7-py3-none-win_amd64.whl", hash = "sha256:9c18f3d707ee9edf89da76131956aba1270c6348bfee8f6c647de841eac7194f", size = 12912365, upload-time = "2025-07-29T22:32:31.517Z" },
    { url = "https://files.pythonhosted.org/packages/4c/9b/0b8aa09817b63e78d94b4977f18b1fcaead3165a5ee49251c5d5c245bb2d/ruff-0.12.7-py3-none-win_arm64.whl", hash = "sha256:dfce05101dbd11833a0776716d5d1578641b7fddb537fe7fa956ab85d1769b69", size = 11982083, upload-time = "2025-07-29T22:32:33.881Z" },
]

[[package]]
name = "s3transfer"
version = "0.13.1"
source = { registry = "https://pypi.org/simple" }
dependencies = [
    { name = "botocore" },
]
sdist = { url = "https://files.pythonhosted.org/packages/6d/05/d52bf1e65044b4e5e27d4e63e8d1579dbdec54fce685908ae09bc3720030/s3transfer-0.13.1.tar.gz", hash = "sha256:c3fdba22ba1bd367922f27ec8032d6a1cf5f10c934fb5d68cf60fd5a23d936cf", size = 150589, upload-time = "2025-07-18T19:22:42.31Z" }
wheels = [
    { url = "https://files.pythonhosted.org/packages/6d/4f/d073e09df851cfa251ef7840007d04db3293a0482ce607d2b993926089be/s3transfer-0.13.1-py3-none-any.whl", hash = "sha256:a981aa7429be23fe6dfc13e80e4020057cbab622b08c0315288758d67cabc724", size = 85308, upload-time = "2025-07-18T19:22:40.947Z" },
]

[[package]]
name = "schema"
version = "0.7.5"
source = { registry = "https://pypi.org/simple" }
dependencies = [
    { name = "contextlib2" },
]
sdist = { url = "https://files.pythonhosted.org/packages/4e/e8/01e1b46d9e04cdaee91c9c736d9117304df53361a191144c8eccda7f0ee9/schema-0.7.5.tar.gz", hash = "sha256:f06717112c61895cabc4707752b88716e8420a8819d71404501e114f91043197", size = 48173, upload-time = "2021-12-01T20:49:24.038Z" }
wheels = [
    { url = "https://files.pythonhosted.org/packages/0d/93/ca8aa5a772efd69043d0a745172d92bee027caa7565c7f774a2f44b91207/schema-0.7.5-py2.py3-none-any.whl", hash = "sha256:f3ffdeeada09ec34bf40d7d79996d9f7175db93b7a5065de0faa7f41083c1e6c", size = 17603, upload-time = "2021-12-01T20:49:21.252Z" },
]

[[package]]
name = "scikit-learn"
version = "1.7.1"
source = { registry = "https://pypi.org/simple" }
dependencies = [
    { name = "joblib" },
    { name = "numpy" },
    { name = "scipy" },
    { name = "threadpoolctl" },
]
sdist = { url = "https://files.pythonhosted.org/packages/41/84/5f4af978fff619706b8961accac84780a6d298d82a8873446f72edb4ead0/scikit_learn-1.7.1.tar.gz", hash = "sha256:24b3f1e976a4665aa74ee0fcaac2b8fccc6ae77c8e07ab25da3ba6d3292b9802", size = 7190445, upload-time = "2025-07-18T08:01:54.5Z" }
wheels = [
    { url = "https://files.pythonhosted.org/packages/52/f8/e0533303f318a0f37b88300d21f79b6ac067188d4824f1047a37214ab718/scikit_learn-1.7.1-cp313-cp313-macosx_10_13_x86_64.whl", hash = "sha256:b7839687fa46d02e01035ad775982f2470be2668e13ddd151f0f55a5bf123bae", size = 9213143, upload-time = "2025-07-18T08:01:32.942Z" },
    { url = "https://files.pythonhosted.org/packages/71/f3/f1df377d1bdfc3e3e2adc9c119c238b182293e6740df4cbeac6de2cc3e23/scikit_learn-1.7.1-cp313-cp313-macosx_12_0_arm64.whl", hash = "sha256:a10f276639195a96c86aa572ee0698ad64ee939a7b042060b98bd1930c261d10", size = 8591977, upload-time = "2025-07-18T08:01:34.967Z" },
    { url = "https://files.pythonhosted.org/packages/99/72/c86a4cd867816350fe8dee13f30222340b9cd6b96173955819a5561810c5/scikit_learn-1.7.1-cp313-cp313-manylinux2014_x86_64.manylinux_2_17_x86_64.whl", hash = "sha256:13679981fdaebc10cc4c13c43344416a86fcbc61449cb3e6517e1df9d12c8309", size = 9436142, upload-time = "2025-07-18T08:01:37.397Z" },
    { url = "https://files.pythonhosted.org/packages/e8/66/277967b29bd297538dc7a6ecfb1a7dce751beabd0d7f7a2233be7a4f7832/scikit_learn-1.7.1-cp313-cp313-manylinux_2_27_aarch64.manylinux_2_28_aarch64.whl", hash = "sha256:4f1262883c6a63f067a980a8cdd2d2e7f2513dddcef6a9eaada6416a7a7cbe43", size = 9282996, upload-time = "2025-07-18T08:01:39.721Z" },
    { url = "https://files.pythonhosted.org/packages/e2/47/9291cfa1db1dae9880420d1e07dbc7e8dd4a7cdbc42eaba22512e6bde958/scikit_learn-1.7.1-cp313-cp313-win_amd64.whl", hash = "sha256:ca6d31fb10e04d50bfd2b50d66744729dbb512d4efd0223b864e2fdbfc4cee11", size = 8707418, upload-time = "2025-07-18T08:01:42.124Z" },
    { url = "https://files.pythonhosted.org/packages/61/95/45726819beccdaa34d3362ea9b2ff9f2b5d3b8bf721bd632675870308ceb/scikit_learn-1.7.1-cp313-cp313t-macosx_10_13_x86_64.whl", hash = "sha256:781674d096303cfe3d351ae6963ff7c958db61cde3421cd490e3a5a58f2a94ae", size = 9561466, upload-time = "2025-07-18T08:01:44.195Z" },
    { url = "https://files.pythonhosted.org/packages/ee/1c/6f4b3344805de783d20a51eb24d4c9ad4b11a7f75c1801e6ec6d777361fd/scikit_learn-1.7.1-cp313-cp313t-macosx_12_0_arm64.whl", hash = "sha256:10679f7f125fe7ecd5fad37dd1aa2daae7e3ad8df7f3eefa08901b8254b3e12c", size = 9040467, upload-time = "2025-07-18T08:01:46.671Z" },
    { url = "https://files.pythonhosted.org/packages/6f/80/abe18fe471af9f1d181904203d62697998b27d9b62124cd281d740ded2f9/scikit_learn-1.7.1-cp313-cp313t-manylinux2014_x86_64.manylinux_2_17_x86_64.whl", hash = "sha256:1f812729e38c8cb37f760dce71a9b83ccfb04f59b3dca7c6079dcdc60544fa9e", size = 9532052, upload-time = "2025-07-18T08:01:48.676Z" },
    { url = "https://files.pythonhosted.org/packages/14/82/b21aa1e0c4cee7e74864d3a5a721ab8fcae5ca55033cb6263dca297ed35b/scikit_learn-1.7.1-cp313-cp313t-manylinux_2_27_aarch64.manylinux_2_28_aarch64.whl", hash = "sha256:88e1a20131cf741b84b89567e1717f27a2ced228e0f29103426102bc2e3b8ef7", size = 9361575, upload-time = "2025-07-18T08:01:50.639Z" },
    { url = "https://files.pythonhosted.org/packages/f2/20/f4777fcd5627dc6695fa6b92179d0edb7a3ac1b91bcd9a1c7f64fa7ade23/scikit_learn-1.7.1-cp313-cp313t-win_amd64.whl", hash = "sha256:b1bd1d919210b6a10b7554b717c9000b5485aa95a1d0f177ae0d7ee8ec750da5", size = 9277310, upload-time = "2025-07-18T08:01:52.547Z" },
]

[[package]]
name = "scipy"
version = "1.16.1"
source = { registry = "https://pypi.org/simple" }
dependencies = [
    { name = "numpy" },
]
sdist = { url = "https://files.pythonhosted.org/packages/f5/4a/b927028464795439faec8eaf0b03b011005c487bb2d07409f28bf30879c4/scipy-1.16.1.tar.gz", hash = "sha256:44c76f9e8b6e8e488a586190ab38016e4ed2f8a038af7cd3defa903c0a2238b3", size = 30580861, upload-time = "2025-07-27T16:33:30.834Z" }
wheels = [
    { url = "https://files.pythonhosted.org/packages/93/0b/b5c99382b839854a71ca9482c684e3472badc62620287cbbdab499b75ce6/scipy-1.16.1-cp313-cp313-macosx_10_14_x86_64.whl", hash = "sha256:5451606823a5e73dfa621a89948096c6528e2896e40b39248295d3a0138d594f", size = 36533717, upload-time = "2025-07-27T16:28:51.706Z" },
    { url = "https://files.pythonhosted.org/packages/eb/e5/69ab2771062c91e23e07c12e7d5033a6b9b80b0903ee709c3c36b3eb520c/scipy-1.16.1-cp313-cp313-macosx_12_0_arm64.whl", hash = "sha256:89728678c5ca5abd610aee148c199ac1afb16e19844401ca97d43dc548a354eb", size = 28570009, upload-time = "2025-07-27T16:28:57.017Z" },
    { url = "https://files.pythonhosted.org/packages/f4/69/bd75dbfdd3cf524f4d753484d723594aed62cfaac510123e91a6686d520b/scipy-1.16.1-cp313-cp313-macosx_14_0_arm64.whl", hash = "sha256:e756d688cb03fd07de0fffad475649b03cb89bee696c98ce508b17c11a03f95c", size = 20841942, upload-time = "2025-07-27T16:29:01.152Z" },
    { url = "https://files.pythonhosted.org/packages/ea/74/add181c87663f178ba7d6144b370243a87af8476664d5435e57d599e6874/scipy-1.16.1-cp313-cp313-macosx_14_0_x86_64.whl", hash = "sha256:5aa2687b9935da3ed89c5dbed5234576589dd28d0bf7cd237501ccfbdf1ad608", size = 23498507, upload-time = "2025-07-27T16:29:05.202Z" },
    { url = "https://files.pythonhosted.org/packages/1d/74/ece2e582a0d9550cee33e2e416cc96737dce423a994d12bbe59716f47ff1/scipy-1.16.1-cp313-cp313-manylinux2014_aarch64.manylinux_2_17_aarch64.whl", hash = "sha256:0851f6a1e537fe9399f35986897e395a1aa61c574b178c0d456be5b1a0f5ca1f", size = 33286040, upload-time = "2025-07-27T16:29:10.201Z" },
    { url = "https://files.pythonhosted.org/packages/e4/82/08e4076df538fb56caa1d489588d880ec7c52d8273a606bb54d660528f7c/scipy-1.16.1-cp313-cp313-manylinux2014_x86_64.manylinux_2_17_x86_64.whl", hash = "sha256:fedc2cbd1baed37474b1924c331b97bdff611d762c196fac1a9b71e67b813b1b", size = 35176096, upload-time = "2025-07-27T16:29:17.091Z" },
    { url = "https://files.pythonhosted.org/packages/fa/79/cd710aab8c921375711a8321c6be696e705a120e3011a643efbbcdeeabcc/scipy-1.16.1-cp313-cp313-musllinux_1_2_aarch64.whl", hash = "sha256:2ef500e72f9623a6735769e4b93e9dcb158d40752cdbb077f305487e3e2d1f45", size = 35490328, upload-time = "2025-07-27T16:29:22.928Z" },
    { url = "https://files.pythonhosted.org/packages/71/73/e9cc3d35ee4526d784520d4494a3e1ca969b071fb5ae5910c036a375ceec/scipy-1.16.1-cp313-cp313-musllinux_1_2_x86_64.whl", hash = "sha256:978d8311674b05a8f7ff2ea6c6bce5d8b45a0cb09d4c5793e0318f448613ea65", size = 37939921, upload-time = "2025-07-27T16:29:29.108Z" },
    { url = "https://files.pythonhosted.org/packages/21/12/c0efd2941f01940119b5305c375ae5c0fcb7ec193f806bd8f158b73a1782/scipy-1.16.1-cp313-cp313-win_amd64.whl", hash = "sha256:81929ed0fa7a5713fcdd8b2e6f73697d3b4c4816d090dd34ff937c20fa90e8ab", size = 38479462, upload-time = "2025-07-27T16:30:24.078Z" },
    { url = "https://files.pythonhosted.org/packages/7a/19/c3d08b675260046a991040e1ea5d65f91f40c7df1045fffff412dcfc6765/scipy-1.16.1-cp313-cp313t-macosx_10_14_x86_64.whl", hash = "sha256:bcc12db731858abda693cecdb3bdc9e6d4bd200213f49d224fe22df82687bdd6", size = 36938832, upload-time = "2025-07-27T16:29:35.057Z" },
    { url = "https://files.pythonhosted.org/packages/81/f2/ce53db652c033a414a5b34598dba6b95f3d38153a2417c5a3883da429029/scipy-1.16.1-cp313-cp313t-macosx_12_0_arm64.whl", hash = "sha256:744d977daa4becb9fc59135e75c069f8d301a87d64f88f1e602a9ecf51e77b27", size = 29093084, upload-time = "2025-07-27T16:29:40.201Z" },
    { url = "https://files.pythonhosted.org/packages/a9/ae/7a10ff04a7dc15f9057d05b33737ade244e4bd195caa3f7cc04d77b9e214/scipy-1.16.1-cp313-cp313t-macosx_14_0_arm64.whl", hash = "sha256:dc54f76ac18073bcecffb98d93f03ed6b81a92ef91b5d3b135dcc81d55a724c7", size = 21365098, upload-time = "2025-07-27T16:29:44.295Z" },
    { url = "https://files.pythonhosted.org/packages/36/ac/029ff710959932ad3c2a98721b20b405f05f752f07344622fd61a47c5197/scipy-1.16.1-cp313-cp313t-macosx_14_0_x86_64.whl", hash = "sha256:367d567ee9fc1e9e2047d31f39d9d6a7a04e0710c86e701e053f237d14a9b4f6", size = 23896858, upload-time = "2025-07-27T16:29:48.784Z" },
    { url = "https://files.pythonhosted.org/packages/71/13/d1ef77b6bd7898720e1f0b6b3743cb945f6c3cafa7718eaac8841035ab60/scipy-1.16.1-cp313-cp313t-manylinux2014_aarch64.manylinux_2_17_aarch64.whl", hash = "sha256:4cf5785e44e19dcd32a0e4807555e1e9a9b8d475c6afff3d21c3c543a6aa84f4", size = 33438311, upload-time = "2025-07-27T16:29:54.164Z" },
    { url = "https://files.pythonhosted.org/packages/2d/e0/e64a6821ffbb00b4c5b05169f1c1fddb4800e9307efe3db3788995a82a2c/scipy-1.16.1-cp313-cp313t-manylinux2014_x86_64.manylinux_2_17_x86_64.whl", hash = "sha256:3d0b80fb26d3e13a794c71d4b837e2a589d839fd574a6bbb4ee1288c213ad4a3", size = 35279542, upload-time = "2025-07-27T16:30:00.249Z" },
    { url = "https://files.pythonhosted.org/packages/57/59/0dc3c8b43e118f1e4ee2b798dcc96ac21bb20014e5f1f7a8e85cc0653bdb/scipy-1.16.1-cp313-cp313t-musllinux_1_2_aarch64.whl", hash = "sha256:8503517c44c18d1030d666cb70aaac1cc8913608816e06742498833b128488b7", size = 35667665, upload-time = "2025-07-27T16:30:05.916Z" },
    { url = "https://files.pythonhosted.org/packages/45/5f/844ee26e34e2f3f9f8febb9343748e72daeaec64fe0c70e9bf1ff84ec955/scipy-1.16.1-cp313-cp313t-musllinux_1_2_x86_64.whl", hash = "sha256:30cc4bb81c41831ecfd6dc450baf48ffd80ef5aed0f5cf3ea775740e80f16ecc", size = 38045210, upload-time = "2025-07-27T16:30:11.655Z" },
    { url = "https://files.pythonhosted.org/packages/8d/d7/210f2b45290f444f1de64bc7353aa598ece9f0e90c384b4a156f9b1a5063/scipy-1.16.1-cp313-cp313t-win_amd64.whl", hash = "sha256:c24fa02f7ed23ae514460a22c57eca8f530dbfa50b1cfdbf4f37c05b5309cc39", size = 38593661, upload-time = "2025-07-27T16:30:17.825Z" },
    { url = "https://files.pythonhosted.org/packages/81/ea/84d481a5237ed223bd3d32d6e82d7a6a96e34756492666c260cef16011d1/scipy-1.16.1-cp314-cp314-macosx_10_14_x86_64.whl", hash = "sha256:796a5a9ad36fa3a782375db8f4241ab02a091308eb079746bc0f874c9b998318", size = 36525921, upload-time = "2025-07-27T16:30:30.081Z" },
    { url = "https://files.pythonhosted.org/packages/4e/9f/d9edbdeff9f3a664807ae3aea383e10afaa247e8e6255e6d2aa4515e8863/scipy-1.16.1-cp314-cp314-macosx_12_0_arm64.whl", hash = "sha256:3ea0733a2ff73fd6fdc5fecca54ee9b459f4d74f00b99aced7d9a3adb43fb1cc", size = 28564152, upload-time = "2025-07-27T16:30:35.336Z" },
    { url = "https://files.pythonhosted.org/packages/3b/95/8125bcb1fe04bc267d103e76516243e8d5e11229e6b306bda1024a5423d1/scipy-1.16.1-cp314-cp314-macosx_14_0_arm64.whl", hash = "sha256:85764fb15a2ad994e708258bb4ed8290d1305c62a4e1ef07c414356a24fcfbf8", size = 20836028, upload-time = "2025-07-27T16:30:39.421Z" },
    { url = "https://files.pythonhosted.org/packages/77/9c/bf92e215701fc70bbcd3d14d86337cf56a9b912a804b9c776a269524a9e9/scipy-1.16.1-cp314-cp314-macosx_14_0_x86_64.whl", hash = "sha256:ca66d980469cb623b1759bdd6e9fd97d4e33a9fad5b33771ced24d0cb24df67e", size = 23489666, upload-time = "2025-07-27T16:30:43.663Z" },
    { url = "https://files.pythonhosted.org/packages/5e/00/5e941d397d9adac41b02839011594620d54d99488d1be5be755c00cde9ee/scipy-1.16.1-cp314-cp314-manylinux2014_aarch64.manylinux_2_17_aarch64.whl", hash = "sha256:e7cc1ffcc230f568549fc56670bcf3df1884c30bd652c5da8138199c8c76dae0", size = 33358318, upload-time = "2025-07-27T16:30:48.982Z" },
    { url = "https://files.pythonhosted.org/packages/0e/87/8db3aa10dde6e3e8e7eb0133f24baa011377d543f5b19c71469cf2648026/scipy-1.16.1-cp314-cp314-manylinux2014_x86_64.manylinux_2_17_x86_64.whl", hash = "sha256:3ddfb1e8d0b540cb4ee9c53fc3dea3186f97711248fb94b4142a1b27178d8b4b", size = 35185724, upload-time = "2025-07-27T16:30:54.26Z" },
    { url = "https://files.pythonhosted.org/packages/89/b4/6ab9ae443216807622bcff02690262d8184078ea467efee2f8c93288a3b1/scipy-1.16.1-cp314-cp314-musllinux_1_2_aarch64.whl", hash = "sha256:4dc0e7be79e95d8ba3435d193e0d8ce372f47f774cffd882f88ea4e1e1ddc731", size = 35554335, upload-time = "2025-07-27T16:30:59.765Z" },
    { url = "https://files.pythonhosted.org/packages/9c/9a/d0e9dc03c5269a1afb60661118296a32ed5d2c24298af61b676c11e05e56/scipy-1.16.1-cp314-cp314-musllinux_1_2_x86_64.whl", hash = "sha256:f23634f9e5adb51b2a77766dac217063e764337fbc816aa8ad9aaebcd4397fd3", size = 37960310, upload-time = "2025-07-27T16:31:06.151Z" },
    { url = "https://files.pythonhosted.org/packages/5e/00/c8f3130a50521a7977874817ca89e0599b1b4ee8e938bad8ae798a0e1f0d/scipy-1.16.1-cp314-cp314-win_amd64.whl", hash = "sha256:57d75524cb1c5a374958a2eae3d84e1929bb971204cc9d52213fb8589183fc19", size = 39319239, upload-time = "2025-07-27T16:31:59.942Z" },
    { url = "https://files.pythonhosted.org/packages/f2/f2/1ca3eda54c3a7e4c92f6acef7db7b3a057deb135540d23aa6343ef8ad333/scipy-1.16.1-cp314-cp314t-macosx_10_14_x86_64.whl", hash = "sha256:d8da7c3dd67bcd93f15618938f43ed0995982eb38973023d46d4646c4283ad65", size = 36939460, upload-time = "2025-07-27T16:31:11.865Z" },
    { url = "https://files.pythonhosted.org/packages/80/30/98c2840b293a132400c0940bb9e140171dcb8189588619048f42b2ce7b4f/scipy-1.16.1-cp314-cp314t-macosx_12_0_arm64.whl", hash = "sha256:cc1d2f2fd48ba1e0620554fe5bc44d3e8f5d4185c8c109c7fbdf5af2792cfad2", size = 29093322, upload-time = "2025-07-27T16:31:17.045Z" },
    { url = "https://files.pythonhosted.org/packages/c1/e6/1e6e006e850622cf2a039b62d1a6ddc4497d4851e58b68008526f04a9a00/scipy-1.16.1-cp314-cp314t-macosx_14_0_arm64.whl", hash = "sha256:21a611ced9275cb861bacadbada0b8c0623bc00b05b09eb97f23b370fc2ae56d", size = 21365329, upload-time = "2025-07-27T16:31:21.188Z" },
    { url = "https://files.pythonhosted.org/packages/8e/02/72a5aa5b820589dda9a25e329ca752842bfbbaf635e36bc7065a9b42216e/scipy-1.16.1-cp314-cp314t-macosx_14_0_x86_64.whl", hash = "sha256:8dfbb25dffc4c3dd9371d8ab456ca81beeaf6f9e1c2119f179392f0dc1ab7695", size = 23897544, upload-time = "2025-07-27T16:31:25.408Z" },
    { url = "https://files.pythonhosted.org/packages/2b/dc/7122d806a6f9eb8a33532982234bed91f90272e990f414f2830cfe656e0b/scipy-1.16.1-cp314-cp314t-manylinux2014_aarch64.manylinux_2_17_aarch64.whl", hash = "sha256:f0ebb7204f063fad87fc0a0e4ff4a2ff40b2a226e4ba1b7e34bf4b79bf97cd86", size = 33442112, upload-time = "2025-07-27T16:31:30.62Z" },
    { url = "https://files.pythonhosted.org/packages/24/39/e383af23564daa1021a5b3afbe0d8d6a68ec639b943661841f44ac92de85/scipy-1.16.1-cp314-cp314t-manylinux2014_x86_64.manylinux_2_17_x86_64.whl", hash = "sha256:f1b9e5962656f2734c2b285a8745358ecb4e4efbadd00208c80a389227ec61ff", size = 35286594, upload-time = "2025-07-27T16:31:36.112Z" },
    { url = "https://files.pythonhosted.org/packages/95/47/1a0b0aff40c3056d955f38b0df5d178350c3d74734ec54f9c68d23910be5/scipy-1.16.1-cp314-cp314t-musllinux_1_2_aarch64.whl", hash = "sha256:5e1a106f8c023d57a2a903e771228bf5c5b27b5d692088f457acacd3b54511e4", size = 35665080, upload-time = "2025-07-27T16:31:42.025Z" },
    { url = "https://files.pythonhosted.org/packages/64/df/ce88803e9ed6e27fe9b9abefa157cf2c80e4fa527cf17ee14be41f790ad4/scipy-1.16.1-cp314-cp314t-musllinux_1_2_x86_64.whl", hash = "sha256:709559a1db68a9abc3b2c8672c4badf1614f3b440b3ab326d86a5c0491eafae3", size = 38050306, upload-time = "2025-07-27T16:31:48.109Z" },
    { url = "https://files.pythonhosted.org/packages/6e/6c/a76329897a7cae4937d403e623aa6aaea616a0bb5b36588f0b9d1c9a3739/scipy-1.16.1-cp314-cp314t-win_amd64.whl", hash = "sha256:c0c804d60492a0aad7f5b2bb1862f4548b990049e27e828391ff2bf6f7199998", size = 39427705, upload-time = "2025-07-27T16:31:53.96Z" },
]

[[package]]
name = "setuptools"
version = "80.9.0"
source = { registry = "https://pypi.org/simple" }
sdist = { url = "https://files.pythonhosted.org/packages/18/5d/3bf57dcd21979b887f014ea83c24ae194cfcd12b9e0fda66b957c69d1fca/setuptools-80.9.0.tar.gz", hash = "sha256:f36b47402ecde768dbfafc46e8e4207b4360c654f1f3bb84475f0a28628fb19c", size = 1319958, upload-time = "2025-05-27T00:56:51.443Z" }
wheels = [
    { url = "https://files.pythonhosted.org/packages/a3/dc/17031897dae0efacfea57dfd3a82fdd2a2aeb58e0ff71b77b87e44edc772/setuptools-80.9.0-py3-none-any.whl", hash = "sha256:062d34222ad13e0cc312a4c02d73f059e86a4acbfbdea8f8f76b28c99f306922", size = 1201486, upload-time = "2025-05-27T00:56:49.664Z" },
]

[[package]]
name = "six"
version = "1.16.0"
source = { registry = "https://pypi.org/simple" }
sdist = { url = "https://files.pythonhosted.org/packages/71/39/171f1c67cd00715f190ba0b100d606d440a28c93c7714febeca8b79af85e/six-1.16.0.tar.gz", hash = "sha256:1e61c37477a1626458e36f7b1d82aa5c9b094fa4802892072e49de9c60c4c926", size = 34041, upload-time = "2021-05-05T14:18:18.379Z" }
wheels = [
    { url = "https://files.pythonhosted.org/packages/d9/5a/e7c31adbe875f2abbb91bd84cf2dc52d792b5a01506781dbcf25c91daf11/six-1.16.0-py2.py3-none-any.whl", hash = "sha256:8abb2f1d86890a2dfb989f9a77cfcfd3e47c2a354b01111771326f8aa26e0254", size = 11053, upload-time = "2021-05-05T14:18:17.237Z" },
]

[[package]]
name = "sniffio"
version = "1.3.1"
source = { registry = "https://pypi.org/simple" }
sdist = { url = "https://files.pythonhosted.org/packages/a2/87/a6771e1546d97e7e041b6ae58d80074f81b7d5121207425c964ddf5cfdbd/sniffio-1.3.1.tar.gz", hash = "sha256:f4324edc670a0f49750a81b895f35c3adb843cca46f0530f79fc1babb23789dc", size = 20372, upload-time = "2024-02-25T23:20:04.057Z" }
wheels = [
    { url = "https://files.pythonhosted.org/packages/e9/44/75a9c9421471a6c4805dbf2356f7c181a29c1879239abab1ea2cc8f38b40/sniffio-1.3.1-py3-none-any.whl", hash = "sha256:2f6da418d1f1e0fddd844478f41680e794e6051915791a034ff65e5f100525a2", size = 10235, upload-time = "2024-02-25T23:20:01.196Z" },
]

[[package]]
name = "snowballstemmer"
version = "3.0.1"
source = { registry = "https://pypi.org/simple" }
sdist = { url = "https://files.pythonhosted.org/packages/75/a7/9810d872919697c9d01295633f5d574fb416d47e535f258272ca1f01f447/snowballstemmer-3.0.1.tar.gz", hash = "sha256:6d5eeeec8e9f84d4d56b847692bacf79bc2c8e90c7f80ca4444ff8b6f2e52895", size = 105575, upload-time = "2025-05-09T16:34:51.843Z" }
wheels = [
    { url = "https://files.pythonhosted.org/packages/c8/78/3565d011c61f5a43488987ee32b6f3f656e7f107ac2782dd57bdd7d91d9a/snowballstemmer-3.0.1-py3-none-any.whl", hash = "sha256:6cd7b3897da8d6c9ffb968a6781fa6532dce9c3618a4b127d920dab764a19064", size = 103274, upload-time = "2025-05-09T16:34:50.371Z" },
]

[[package]]
name = "soupsieve"
version = "2.7"
source = { registry = "https://pypi.org/simple" }
sdist = { url = "https://files.pythonhosted.org/packages/3f/f4/4a80cd6ef364b2e8b65b15816a843c0980f7a5a2b4dc701fc574952aa19f/soupsieve-2.7.tar.gz", hash = "sha256:ad282f9b6926286d2ead4750552c8a6142bc4c783fd66b0293547c8fe6ae126a", size = 103418, upload-time = "2025-04-20T18:50:08.518Z" }
wheels = [
    { url = "https://files.pythonhosted.org/packages/e7/9c/0e6afc12c269578be5c0c1c9f4b49a8d32770a080260c333ac04cc1c832d/soupsieve-2.7-py3-none-any.whl", hash = "sha256:6e60cc5c1ffaf1cebcc12e8188320b72071e922c2e897f737cadce79ad5d30c4", size = 36677, upload-time = "2025-04-20T18:50:07.196Z" },
]

[[package]]
name = "sphinx"
version = "8.2.3"
source = { registry = "https://pypi.org/simple" }
dependencies = [
    { name = "alabaster" },
    { name = "babel" },
    { name = "colorama", marker = "sys_platform == 'win32'" },
    { name = "docutils" },
    { name = "imagesize" },
    { name = "jinja2" },
    { name = "packaging" },
    { name = "pygments" },
    { name = "requests" },
    { name = "roman-numerals-py" },
    { name = "snowballstemmer" },
    { name = "sphinxcontrib-applehelp" },
    { name = "sphinxcontrib-devhelp" },
    { name = "sphinxcontrib-htmlhelp" },
    { name = "sphinxcontrib-jsmath" },
    { name = "sphinxcontrib-qthelp" },
    { name = "sphinxcontrib-serializinghtml" },
]
sdist = { url = "https://files.pythonhosted.org/packages/38/ad/4360e50ed56cb483667b8e6dadf2d3fda62359593faabbe749a27c4eaca6/sphinx-8.2.3.tar.gz", hash = "sha256:398ad29dee7f63a75888314e9424d40f52ce5a6a87ae88e7071e80af296ec348", size = 8321876, upload-time = "2025-03-02T22:31:59.658Z" }
wheels = [
    { url = "https://files.pythonhosted.org/packages/31/53/136e9eca6e0b9dc0e1962e2c908fbea2e5ac000c2a2fbd9a35797958c48b/sphinx-8.2.3-py3-none-any.whl", hash = "sha256:4405915165f13521d875a8c29c8970800a0141c14cc5416a38feca4ea5d9b9c3", size = 3589741, upload-time = "2025-03-02T22:31:56.836Z" },
]

[[package]]
name = "sphinx-autobuild"
version = "2024.10.3"
source = { registry = "https://pypi.org/simple" }
dependencies = [
    { name = "colorama" },
    { name = "sphinx" },
    { name = "starlette" },
    { name = "uvicorn" },
    { name = "watchfiles" },
    { name = "websockets" },
]
sdist = { url = "https://files.pythonhosted.org/packages/a5/2c/155e1de2c1ba96a72e5dba152c509a8b41e047ee5c2def9e9f0d812f8be7/sphinx_autobuild-2024.10.3.tar.gz", hash = "sha256:248150f8f333e825107b6d4b86113ab28fa51750e5f9ae63b59dc339be951fb1", size = 14023, upload-time = "2024-10-02T23:15:30.172Z" }
wheels = [
    { url = "https://files.pythonhosted.org/packages/18/c0/eba125db38c84d3c74717008fd3cb5000b68cd7e2cbafd1349c6a38c3d3b/sphinx_autobuild-2024.10.3-py3-none-any.whl", hash = "sha256:158e16c36f9d633e613c9aaf81c19b0fc458ca78b112533b20dafcda430d60fa", size = 11908, upload-time = "2024-10-02T23:15:28.739Z" },
]

[[package]]
name = "sphinx-autodoc-typehints"
version = "3.2.0"
source = { registry = "https://pypi.org/simple" }
dependencies = [
    { name = "sphinx" },
]
sdist = { url = "https://files.pythonhosted.org/packages/93/68/a388a9b8f066cd865d9daa65af589d097efbfab9a8c302d2cb2daa43b52e/sphinx_autodoc_typehints-3.2.0.tar.gz", hash = "sha256:107ac98bc8b4837202c88c0736d59d6da44076e65a0d7d7d543a78631f662a9b", size = 36724, upload-time = "2025-04-25T16:53:25.872Z" }
wheels = [
    { url = "https://files.pythonhosted.org/packages/f7/c7/8aab362e86cbf887e58be749a78d20ad743e1eb2c73c2b13d4761f39a104/sphinx_autodoc_typehints-3.2.0-py3-none-any.whl", hash = "sha256:884b39be23b1d884dcc825d4680c9c6357a476936e3b381a67ae80091984eb49", size = 20563, upload-time = "2025-04-25T16:53:24.492Z" },
]

[[package]]
name = "sphinx-basic-ng"
version = "1.0.0b2"
source = { registry = "https://pypi.org/simple" }
dependencies = [
    { name = "sphinx" },
]
sdist = { url = "https://files.pythonhosted.org/packages/98/0b/a866924ded68efec7a1759587a4e478aec7559d8165fac8b2ad1c0e774d6/sphinx_basic_ng-1.0.0b2.tar.gz", hash = "sha256:9ec55a47c90c8c002b5960c57492ec3021f5193cb26cebc2dc4ea226848651c9", size = 20736, upload-time = "2023-07-08T18:40:54.166Z" }
wheels = [
    { url = "https://files.pythonhosted.org/packages/3c/dd/018ce05c532a22007ac58d4f45232514cd9d6dd0ee1dc374e309db830983/sphinx_basic_ng-1.0.0b2-py3-none-any.whl", hash = "sha256:eb09aedbabfb650607e9b4b68c9d240b90b1e1be221d6ad71d61c52e29f7932b", size = 22496, upload-time = "2023-07-08T18:40:52.659Z" },
]

[[package]]
name = "sphinx-click"
version = "6.0.0"
source = { registry = "https://pypi.org/simple" }
dependencies = [
    { name = "click" },
    { name = "docutils" },
    { name = "sphinx" },
]
sdist = { url = "https://files.pythonhosted.org/packages/db/0a/5b1e8d0579dbb4ca8114e456ca4a68020bfe8e15c7001f3856be4929ab83/sphinx_click-6.0.0.tar.gz", hash = "sha256:f5d664321dc0c6622ff019f1e1c84e58ce0cecfddeb510e004cf60c2a3ab465b", size = 29574, upload-time = "2024-05-15T14:49:17.044Z" }
wheels = [
    { url = "https://files.pythonhosted.org/packages/d0/d7/8621c4726ad3f788a1db4c0c409044b16edc563f5c9542807b3724037555/sphinx_click-6.0.0-py3-none-any.whl", hash = "sha256:1e0a3c83bcb7c55497751b19d07ebe56b5d7b85eb76dd399cf9061b497adc317", size = 9922, upload-time = "2024-05-15T14:49:15.768Z" },
]

[[package]]
name = "sphinxcontrib-applehelp"
version = "2.0.0"
source = { registry = "https://pypi.org/simple" }
sdist = { url = "https://files.pythonhosted.org/packages/ba/6e/b837e84a1a704953c62ef8776d45c3e8d759876b4a84fe14eba2859106fe/sphinxcontrib_applehelp-2.0.0.tar.gz", hash = "sha256:2f29ef331735ce958efa4734873f084941970894c6090408b079c61b2e1c06d1", size = 20053, upload-time = "2024-07-29T01:09:00.465Z" }
wheels = [
    { url = "https://files.pythonhosted.org/packages/5d/85/9ebeae2f76e9e77b952f4b274c27238156eae7979c5421fba91a28f4970d/sphinxcontrib_applehelp-2.0.0-py3-none-any.whl", hash = "sha256:4cd3f0ec4ac5dd9c17ec65e9ab272c9b867ea77425228e68ecf08d6b28ddbdb5", size = 119300, upload-time = "2024-07-29T01:08:58.99Z" },
]

[[package]]
name = "sphinxcontrib-devhelp"
version = "2.0.0"
source = { registry = "https://pypi.org/simple" }
sdist = { url = "https://files.pythonhosted.org/packages/f6/d2/5beee64d3e4e747f316bae86b55943f51e82bb86ecd325883ef65741e7da/sphinxcontrib_devhelp-2.0.0.tar.gz", hash = "sha256:411f5d96d445d1d73bb5d52133377b4248ec79db5c793ce7dbe59e074b4dd1ad", size = 12967, upload-time = "2024-07-29T01:09:23.417Z" }
wheels = [
    { url = "https://files.pythonhosted.org/packages/35/7a/987e583882f985fe4d7323774889ec58049171828b58c2217e7f79cdf44e/sphinxcontrib_devhelp-2.0.0-py3-none-any.whl", hash = "sha256:aefb8b83854e4b0998877524d1029fd3e6879210422ee3780459e28a1f03a8a2", size = 82530, upload-time = "2024-07-29T01:09:21.945Z" },
]

[[package]]
name = "sphinxcontrib-htmlhelp"
version = "2.1.0"
source = { registry = "https://pypi.org/simple" }
sdist = { url = "https://files.pythonhosted.org/packages/43/93/983afd9aa001e5201eab16b5a444ed5b9b0a7a010541e0ddfbbfd0b2470c/sphinxcontrib_htmlhelp-2.1.0.tar.gz", hash = "sha256:c9e2916ace8aad64cc13a0d233ee22317f2b9025b9cf3295249fa985cc7082e9", size = 22617, upload-time = "2024-07-29T01:09:37.889Z" }
wheels = [
    { url = "https://files.pythonhosted.org/packages/0a/7b/18a8c0bcec9182c05a0b3ec2a776bba4ead82750a55ff798e8d406dae604/sphinxcontrib_htmlhelp-2.1.0-py3-none-any.whl", hash = "sha256:166759820b47002d22914d64a075ce08f4c46818e17cfc9470a9786b759b19f8", size = 98705, upload-time = "2024-07-29T01:09:36.407Z" },
]

[[package]]
name = "sphinxcontrib-jsmath"
version = "1.0.1"
source = { registry = "https://pypi.org/simple" }
sdist = { url = "https://files.pythonhosted.org/packages/b2/e8/9ed3830aeed71f17c026a07a5097edcf44b692850ef215b161b8ad875729/sphinxcontrib-jsmath-1.0.1.tar.gz", hash = "sha256:a9925e4a4587247ed2191a22df5f6970656cb8ca2bd6284309578f2153e0c4b8", size = 5787, upload-time = "2019-01-21T16:10:16.347Z" }
wheels = [
    { url = "https://files.pythonhosted.org/packages/c2/42/4c8646762ee83602e3fb3fbe774c2fac12f317deb0b5dbeeedd2d3ba4b77/sphinxcontrib_jsmath-1.0.1-py2.py3-none-any.whl", hash = "sha256:2ec2eaebfb78f3f2078e73666b1415417a116cc848b72e5172e596c871103178", size = 5071, upload-time = "2019-01-21T16:10:14.333Z" },
]

[[package]]
name = "sphinxcontrib-plantuml"
version = "0.30"
source = { registry = "https://pypi.org/simple" }
dependencies = [
    { name = "sphinx" },
]
sdist = { url = "https://files.pythonhosted.org/packages/4d/e0/91ee50f1a020e2ed48d370a054f94b012ba0d757214a420ac43c9327f818/sphinxcontrib-plantuml-0.30.tar.gz", hash = "sha256:2a1266ca43bddf44640ae44107003df4490de2b3c3154a0d627cfb63e9a169bf", size = 15084, upload-time = "2024-05-22T13:34:43.339Z" }

[[package]]
name = "sphinxcontrib-qthelp"
version = "2.0.0"
source = { registry = "https://pypi.org/simple" }
sdist = { url = "https://files.pythonhosted.org/packages/68/bc/9104308fc285eb3e0b31b67688235db556cd5b0ef31d96f30e45f2e51cae/sphinxcontrib_qthelp-2.0.0.tar.gz", hash = "sha256:4fe7d0ac8fc171045be623aba3e2a8f613f8682731f9153bb2e40ece16b9bbab", size = 17165, upload-time = "2024-07-29T01:09:56.435Z" }
wheels = [
    { url = "https://files.pythonhosted.org/packages/27/83/859ecdd180cacc13b1f7e857abf8582a64552ea7a061057a6c716e790fce/sphinxcontrib_qthelp-2.0.0-py3-none-any.whl", hash = "sha256:b18a828cdba941ccd6ee8445dbe72ffa3ef8cbe7505d8cd1fa0d42d3f2d5f3eb", size = 88743, upload-time = "2024-07-29T01:09:54.885Z" },
]

[[package]]
name = "sphinxcontrib-serializinghtml"
version = "2.0.0"
source = { registry = "https://pypi.org/simple" }
sdist = { url = "https://files.pythonhosted.org/packages/3b/44/6716b257b0aa6bfd51a1b31665d1c205fb12cb5ad56de752dfa15657de2f/sphinxcontrib_serializinghtml-2.0.0.tar.gz", hash = "sha256:e9d912827f872c029017a53f0ef2180b327c3f7fd23c87229f7a8e8b70031d4d", size = 16080, upload-time = "2024-07-29T01:10:09.332Z" }
wheels = [
    { url = "https://files.pythonhosted.org/packages/52/a7/d2782e4e3f77c8450f727ba74a8f12756d5ba823d81b941f1b04da9d033a/sphinxcontrib_serializinghtml-2.0.0-py3-none-any.whl", hash = "sha256:6e2cb0eef194e10c27ec0023bfeb25badbbb5868244cf5bc5bdc04e4464bf331", size = 92072, upload-time = "2024-07-29T01:10:08.203Z" },
]

[[package]]
name = "spinners"
version = "0.0.24"
source = { registry = "https://pypi.org/simple" }
sdist = { url = "https://files.pythonhosted.org/packages/d3/91/bb331f0a43e04d950a710f402a0986a54147a35818df0e1658551c8d12e1/spinners-0.0.24.tar.gz", hash = "sha256:1eb6aeb4781d72ab42ed8a01dcf20f3002bf50740d7154d12fb8c9769bf9e27f", size = 5308, upload-time = "2020-02-19T21:42:32.326Z" }
wheels = [
    { url = "https://files.pythonhosted.org/packages/9f/8e/3310207a68118000ca27ac878b8386123628b335ecb3d4bec4743357f0d1/spinners-0.0.24-py3-none-any.whl", hash = "sha256:2fa30d0b72c9650ad12bbe031c9943b8d441e41b4f5602b0ec977a19f3290e98", size = 5499, upload-time = "2020-02-19T21:42:30.876Z" },
]

[[package]]
name = "sqlalchemy"
version = "2.0.37"
source = { registry = "https://pypi.org/simple" }
dependencies = [
    { name = "greenlet", marker = "(python_full_version < '3.14' and platform_machine == 'AMD64') or (python_full_version < '3.14' and platform_machine == 'WIN32') or (python_full_version < '3.14' and platform_machine == 'aarch64') or (python_full_version < '3.14' and platform_machine == 'amd64') or (python_full_version < '3.14' and platform_machine == 'ppc64le') or (python_full_version < '3.14' and platform_machine == 'win32') or (python_full_version < '3.14' and platform_machine == 'x86_64')" },
    { name = "typing-extensions" },
]
sdist = { url = "https://files.pythonhosted.org/packages/3b/20/93ea2518df4d7a14ebe9ace9ab8bb92aaf7df0072b9007644de74172b06c/sqlalchemy-2.0.37.tar.gz", hash = "sha256:12b28d99a9c14eaf4055810df1001557176716de0167b91026e648e65229bffb", size = 9626249, upload-time = "2025-01-09T22:43:25.981Z" }
wheels = [
    { url = "https://files.pythonhosted.org/packages/45/d1/e63e56ceab148e69f545703a74b90c8c6dc0a04a857e4e63a4c07a23cf91/SQLAlchemy-2.0.37-cp313-cp313-macosx_10_13_x86_64.whl", hash = "sha256:8c4096727193762e72ce9437e2a86a110cf081241919ce3fab8e89c02f6b6658", size = 2097968, upload-time = "2025-01-10T00:36:47.779Z" },
    { url = "https://files.pythonhosted.org/packages/fd/e5/93ce63310347062bd42aaa8b6785615c78539787ef4380252fcf8e2dcee3/SQLAlchemy-2.0.37-cp313-cp313-macosx_11_0_arm64.whl", hash = "sha256:e4fb5ac86d8fe8151966814f6720996430462e633d225497566b3996966b9bdb", size = 2088445, upload-time = "2025-01-10T00:36:49.309Z" },
    { url = "https://files.pythonhosted.org/packages/1b/8c/d0e0081c09188dd26040fc8a09c7d87f539e1964df1ac60611b98ff2985a/SQLAlchemy-2.0.37-cp313-cp313-manylinux_2_17_aarch64.manylinux2014_aarch64.whl", hash = "sha256:e56a139bfe136a22c438478a86f8204c1eb5eed36f4e15c4224e4b9db01cb3e4", size = 3174880, upload-time = "2025-01-10T02:37:01.904Z" },
    { url = "https://files.pythonhosted.org/packages/79/f7/3396038d8d4ea92c72f636a007e2fac71faae0b59b7e21af46b635243d09/SQLAlchemy-2.0.37-cp313-cp313-manylinux_2_17_x86_64.manylinux2014_x86_64.whl", hash = "sha256:2f95fc8e3f34b5f6b3effb49d10ac97c569ec8e32f985612d9b25dd12d0d2e94", size = 3188226, upload-time = "2025-01-10T00:56:37.639Z" },
    { url = "https://files.pythonhosted.org/packages/ef/33/7a1d85716b29c86a744ed43690e243cb0e9c32e3b68a67a97eaa6b49ef66/SQLAlchemy-2.0.37-cp313-cp313-musllinux_1_2_aarch64.whl", hash = "sha256:c505edd429abdfe3643fa3b2e83efb3445a34a9dc49d5f692dd087be966020e0", size = 3121425, upload-time = "2025-01-10T02:37:04.014Z" },
    { url = "https://files.pythonhosted.org/packages/27/11/fa63a77c88eb2f79bb8b438271fbacd66a546a438e4eaba32d62f11298e2/SQLAlchemy-2.0.37-cp313-cp313-musllinux_1_2_x86_64.whl", hash = "sha256:12b0f1ec623cccf058cf21cb544f0e74656618165b083d78145cafde156ea7b6", size = 3149589, upload-time = "2025-01-10T00:56:40.578Z" },
    { url = "https://files.pythonhosted.org/packages/b6/04/fcdd103b6871f2110460b8275d1c4828daa806997b0fa5a01c1cd7fd522d/SQLAlchemy-2.0.37-cp313-cp313-win32.whl", hash = "sha256:293f9ade06b2e68dd03cfb14d49202fac47b7bb94bffcff174568c951fbc7af2", size = 2070746, upload-time = "2025-01-09T23:00:00.985Z" },
    { url = "https://files.pythonhosted.org/packages/d4/7c/e024719205bdc1465b7b7d3d22ece8e1ad57bc7d76ef6ed78bb5f812634a/SQLAlchemy-2.0.37-cp313-cp313-win_amd64.whl", hash = "sha256:d70f53a0646cc418ca4853da57cf3ddddbccb8c98406791f24426f2dd77fd0e2", size = 2094612, upload-time = "2025-01-09T23:00:03.8Z" },
    { url = "https://files.pythonhosted.org/packages/3b/36/59cc97c365f2f79ac9f3f51446cae56dfd82c4f2dd98497e6be6de20fb91/SQLAlchemy-2.0.37-py3-none-any.whl", hash = "sha256:a8998bf9f8658bd3839cbc44ddbe982955641863da0c1efe5b00c1ab4f5c16b1", size = 1894113, upload-time = "2025-01-10T00:44:58.368Z" },
]

[[package]]
name = "stack-data"
version = "0.6.3"
source = { registry = "https://pypi.org/simple" }
dependencies = [
    { name = "asttokens" },
    { name = "executing" },
    { name = "pure-eval" },
]
sdist = { url = "https://files.pythonhosted.org/packages/28/e3/55dcc2cfbc3ca9c29519eb6884dd1415ecb53b0e934862d3559ddcb7e20b/stack_data-0.6.3.tar.gz", hash = "sha256:836a778de4fec4dcd1dcd89ed8abff8a221f58308462e1c4aa2a3cf30148f0b9", size = 44707, upload-time = "2023-09-30T13:58:05.479Z" }
wheels = [
    { url = "https://files.pythonhosted.org/packages/f1/7b/ce1eafaf1a76852e2ec9b22edecf1daa58175c090266e9f6c64afcd81d91/stack_data-0.6.3-py3-none-any.whl", hash = "sha256:d5558e0c25a4cb0853cddad3d77da9891a08cb85dd9f9f91b9f8cd66e511e695", size = 24521, upload-time = "2023-09-30T13:58:03.53Z" },
]

[[package]]
name = "starlette"
version = "0.47.2"
source = { registry = "https://pypi.org/simple" }
dependencies = [
    { name = "anyio" },
]
sdist = { url = "https://files.pythonhosted.org/packages/04/57/d062573f391d062710d4088fa1369428c38d51460ab6fedff920efef932e/starlette-0.47.2.tar.gz", hash = "sha256:6ae9aa5db235e4846decc1e7b79c4f346adf41e9777aebeb49dfd09bbd7023d8", size = 2583948, upload-time = "2025-07-20T17:31:58.522Z" }
wheels = [
    { url = "https://files.pythonhosted.org/packages/f7/1f/b876b1f83aef204198a42dc101613fefccb32258e5428b5f9259677864b4/starlette-0.47.2-py3-none-any.whl", hash = "sha256:c5847e96134e5c5371ee9fac6fdf1a67336d5815e09eb2a01fdb57a351ef915b", size = 72984, upload-time = "2025-07-20T17:31:56.738Z" },
]

[[package]]
name = "tabulate"
version = "0.9.0"
source = { registry = "https://pypi.org/simple" }
sdist = { url = "https://files.pythonhosted.org/packages/ec/fe/802052aecb21e3797b8f7902564ab6ea0d60ff8ca23952079064155d1ae1/tabulate-0.9.0.tar.gz", hash = "sha256:0095b12bf5966de529c0feb1fa08671671b3368eec77d7ef7ab114be2c068b3c", size = 81090, upload-time = "2022-10-06T17:21:48.54Z" }
wheels = [
    { url = "https://files.pythonhosted.org/packages/40/44/4a5f08c96eb108af5cb50b41f76142f0afa346dfa99d5296fe7202a11854/tabulate-0.9.0-py3-none-any.whl", hash = "sha256:024ca478df22e9340661486f85298cff5f6dcdba14f3813e8830015b9ed1948f", size = 35252, upload-time = "2022-10-06T17:21:44.262Z" },
]

[[package]]
name = "termcolor"
version = "3.1.0"
source = { registry = "https://pypi.org/simple" }
sdist = { url = "https://files.pythonhosted.org/packages/ca/6c/3d75c196ac07ac8749600b60b03f4f6094d54e132c4d94ebac6ee0e0add0/termcolor-3.1.0.tar.gz", hash = "sha256:6a6dd7fbee581909eeec6a756cff1d7f7c376063b14e4a298dc4980309e55970", size = 14324, upload-time = "2025-04-30T11:37:53.791Z" }
wheels = [
    { url = "https://files.pythonhosted.org/packages/4f/bd/de8d508070629b6d84a30d01d57e4a65c69aa7f5abe7560b8fad3b50ea59/termcolor-3.1.0-py3-none-any.whl", hash = "sha256:591dd26b5c2ce03b9e43f391264626557873ce1d379019786f99b0c2bee140aa", size = 7684, upload-time = "2025-04-30T11:37:52.382Z" },
]

[[package]]
name = "threadpoolctl"
version = "3.6.0"
source = { registry = "https://pypi.org/simple" }
sdist = { url = "https://files.pythonhosted.org/packages/b7/4d/08c89e34946fce2aec4fbb45c9016efd5f4d7f24af8e5d93296e935631d8/threadpoolctl-3.6.0.tar.gz", hash = "sha256:8ab8b4aa3491d812b623328249fab5302a68d2d71745c8a4c719a2fcaba9f44e", size = 21274, upload-time = "2025-03-13T13:49:23.031Z" }
wheels = [
    { url = "https://files.pythonhosted.org/packages/32/d5/f9a850d79b0851d1d4ef6456097579a9005b31fea68726a4ae5f2d82ddd9/threadpoolctl-3.6.0-py3-none-any.whl", hash = "sha256:43a0b8fd5a2928500110039e43a5eed8480b918967083ea48dc3ab9f13c4a7fb", size = 18638, upload-time = "2025-03-13T13:49:21.846Z" },
]

[[package]]
name = "thrift"
version = "0.16.0"
source = { registry = "https://pypi.org/simple" }
dependencies = [
    { name = "six" },
]
sdist = { url = "https://files.pythonhosted.org/packages/e4/23/dd951c9883cb49a73b750bdfe91e39d78e8a3f1f7175608634f381a197d5/thrift-0.16.0.tar.gz", hash = "sha256:2b5b6488fcded21f9d312aa23c9ff6a0195d0f6ae26ddbd5ad9e3e25dfc14408", size = 59605, upload-time = "2022-03-31T14:54:06.866Z" }

[[package]]
name = "traitlets"
version = "5.8.1"
source = { registry = "https://pypi.org/simple" }
sdist = { url = "https://files.pythonhosted.org/packages/be/58/2d930cfab2caca22c827229ca61aabd8102423f7e817805cba706dce1598/traitlets-5.8.1.tar.gz", hash = "sha256:32500888f5ff7bbf3b9267ea31748fa657aaf34d56d85e60f91dda7dc7f5785b", size = 149641, upload-time = "2023-01-09T12:52:45.052Z" }
wheels = [
    { url = "https://files.pythonhosted.org/packages/76/fa/bd160e08ac7f656d818a0e40ff88e1a302b07ad2384864fb288db3c812fa/traitlets-5.8.1-py3-none-any.whl", hash = "sha256:a1ca5df6414f8b5760f7c5f256e326ee21b581742114545b462b35ffe3f04861", size = 116773, upload-time = "2023-01-09T12:52:43.076Z" },
]

[[package]]
name = "typing-extensions"
version = "4.14.1"
source = { registry = "https://pypi.org/simple" }
sdist = { url = "https://files.pythonhosted.org/packages/98/5a/da40306b885cc8c09109dc2e1abd358d5684b1425678151cdaed4731c822/typing_extensions-4.14.1.tar.gz", hash = "sha256:38b39f4aeeab64884ce9f74c94263ef78f3c22467c8724005483154c26648d36", size = 107673, upload-time = "2025-07-04T13:28:34.16Z" }
wheels = [
    { url = "https://files.pythonhosted.org/packages/b5/00/d631e67a838026495268c2f6884f3711a15a9a2a96cd244fdaea53b823fb/typing_extensions-4.14.1-py3-none-any.whl", hash = "sha256:d1e1e3b58374dc93031d6eda2420a48ea44a36c2b4766a4fdeb3710755731d76", size = 43906, upload-time = "2025-07-04T13:28:32.743Z" },
]

[[package]]
name = "tzdata"
version = "2025.2"
source = { registry = "https://pypi.org/simple" }
sdist = { url = "https://files.pythonhosted.org/packages/95/32/1a225d6164441be760d75c2c42e2780dc0873fe382da3e98a2e1e48361e5/tzdata-2025.2.tar.gz", hash = "sha256:b60a638fcc0daffadf82fe0f57e53d06bdec2f36c4df66280ae79bce6bd6f2b9", size = 196380, upload-time = "2025-03-23T13:54:43.652Z" }
wheels = [
    { url = "https://files.pythonhosted.org/packages/5c/23/c7abc0ca0a1526a0774eca151daeb8de62ec457e77262b66b359c3c7679e/tzdata-2025.2-py2.py3-none-any.whl", hash = "sha256:1a403fada01ff9221ca8044d701868fa132215d84beb92242d9acd2147f667a8", size = 347839, upload-time = "2025-03-23T13:54:41.845Z" },
]

[[package]]
name = "urllib3"
version = "1.26.20"
source = { registry = "https://pypi.org/simple" }
sdist = { url = "https://files.pythonhosted.org/packages/e4/e8/6ff5e6bc22095cfc59b6ea711b687e2b7ed4bdb373f7eeec370a97d7392f/urllib3-1.26.20.tar.gz", hash = "sha256:40c2dc0c681e47eb8f90e7e27bf6ff7df2e677421fd46756da1161c39ca70d32", size = 307380, upload-time = "2024-08-29T15:43:11.37Z" }
wheels = [
    { url = "https://files.pythonhosted.org/packages/33/cf/8435d5a7159e2a9c83a95896ed596f68cf798005fe107cc655b5c5c14704/urllib3-1.26.20-py2.py3-none-any.whl", hash = "sha256:0ed14ccfbf1c30a9072c7ca157e4319b70d65f623e91e7b32fadb2853431016e", size = 144225, upload-time = "2024-08-29T15:43:08.921Z" },
]

[[package]]
name = "uvicorn"
version = "0.35.0"
source = { registry = "https://pypi.org/simple" }
dependencies = [
    { name = "click" },
    { name = "h11" },
]
sdist = { url = "https://files.pythonhosted.org/packages/5e/42/e0e305207bb88c6b8d3061399c6a961ffe5fbb7e2aa63c9234df7259e9cd/uvicorn-0.35.0.tar.gz", hash = "sha256:bc662f087f7cf2ce11a1d7fd70b90c9f98ef2e2831556dd078d131b96cc94a01", size = 78473, upload-time = "2025-06-28T16:15:46.058Z" }
wheels = [
    { url = "https://files.pythonhosted.org/packages/d2/e2/dc81b1bd1dcfe91735810265e9d26bc8ec5da45b4c0f6237e286819194c3/uvicorn-0.35.0-py3-none-any.whl", hash = "sha256:197535216b25ff9b785e29a0b79199f55222193d47f820816e7da751e9bc8d4a", size = 66406, upload-time = "2025-06-28T16:15:44.816Z" },
]

[[package]]
name = "vantage6"
version = "5.0.0a33"
source = { editable = "." }
dependencies = [
    { name = "vantage6-algorithm-store" },
    { name = "vantage6-algorithm-tools" },
    { name = "vantage6-backend-common" },
    { name = "vantage6-client" },
    { name = "vantage6-common" },
    { name = "vantage6-node" },
    { name = "vantage6-server" },
]

[package.optional-dependencies]
dev = [
    { name = "black" },
    { name = "coverage" },
    { name = "pre-commit" },
    { name = "pytest" },
    { name = "pytest-cov" },
    { name = "ruff" },
]
docs = [
    { name = "furo" },
    { name = "sphinx" },
    { name = "sphinx-autobuild" },
    { name = "sphinx-autodoc-typehints" },
    { name = "sphinx-click" },
    { name = "sphinxcontrib-plantuml" },
]

[package.metadata]
requires-dist = [
    { name = "black", marker = "extra == 'dev'" },
    { name = "coverage", marker = "extra == 'dev'", specifier = "==7.10.2" },
    { name = "furo", marker = "extra == 'docs'" },
    { name = "pre-commit", marker = "extra == 'dev'" },
<<<<<<< HEAD
=======
    { name = "prompt-toolkit", specifier = "==3.0.36" },
    { name = "psutil", specifier = "==7.0.0" },
    { name = "pure-eval", specifier = "==0.2.2" },
    { name = "pycparser", specifier = "==2.21" },
    { name = "pyfiglet", specifier = "==1.0.3" },
    { name = "pygments", specifier = "==2.19.2" },
    { name = "pyjwt", specifier = "==2.9.0" },
    { name = "pyotp", specifier = "==2.8.0" },
    { name = "pyparsing", specifier = "==3.0.9" },
    { name = "pyrsistent", specifier = "==0.19.3" },
>>>>>>> 7af6b06e
    { name = "pytest", marker = "extra == 'dev'" },
    { name = "pytest-cov", marker = "extra == 'dev'" },
    { name = "ruff", marker = "extra == 'dev'" },
    { name = "sphinx", marker = "extra == 'docs'", specifier = "==8.2.3" },
    { name = "sphinx-autobuild", marker = "extra == 'docs'" },
    { name = "sphinx-autodoc-typehints", marker = "extra == 'docs'" },
    { name = "sphinx-click", marker = "extra == 'docs'" },
    { name = "sphinxcontrib-plantuml", marker = "extra == 'docs'" },
    { name = "vantage6", specifier = "==5.0.0a33" },
    { name = "vantage6-algorithm-store", specifier = "==5.0.0a33" },
    { name = "vantage6-algorithm-tools", specifier = "==5.0.0a33" },
    { name = "vantage6-backend-common", specifier = "==5.0.0a33" },
    { name = "vantage6-client", specifier = "==5.0.0a33" },
    { name = "vantage6-common", specifier = "==5.0.0a33" },
    { name = "vantage6-node", specifier = "==5.0.0a33" },
    { name = "vantage6-server", specifier = "==5.0.0a33" },
]
provides-extras = ["dev", "docs"]

[[package]]
name = "vantage6-algorithm-store"
version = "5.0.0a33"
source = { registry = "https://pypi.org/simple" }
dependencies = [
    { name = "flask" },
    { name = "flask-cors" },
    { name = "flask-jwt-extended" },
    { name = "flask-marshmallow" },
    { name = "flask-principal" },
    { name = "flask-restful" },
    { name = "gevent" },
    { name = "jsonschema" },
    { name = "marshmallow" },
    { name = "python-keycloak" },
    { name = "requests" },
    { name = "schema" },
    { name = "sqlalchemy" },
    { name = "vantage6" },
    { name = "vantage6-common" },
    { name = "werkzeug" },
]
sdist = { url = "https://files.pythonhosted.org/packages/08/f1/ef4871960fcfda23bf567555a90fb1cd4c7c2d9f961ff41718d8dc6118ee/vantage6_algorithm_store-5.0.0a33.tar.gz", hash = "sha256:d5196e5274bc7343db6bfe1c8ad26252331d28fec765ab0b9202acbe639ac844", size = 56470, upload-time = "2025-08-08T10:19:12.782Z" }
wheels = [
    { url = "https://files.pythonhosted.org/packages/15/56/31a20b0e2e9712544a2ac296a10bab407e2eb9f1ca603f8cc37b807dee61/vantage6_algorithm_store-5.0.0a33-py3-none-any.whl", hash = "sha256:57d27118c9ae36da9a452ccbfa89c5583011d92331dda65eaf851d6ecaf858c7", size = 71425, upload-time = "2025-08-08T10:19:11.863Z" },
]

[[package]]
name = "vantage6-algorithm-tools"
version = "5.0.0a33"
source = { registry = "https://pypi.org/simple" }
dependencies = [
    { name = "numpy" },
    { name = "pandas" },
    { name = "scikit-learn" },
]
sdist = { url = "https://files.pythonhosted.org/packages/56/8f/9361fbcb951b31c5c236ebab4065a26b3682b0ef9d6e4560e9ee5bbeb465/vantage6_algorithm_tools-5.0.0a33.tar.gz", hash = "sha256:4273b74441dbb1cf3d1c4d5f2458fc032114d01ca7cd225da239bf89f65bec7b", size = 39948, upload-time = "2025-08-08T10:19:00.234Z" }
wheels = [
    { url = "https://files.pythonhosted.org/packages/db/56/bb45ac5000333c5c32f49abdf0d95c77645d76f37fb7f68d7b517bae566c/vantage6_algorithm_tools-5.0.0a33-py3-none-any.whl", hash = "sha256:96b82e6920b6fae11a3b126ea988d0009a9a9e7d564a0ff79a8cf465a06e0dd4", size = 43987, upload-time = "2025-08-08T10:18:59.037Z" },
]

[[package]]
name = "vantage6-backend-common"
version = "5.0.0a33"
source = { registry = "https://pypi.org/simple" }
dependencies = [
    { name = "flask" },
    { name = "flask-cors" },
    { name = "flask-jwt-extended" },
    { name = "flask-mail" },
    { name = "flask-marshmallow" },
    { name = "flask-principal" },
    { name = "flask-restful" },
    { name = "marshmallow" },
    { name = "marshmallow-sqlalchemy" },
    { name = "psycopg2-binary" },
    { name = "requests" },
    { name = "sqlalchemy" },
    { name = "vantage6-common" },
    { name = "werkzeug" },
]
sdist = { url = "https://files.pythonhosted.org/packages/88/b8/6fe8ea65fd84dc727dcf77a36388dd62f0dd8aeef63cf3ce235072ed5a8f/vantage6_backend_common-5.0.0a33.tar.gz", hash = "sha256:5c75c0d84644db9358b28e4a486995f4a30137465e67f349cdf3d24eca9139df", size = 21067, upload-time = "2025-08-08T10:19:08.265Z" }
wheels = [
    { url = "https://files.pythonhosted.org/packages/59/fd/f248458bb5a49c17cc0d2d366219de12edede8c173c97e0b869081cd970f/vantage6_backend_common-5.0.0a33-py3-none-any.whl", hash = "sha256:ca6918acdfd7fed56243b98d2ed8d563b0d81c338692081f370572a9fb75701e", size = 27954, upload-time = "2025-08-08T10:19:07.214Z" },
]

[[package]]
name = "vantage6-client"
version = "5.0.0a33"
source = { registry = "https://pypi.org/simple" }
dependencies = [
    { name = "pyfiglet" },
    { name = "requests" },
    { name = "rich" },
    { name = "schema" },
    { name = "vantage6-common" },
]
sdist = { url = "https://files.pythonhosted.org/packages/35/0e/6139ff66e190ccc4e7b8da9b23ba6324af3e0a25a555c0968bb1821064a6/vantage6_client-5.0.0a33.tar.gz", hash = "sha256:e01e86107fc075fbae0cbceaed52a48c12ab1f999cc46c6a1ef41f23b13fcba4", size = 29652, upload-time = "2025-08-08T10:18:58.147Z" }
wheels = [
    { url = "https://files.pythonhosted.org/packages/91/82/e9219fbeee0d3b51f6277888f02863300a07a3dd869ea50059f2eb02fd10/vantage6_client-5.0.0a33-py3-none-any.whl", hash = "sha256:74d2699daa97fe9fc25d4d7ebf5a35df26fbef250ff648783535a1a64261f3c2", size = 37813, upload-time = "2025-08-08T10:18:56.849Z" },
]

[[package]]
name = "vantage6-common"
version = "5.0.0a33"
source = { registry = "https://pypi.org/simple" }
dependencies = [
    { name = "appdirs" },
    { name = "click" },
    { name = "colorama" },
    { name = "docker" },
    { name = "ipython" },
    { name = "jinja2" },
    { name = "pandas" },
    { name = "pyfiglet" },
    { name = "questionary" },
    { name = "rich" },
    { name = "schema" },
    { name = "sqlalchemy" },
]
sdist = { url = "https://files.pythonhosted.org/packages/e1/26/c6bf35a042a39d1419b5aaedd687735dbc32b7723776b7b2b082d73aeb46/vantage6_common-5.0.0a33.tar.gz", hash = "sha256:41dd0bb3e885ac6da5b192ccb6052b55dee34d9c913ba8fb6e1c00eeb1d971b8", size = 30834, upload-time = "2025-08-08T10:18:55.97Z" }
wheels = [
    { url = "https://files.pythonhosted.org/packages/79/35/4808595c7143173b5006555a6a6cdd59f9beac137043efe3842e7a5caa75/vantage6_common-5.0.0a33-py3-none-any.whl", hash = "sha256:619733ca911c0a2e3baca42a1c779f960d194f2425b8d5832ef2d1de1715707e", size = 36502, upload-time = "2025-08-08T10:18:54.821Z" },
]

[[package]]
name = "vantage6-node"
version = "5.0.0a33"
source = { registry = "https://pypi.org/simple" }
dependencies = [
    { name = "click" },
    { name = "gevent" },
    { name = "jinja2" },
    { name = "kubernetes" },
    { name = "nvidia-ml-py" },
    { name = "parquet-tools" },
    { name = "psutil" },
    { name = "python-socketio" },
    { name = "requests" },
    { name = "vantage6" },
    { name = "vantage6-client" },
    { name = "vantage6-common" },
]
sdist = { url = "https://files.pythonhosted.org/packages/34/a6/b64cf0a9f3afb7cb913ed3e111015c74592e87885678a56301b76f95bd0d/vantage6_node-5.0.0a33.tar.gz", hash = "sha256:e0c5664d0ffed1af38b906e7a64ce812994c5fef5a8ad666746f30f10b28b294", size = 40688, upload-time = "2025-08-08T10:19:05.997Z" }
wheels = [
    { url = "https://files.pythonhosted.org/packages/8b/2d/1df6a16f656c5a316f73f70d32a402e8d84d4a666d2c9aca0efed4af7c6c/vantage6_node-5.0.0a33-py3-none-any.whl", hash = "sha256:65ee4dc0a032cdfc8a1e8ae4158e045a18c436c29b480ae42da66f84a5cd1486", size = 45685, upload-time = "2025-08-08T10:19:04.749Z" },
]

[[package]]
name = "vantage6-server"
version = "5.0.0a33"
source = { registry = "https://pypi.org/simple" }
dependencies = [
    { name = "bcrypt" },
    { name = "flask" },
    { name = "flask-cors" },
    { name = "flask-jwt-extended" },
    { name = "flask-marshmallow" },
    { name = "flask-principal" },
    { name = "flask-restful" },
    { name = "flask-socketio" },
    { name = "gevent" },
    { name = "ipython" },
    { name = "kombu" },
    { name = "marshmallow" },
    { name = "names-generator" },
    { name = "prometheus-client" },
    { name = "pyjwt" },
    { name = "python-keycloak" },
    { name = "requests" },
    { name = "requests-oauthlib" },
    { name = "schema" },
    { name = "sqlalchemy" },
    { name = "vantage6" },
    { name = "vantage6-common" },
    { name = "werkzeug" },
]
sdist = { url = "https://files.pythonhosted.org/packages/a2/a8/11cc0e4092ee6b05649d4b24b7d4f3ce8f3f4211c1b086bb47913d732d5b/vantage6_server-5.0.0a33.tar.gz", hash = "sha256:24412dbf03f50f89faf081b9f568425b65f7466685049d5a11586ca13e5e8769", size = 125201, upload-time = "2025-08-08T10:19:10.893Z" }
wheels = [
    { url = "https://files.pythonhosted.org/packages/c7/77/500595004406b32d2738acb814557fce3b6adcd099fc87b5a80244944730/vantage6_server-5.0.0a33-py3-none-any.whl", hash = "sha256:45e5d232d99d9fb443ef6fdac899e5991617ce76efb3088a68325c58d8860352", size = 150695, upload-time = "2025-08-08T10:19:09.419Z" },
]

[[package]]
name = "vine"
version = "5.1.0"
source = { registry = "https://pypi.org/simple" }
sdist = { url = "https://files.pythonhosted.org/packages/bd/e4/d07b5f29d283596b9727dd5275ccbceb63c44a1a82aa9e4bfd20426762ac/vine-5.1.0.tar.gz", hash = "sha256:8b62e981d35c41049211cf62a0a1242d8c1ee9bd15bb196ce38aefd6799e61e0", size = 48980, upload-time = "2023-11-05T08:46:53.857Z" }
wheels = [
    { url = "https://files.pythonhosted.org/packages/03/ff/7c0c86c43b3cbb927e0ccc0255cb4057ceba4799cd44ae95174ce8e8b5b2/vine-5.1.0-py3-none-any.whl", hash = "sha256:40fdf3c48b2cfe1c38a49e9ae2da6fda88e4794c810050a728bd7413811fb1dc", size = 9636, upload-time = "2023-11-05T08:46:51.205Z" },
]

[[package]]
name = "virtualenv"
version = "20.32.0"
source = { registry = "https://pypi.org/simple" }
dependencies = [
    { name = "distlib" },
    { name = "filelock" },
    { name = "platformdirs" },
]
sdist = { url = "https://files.pythonhosted.org/packages/a9/96/0834f30fa08dca3738614e6a9d42752b6420ee94e58971d702118f7cfd30/virtualenv-20.32.0.tar.gz", hash = "sha256:886bf75cadfdc964674e6e33eb74d787dff31ca314ceace03ca5810620f4ecf0", size = 6076970, upload-time = "2025-07-21T04:09:50.985Z" }
wheels = [
    { url = "https://files.pythonhosted.org/packages/5c/c6/f8f28009920a736d0df434b52e9feebfb4d702ba942f15338cb4a83eafc1/virtualenv-20.32.0-py3-none-any.whl", hash = "sha256:2c310aecb62e5aa1b06103ed7c2977b81e042695de2697d01017ff0f1034af56", size = 6057761, upload-time = "2025-07-21T04:09:48.059Z" },
]

[[package]]
name = "watchfiles"
version = "1.1.0"
source = { registry = "https://pypi.org/simple" }
dependencies = [
    { name = "anyio" },
]
sdist = { url = "https://files.pythonhosted.org/packages/2a/9a/d451fcc97d029f5812e898fd30a53fd8c15c7bbd058fd75cfc6beb9bd761/watchfiles-1.1.0.tar.gz", hash = "sha256:693ed7ec72cbfcee399e92c895362b6e66d63dac6b91e2c11ae03d10d503e575", size = 94406, upload-time = "2025-06-15T19:06:59.42Z" }
wheels = [
    { url = "https://files.pythonhosted.org/packages/d3/42/fae874df96595556a9089ade83be34a2e04f0f11eb53a8dbf8a8a5e562b4/watchfiles-1.1.0-cp313-cp313-macosx_10_12_x86_64.whl", hash = "sha256:5007f860c7f1f8df471e4e04aaa8c43673429047d63205d1630880f7637bca30", size = 402004, upload-time = "2025-06-15T19:05:38.499Z" },
    { url = "https://files.pythonhosted.org/packages/fa/55/a77e533e59c3003d9803c09c44c3651224067cbe7fb5d574ddbaa31e11ca/watchfiles-1.1.0-cp313-cp313-macosx_11_0_arm64.whl", hash = "sha256:20ecc8abbd957046f1fe9562757903f5eaf57c3bce70929fda6c7711bb58074a", size = 393671, upload-time = "2025-06-15T19:05:39.52Z" },
    { url = "https://files.pythonhosted.org/packages/05/68/b0afb3f79c8e832e6571022611adbdc36e35a44e14f129ba09709aa4bb7a/watchfiles-1.1.0-cp313-cp313-manylinux_2_17_aarch64.manylinux2014_aarch64.whl", hash = "sha256:f2f0498b7d2a3c072766dba3274fe22a183dbea1f99d188f1c6c72209a1063dc", size = 449772, upload-time = "2025-06-15T19:05:40.897Z" },
    { url = "https://files.pythonhosted.org/packages/ff/05/46dd1f6879bc40e1e74c6c39a1b9ab9e790bf1f5a2fe6c08b463d9a807f4/watchfiles-1.1.0-cp313-cp313-manylinux_2_17_armv7l.manylinux2014_armv7l.whl", hash = "sha256:239736577e848678e13b201bba14e89718f5c2133dfd6b1f7846fa1b58a8532b", size = 456789, upload-time = "2025-06-15T19:05:42.045Z" },
    { url = "https://files.pythonhosted.org/packages/8b/ca/0eeb2c06227ca7f12e50a47a3679df0cd1ba487ea19cf844a905920f8e95/watchfiles-1.1.0-cp313-cp313-manylinux_2_17_i686.manylinux2014_i686.whl", hash = "sha256:eff4b8d89f444f7e49136dc695599a591ff769300734446c0a86cba2eb2f9895", size = 482551, upload-time = "2025-06-15T19:05:43.781Z" },
    { url = "https://files.pythonhosted.org/packages/31/47/2cecbd8694095647406645f822781008cc524320466ea393f55fe70eed3b/watchfiles-1.1.0-cp313-cp313-manylinux_2_17_ppc64le.manylinux2014_ppc64le.whl", hash = "sha256:12b0a02a91762c08f7264e2e79542f76870c3040bbc847fb67410ab81474932a", size = 597420, upload-time = "2025-06-15T19:05:45.244Z" },
    { url = "https://files.pythonhosted.org/packages/d9/7e/82abc4240e0806846548559d70f0b1a6dfdca75c1b4f9fa62b504ae9b083/watchfiles-1.1.0-cp313-cp313-manylinux_2_17_s390x.manylinux2014_s390x.whl", hash = "sha256:29e7bc2eee15cbb339c68445959108803dc14ee0c7b4eea556400131a8de462b", size = 477950, upload-time = "2025-06-15T19:05:46.332Z" },
    { url = "https://files.pythonhosted.org/packages/25/0d/4d564798a49bf5482a4fa9416dea6b6c0733a3b5700cb8a5a503c4b15853/watchfiles-1.1.0-cp313-cp313-manylinux_2_17_x86_64.manylinux2014_x86_64.whl", hash = "sha256:d9481174d3ed982e269c090f780122fb59cee6c3796f74efe74e70f7780ed94c", size = 451706, upload-time = "2025-06-15T19:05:47.459Z" },
    { url = "https://files.pythonhosted.org/packages/81/b5/5516cf46b033192d544102ea07c65b6f770f10ed1d0a6d388f5d3874f6e4/watchfiles-1.1.0-cp313-cp313-musllinux_1_1_aarch64.whl", hash = "sha256:80f811146831c8c86ab17b640801c25dc0a88c630e855e2bef3568f30434d52b", size = 625814, upload-time = "2025-06-15T19:05:48.654Z" },
    { url = "https://files.pythonhosted.org/packages/0c/dd/7c1331f902f30669ac3e754680b6edb9a0dd06dea5438e61128111fadd2c/watchfiles-1.1.0-cp313-cp313-musllinux_1_1_x86_64.whl", hash = "sha256:60022527e71d1d1fda67a33150ee42869042bce3d0fcc9cc49be009a9cded3fb", size = 622820, upload-time = "2025-06-15T19:05:50.088Z" },
    { url = "https://files.pythonhosted.org/packages/1b/14/36d7a8e27cd128d7b1009e7715a7c02f6c131be9d4ce1e5c3b73d0e342d8/watchfiles-1.1.0-cp313-cp313-win32.whl", hash = "sha256:32d6d4e583593cb8576e129879ea0991660b935177c0f93c6681359b3654bfa9", size = 279194, upload-time = "2025-06-15T19:05:51.186Z" },
    { url = "https://files.pythonhosted.org/packages/25/41/2dd88054b849aa546dbeef5696019c58f8e0774f4d1c42123273304cdb2e/watchfiles-1.1.0-cp313-cp313-win_amd64.whl", hash = "sha256:f21af781a4a6fbad54f03c598ab620e3a77032c5878f3d780448421a6e1818c7", size = 292349, upload-time = "2025-06-15T19:05:52.201Z" },
    { url = "https://files.pythonhosted.org/packages/c8/cf/421d659de88285eb13941cf11a81f875c176f76a6d99342599be88e08d03/watchfiles-1.1.0-cp313-cp313-win_arm64.whl", hash = "sha256:5366164391873ed76bfdf618818c82084c9db7fac82b64a20c44d335eec9ced5", size = 283836, upload-time = "2025-06-15T19:05:53.265Z" },
    { url = "https://files.pythonhosted.org/packages/45/10/6faf6858d527e3599cc50ec9fcae73590fbddc1420bd4fdccfebffeedbc6/watchfiles-1.1.0-cp313-cp313t-macosx_10_12_x86_64.whl", hash = "sha256:17ab167cca6339c2b830b744eaf10803d2a5b6683be4d79d8475d88b4a8a4be1", size = 400343, upload-time = "2025-06-15T19:05:54.252Z" },
    { url = "https://files.pythonhosted.org/packages/03/20/5cb7d3966f5e8c718006d0e97dfe379a82f16fecd3caa7810f634412047a/watchfiles-1.1.0-cp313-cp313t-macosx_11_0_arm64.whl", hash = "sha256:328dbc9bff7205c215a7807da7c18dce37da7da718e798356212d22696404339", size = 392916, upload-time = "2025-06-15T19:05:55.264Z" },
    { url = "https://files.pythonhosted.org/packages/8c/07/d8f1176328fa9e9581b6f120b017e286d2a2d22ae3f554efd9515c8e1b49/watchfiles-1.1.0-cp313-cp313t-manylinux_2_17_aarch64.manylinux2014_aarch64.whl", hash = "sha256:f7208ab6e009c627b7557ce55c465c98967e8caa8b11833531fdf95799372633", size = 449582, upload-time = "2025-06-15T19:05:56.317Z" },
    { url = "https://files.pythonhosted.org/packages/66/e8/80a14a453cf6038e81d072a86c05276692a1826471fef91df7537dba8b46/watchfiles-1.1.0-cp313-cp313t-manylinux_2_17_armv7l.manylinux2014_armv7l.whl", hash = "sha256:a8f6f72974a19efead54195bc9bed4d850fc047bb7aa971268fd9a8387c89011", size = 456752, upload-time = "2025-06-15T19:05:57.359Z" },
    { url = "https://files.pythonhosted.org/packages/5a/25/0853b3fe0e3c2f5af9ea60eb2e781eade939760239a72c2d38fc4cc335f6/watchfiles-1.1.0-cp313-cp313t-manylinux_2_17_i686.manylinux2014_i686.whl", hash = "sha256:d181ef50923c29cf0450c3cd47e2f0557b62218c50b2ab8ce2ecaa02bd97e670", size = 481436, upload-time = "2025-06-15T19:05:58.447Z" },
    { url = "https://files.pythonhosted.org/packages/fe/9e/4af0056c258b861fbb29dcb36258de1e2b857be4a9509e6298abcf31e5c9/watchfiles-1.1.0-cp313-cp313t-manylinux_2_17_ppc64le.manylinux2014_ppc64le.whl", hash = "sha256:adb4167043d3a78280d5d05ce0ba22055c266cf8655ce942f2fb881262ff3cdf", size = 596016, upload-time = "2025-06-15T19:05:59.59Z" },
    { url = "https://files.pythonhosted.org/packages/c5/fa/95d604b58aa375e781daf350897aaaa089cff59d84147e9ccff2447c8294/watchfiles-1.1.0-cp313-cp313t-manylinux_2_17_s390x.manylinux2014_s390x.whl", hash = "sha256:8c5701dc474b041e2934a26d31d39f90fac8a3dee2322b39f7729867f932b1d4", size = 476727, upload-time = "2025-06-15T19:06:01.086Z" },
    { url = "https://files.pythonhosted.org/packages/65/95/fe479b2664f19be4cf5ceeb21be05afd491d95f142e72d26a42f41b7c4f8/watchfiles-1.1.0-cp313-cp313t-manylinux_2_17_x86_64.manylinux2014_x86_64.whl", hash = "sha256:b067915e3c3936966a8607f6fe5487df0c9c4afb85226613b520890049deea20", size = 451864, upload-time = "2025-06-15T19:06:02.144Z" },
    { url = "https://files.pythonhosted.org/packages/d3/8a/3c4af14b93a15ce55901cd7a92e1a4701910f1768c78fb30f61d2b79785b/watchfiles-1.1.0-cp313-cp313t-musllinux_1_1_aarch64.whl", hash = "sha256:9c733cda03b6d636b4219625a4acb5c6ffb10803338e437fb614fef9516825ef", size = 625626, upload-time = "2025-06-15T19:06:03.578Z" },
    { url = "https://files.pythonhosted.org/packages/da/f5/cf6aa047d4d9e128f4b7cde615236a915673775ef171ff85971d698f3c2c/watchfiles-1.1.0-cp313-cp313t-musllinux_1_1_x86_64.whl", hash = "sha256:cc08ef8b90d78bfac66f0def80240b0197008e4852c9f285907377b2947ffdcb", size = 622744, upload-time = "2025-06-15T19:06:05.066Z" },
    { url = "https://files.pythonhosted.org/packages/2c/00/70f75c47f05dea6fd30df90f047765f6fc2d6eb8b5a3921379b0b04defa2/watchfiles-1.1.0-cp314-cp314-macosx_10_12_x86_64.whl", hash = "sha256:9974d2f7dc561cce3bb88dfa8eb309dab64c729de85fba32e98d75cf24b66297", size = 402114, upload-time = "2025-06-15T19:06:06.186Z" },
    { url = "https://files.pythonhosted.org/packages/53/03/acd69c48db4a1ed1de26b349d94077cca2238ff98fd64393f3e97484cae6/watchfiles-1.1.0-cp314-cp314-macosx_11_0_arm64.whl", hash = "sha256:c68e9f1fcb4d43798ad8814c4c1b61547b014b667216cb754e606bfade587018", size = 393879, upload-time = "2025-06-15T19:06:07.369Z" },
    { url = "https://files.pythonhosted.org/packages/2f/c8/a9a2a6f9c8baa4eceae5887fecd421e1b7ce86802bcfc8b6a942e2add834/watchfiles-1.1.0-cp314-cp314-manylinux_2_17_aarch64.manylinux2014_aarch64.whl", hash = "sha256:95ab1594377effac17110e1352989bdd7bdfca9ff0e5eeccd8c69c5389b826d0", size = 450026, upload-time = "2025-06-15T19:06:08.476Z" },
    { url = "https://files.pythonhosted.org/packages/fe/51/d572260d98388e6e2b967425c985e07d47ee6f62e6455cefb46a6e06eda5/watchfiles-1.1.0-cp314-cp314-manylinux_2_17_armv7l.manylinux2014_armv7l.whl", hash = "sha256:fba9b62da882c1be1280a7584ec4515d0a6006a94d6e5819730ec2eab60ffe12", size = 457917, upload-time = "2025-06-15T19:06:09.988Z" },
    { url = "https://files.pythonhosted.org/packages/c6/2d/4258e52917bf9f12909b6ec314ff9636276f3542f9d3807d143f27309104/watchfiles-1.1.0-cp314-cp314-manylinux_2_17_i686.manylinux2014_i686.whl", hash = "sha256:3434e401f3ce0ed6b42569128b3d1e3af773d7ec18751b918b89cd49c14eaafb", size = 483602, upload-time = "2025-06-15T19:06:11.088Z" },
    { url = "https://files.pythonhosted.org/packages/84/99/bee17a5f341a4345fe7b7972a475809af9e528deba056f8963d61ea49f75/watchfiles-1.1.0-cp314-cp314-manylinux_2_17_ppc64le.manylinux2014_ppc64le.whl", hash = "sha256:fa257a4d0d21fcbca5b5fcba9dca5a78011cb93c0323fb8855c6d2dfbc76eb77", size = 596758, upload-time = "2025-06-15T19:06:12.197Z" },
    { url = "https://files.pythonhosted.org/packages/40/76/e4bec1d59b25b89d2b0716b41b461ed655a9a53c60dc78ad5771fda5b3e6/watchfiles-1.1.0-cp314-cp314-manylinux_2_17_s390x.manylinux2014_s390x.whl", hash = "sha256:7fd1b3879a578a8ec2076c7961076df540b9af317123f84569f5a9ddee64ce92", size = 477601, upload-time = "2025-06-15T19:06:13.391Z" },
    { url = "https://files.pythonhosted.org/packages/1f/fa/a514292956f4a9ce3c567ec0c13cce427c158e9f272062685a8a727d08fc/watchfiles-1.1.0-cp314-cp314-manylinux_2_17_x86_64.manylinux2014_x86_64.whl", hash = "sha256:62cc7a30eeb0e20ecc5f4bd113cd69dcdb745a07c68c0370cea919f373f65d9e", size = 451936, upload-time = "2025-06-15T19:06:14.656Z" },
    { url = "https://files.pythonhosted.org/packages/32/5d/c3bf927ec3bbeb4566984eba8dd7a8eb69569400f5509904545576741f88/watchfiles-1.1.0-cp314-cp314-musllinux_1_1_aarch64.whl", hash = "sha256:891c69e027748b4a73847335d208e374ce54ca3c335907d381fde4e41661b13b", size = 626243, upload-time = "2025-06-15T19:06:16.232Z" },
    { url = "https://files.pythonhosted.org/packages/e6/65/6e12c042f1a68c556802a84d54bb06d35577c81e29fba14019562479159c/watchfiles-1.1.0-cp314-cp314-musllinux_1_1_x86_64.whl", hash = "sha256:12fe8eaffaf0faa7906895b4f8bb88264035b3f0243275e0bf24af0436b27259", size = 623073, upload-time = "2025-06-15T19:06:17.457Z" },
    { url = "https://files.pythonhosted.org/packages/89/ab/7f79d9bf57329e7cbb0a6fd4c7bd7d0cee1e4a8ef0041459f5409da3506c/watchfiles-1.1.0-cp314-cp314t-macosx_10_12_x86_64.whl", hash = "sha256:bfe3c517c283e484843cb2e357dd57ba009cff351edf45fb455b5fbd1f45b15f", size = 400872, upload-time = "2025-06-15T19:06:18.57Z" },
    { url = "https://files.pythonhosted.org/packages/df/d5/3f7bf9912798e9e6c516094db6b8932df53b223660c781ee37607030b6d3/watchfiles-1.1.0-cp314-cp314t-macosx_11_0_arm64.whl", hash = "sha256:a9ccbf1f129480ed3044f540c0fdbc4ee556f7175e5ab40fe077ff6baf286d4e", size = 392877, upload-time = "2025-06-15T19:06:19.55Z" },
    { url = "https://files.pythonhosted.org/packages/0d/c5/54ec7601a2798604e01c75294770dbee8150e81c6e471445d7601610b495/watchfiles-1.1.0-cp314-cp314t-manylinux_2_17_aarch64.manylinux2014_aarch64.whl", hash = "sha256:ba0e3255b0396cac3cc7bbace76404dd72b5438bf0d8e7cefa2f79a7f3649caa", size = 449645, upload-time = "2025-06-15T19:06:20.66Z" },
    { url = "https://files.pythonhosted.org/packages/0a/04/c2f44afc3b2fce21ca0b7802cbd37ed90a29874f96069ed30a36dfe57c2b/watchfiles-1.1.0-cp314-cp314t-manylinux_2_17_armv7l.manylinux2014_armv7l.whl", hash = "sha256:4281cd9fce9fc0a9dbf0fc1217f39bf9cf2b4d315d9626ef1d4e87b84699e7e8", size = 457424, upload-time = "2025-06-15T19:06:21.712Z" },
    { url = "https://files.pythonhosted.org/packages/9f/b0/eec32cb6c14d248095261a04f290636da3df3119d4040ef91a4a50b29fa5/watchfiles-1.1.0-cp314-cp314t-manylinux_2_17_i686.manylinux2014_i686.whl", hash = "sha256:6d2404af8db1329f9a3c9b79ff63e0ae7131986446901582067d9304ae8aaf7f", size = 481584, upload-time = "2025-06-15T19:06:22.777Z" },
    { url = "https://files.pythonhosted.org/packages/d1/e2/ca4bb71c68a937d7145aa25709e4f5d68eb7698a25ce266e84b55d591bbd/watchfiles-1.1.0-cp314-cp314t-manylinux_2_17_ppc64le.manylinux2014_ppc64le.whl", hash = "sha256:e78b6ed8165996013165eeabd875c5dfc19d41b54f94b40e9fff0eb3193e5e8e", size = 596675, upload-time = "2025-06-15T19:06:24.226Z" },
    { url = "https://files.pythonhosted.org/packages/a1/dd/b0e4b7fb5acf783816bc950180a6cd7c6c1d2cf7e9372c0ea634e722712b/watchfiles-1.1.0-cp314-cp314t-manylinux_2_17_s390x.manylinux2014_s390x.whl", hash = "sha256:249590eb75ccc117f488e2fabd1bfa33c580e24b96f00658ad88e38844a040bb", size = 477363, upload-time = "2025-06-15T19:06:25.42Z" },
    { url = "https://files.pythonhosted.org/packages/69/c4/088825b75489cb5b6a761a4542645718893d395d8c530b38734f19da44d2/watchfiles-1.1.0-cp314-cp314t-manylinux_2_17_x86_64.manylinux2014_x86_64.whl", hash = "sha256:d05686b5487cfa2e2c28ff1aa370ea3e6c5accfe6435944ddea1e10d93872147", size = 452240, upload-time = "2025-06-15T19:06:26.552Z" },
    { url = "https://files.pythonhosted.org/packages/10/8c/22b074814970eeef43b7c44df98c3e9667c1f7bf5b83e0ff0201b0bd43f9/watchfiles-1.1.0-cp314-cp314t-musllinux_1_1_aarch64.whl", hash = "sha256:d0e10e6f8f6dc5762adee7dece33b722282e1f59aa6a55da5d493a97282fedd8", size = 625607, upload-time = "2025-06-15T19:06:27.606Z" },
    { url = "https://files.pythonhosted.org/packages/32/fa/a4f5c2046385492b2273213ef815bf71a0d4c1943b784fb904e184e30201/watchfiles-1.1.0-cp314-cp314t-musllinux_1_1_x86_64.whl", hash = "sha256:af06c863f152005c7592df1d6a7009c836a247c9d8adb78fef8575a5a98699db", size = 623315, upload-time = "2025-06-15T19:06:29.076Z" },
]

[[package]]
name = "wcwidth"
version = "0.2.6"
source = { registry = "https://pypi.org/simple" }
sdist = { url = "https://files.pythonhosted.org/packages/5e/5f/1e4bd82a9cc1f17b2c2361a2d876d4c38973a997003ba5eb400e8a932b6c/wcwidth-0.2.6.tar.gz", hash = "sha256:a5220780a404dbe3353789870978e472cfe477761f06ee55077256e509b156d0", size = 35452, upload-time = "2023-01-15T04:07:25.071Z" }
wheels = [
    { url = "https://files.pythonhosted.org/packages/20/f4/c0584a25144ce20bfcf1aecd041768b8c762c1eb0aa77502a3f0baa83f11/wcwidth-0.2.6-py2.py3-none-any.whl", hash = "sha256:795b138f6875577cd91bba52baf9e445cd5118fd32723b460e30a0af30ea230e", size = 29995, upload-time = "2023-01-16T15:09:15.814Z" },
]

[[package]]
name = "websocket-client"
version = "1.5.0"
source = { registry = "https://pypi.org/simple" }
sdist = { url = "https://files.pythonhosted.org/packages/02/cd/1adc1276f1e8f6a929783f4c2992ec7a4934a81f8ced3d4a87191cc168c2/websocket-client-1.5.0.tar.gz", hash = "sha256:561ca949e5bbb5d33409a37235db55c279235c78ee407802f1d2314fff8a8536", size = 49931, upload-time = "2023-01-26T09:29:53.026Z" }
wheels = [
    { url = "https://files.pythonhosted.org/packages/62/38/62b0f0bc9bfde55f0a5611ee0a6136ed965513bbae62a74b670e54469171/websocket_client-1.5.0-py3-none-any.whl", hash = "sha256:fb5d81b95d350f3a54838ebcb4c68a5353bbd1412ae8f068b1e5280faeb13074", size = 55916, upload-time = "2023-01-26T09:29:50.572Z" },
]

[[package]]
name = "websockets"
version = "15.0.1"
source = { registry = "https://pypi.org/simple" }
sdist = { url = "https://files.pythonhosted.org/packages/21/e6/26d09fab466b7ca9c7737474c52be4f76a40301b08362eb2dbc19dcc16c1/websockets-15.0.1.tar.gz", hash = "sha256:82544de02076bafba038ce055ee6412d68da13ab47f0c60cab827346de828dee", size = 177016, upload-time = "2025-03-05T20:03:41.606Z" }
wheels = [
    { url = "https://files.pythonhosted.org/packages/cb/9f/51f0cf64471a9d2b4d0fc6c534f323b664e7095640c34562f5182e5a7195/websockets-15.0.1-cp313-cp313-macosx_10_13_universal2.whl", hash = "sha256:ee443ef070bb3b6ed74514f5efaa37a252af57c90eb33b956d35c8e9c10a1931", size = 175440, upload-time = "2025-03-05T20:02:36.695Z" },
    { url = "https://files.pythonhosted.org/packages/8a/05/aa116ec9943c718905997412c5989f7ed671bc0188ee2ba89520e8765d7b/websockets-15.0.1-cp313-cp313-macosx_10_13_x86_64.whl", hash = "sha256:5a939de6b7b4e18ca683218320fc67ea886038265fd1ed30173f5ce3f8e85675", size = 173098, upload-time = "2025-03-05T20:02:37.985Z" },
    { url = "https://files.pythonhosted.org/packages/ff/0b/33cef55ff24f2d92924923c99926dcce78e7bd922d649467f0eda8368923/websockets-15.0.1-cp313-cp313-macosx_11_0_arm64.whl", hash = "sha256:746ee8dba912cd6fc889a8147168991d50ed70447bf18bcda7039f7d2e3d9151", size = 173329, upload-time = "2025-03-05T20:02:39.298Z" },
    { url = "https://files.pythonhosted.org/packages/31/1d/063b25dcc01faa8fada1469bdf769de3768b7044eac9d41f734fd7b6ad6d/websockets-15.0.1-cp313-cp313-manylinux_2_17_aarch64.manylinux2014_aarch64.whl", hash = "sha256:595b6c3969023ecf9041b2936ac3827e4623bfa3ccf007575f04c5a6aa318c22", size = 183111, upload-time = "2025-03-05T20:02:40.595Z" },
    { url = "https://files.pythonhosted.org/packages/93/53/9a87ee494a51bf63e4ec9241c1ccc4f7c2f45fff85d5bde2ff74fcb68b9e/websockets-15.0.1-cp313-cp313-manylinux_2_5_i686.manylinux1_i686.manylinux_2_17_i686.manylinux2014_i686.whl", hash = "sha256:3c714d2fc58b5ca3e285461a4cc0c9a66bd0e24c5da9911e30158286c9b5be7f", size = 182054, upload-time = "2025-03-05T20:02:41.926Z" },
    { url = "https://files.pythonhosted.org/packages/ff/b2/83a6ddf56cdcbad4e3d841fcc55d6ba7d19aeb89c50f24dd7e859ec0805f/websockets-15.0.1-cp313-cp313-manylinux_2_5_x86_64.manylinux1_x86_64.manylinux_2_17_x86_64.manylinux2014_x86_64.whl", hash = "sha256:0f3c1e2ab208db911594ae5b4f79addeb3501604a165019dd221c0bdcabe4db8", size = 182496, upload-time = "2025-03-05T20:02:43.304Z" },
    { url = "https://files.pythonhosted.org/packages/98/41/e7038944ed0abf34c45aa4635ba28136f06052e08fc2168520bb8b25149f/websockets-15.0.1-cp313-cp313-musllinux_1_2_aarch64.whl", hash = "sha256:229cf1d3ca6c1804400b0a9790dc66528e08a6a1feec0d5040e8b9eb14422375", size = 182829, upload-time = "2025-03-05T20:02:48.812Z" },
    { url = "https://files.pythonhosted.org/packages/e0/17/de15b6158680c7623c6ef0db361da965ab25d813ae54fcfeae2e5b9ef910/websockets-15.0.1-cp313-cp313-musllinux_1_2_i686.whl", hash = "sha256:756c56e867a90fb00177d530dca4b097dd753cde348448a1012ed6c5131f8b7d", size = 182217, upload-time = "2025-03-05T20:02:50.14Z" },
    { url = "https://files.pythonhosted.org/packages/33/2b/1f168cb6041853eef0362fb9554c3824367c5560cbdaad89ac40f8c2edfc/websockets-15.0.1-cp313-cp313-musllinux_1_2_x86_64.whl", hash = "sha256:558d023b3df0bffe50a04e710bc87742de35060580a293c2a984299ed83bc4e4", size = 182195, upload-time = "2025-03-05T20:02:51.561Z" },
    { url = "https://files.pythonhosted.org/packages/86/eb/20b6cdf273913d0ad05a6a14aed4b9a85591c18a987a3d47f20fa13dcc47/websockets-15.0.1-cp313-cp313-win32.whl", hash = "sha256:ba9e56e8ceeeedb2e080147ba85ffcd5cd0711b89576b83784d8605a7df455fa", size = 176393, upload-time = "2025-03-05T20:02:53.814Z" },
    { url = "https://files.pythonhosted.org/packages/1b/6c/c65773d6cab416a64d191d6ee8a8b1c68a09970ea6909d16965d26bfed1e/websockets-15.0.1-cp313-cp313-win_amd64.whl", hash = "sha256:e09473f095a819042ecb2ab9465aee615bd9c2028e4ef7d933600a8401c79561", size = 176837, upload-time = "2025-03-05T20:02:55.237Z" },
    { url = "https://files.pythonhosted.org/packages/fa/a8/5b41e0da817d64113292ab1f8247140aac61cbf6cfd085d6a0fa77f4984f/websockets-15.0.1-py3-none-any.whl", hash = "sha256:f7a866fbc1e97b5c617ee4116daaa09b722101d4a3c170c787450ba409f9736f", size = 169743, upload-time = "2025-03-05T20:03:39.41Z" },
]

[[package]]
name = "werkzeug"
version = "3.1.3"
source = { registry = "https://pypi.org/simple" }
dependencies = [
    { name = "markupsafe" },
]
sdist = { url = "https://files.pythonhosted.org/packages/9f/69/83029f1f6300c5fb2471d621ab06f6ec6b3324685a2ce0f9777fd4a8b71e/werkzeug-3.1.3.tar.gz", hash = "sha256:60723ce945c19328679790e3282cc758aa4a6040e4bb330f53d30fa546d44746", size = 806925, upload-time = "2024-11-08T15:52:18.093Z" }
wheels = [
    { url = "https://files.pythonhosted.org/packages/52/24/ab44c871b0f07f491e5d2ad12c9bd7358e527510618cb1b803a88e986db1/werkzeug-3.1.3-py3-none-any.whl", hash = "sha256:54b78bf3716d19a65be4fceccc0d1d7b89e608834989dfae50ea87564639213e", size = 224498, upload-time = "2024-11-08T15:52:16.132Z" },
]

[[package]]
name = "zope-event"
version = "4.6"
source = { registry = "https://pypi.org/simple" }
dependencies = [
    { name = "setuptools" },
]
sdist = { url = "https://files.pythonhosted.org/packages/42/49/ba8610674cad200da2f9c87b5f52fdcf18b02dd743a8a1e90726803cc42f/zope.event-4.6.tar.gz", hash = "sha256:81d98813046fc86cc4136e3698fee628a3282f9c320db18658c21749235fce80", size = 17430, upload-time = "2022-12-15T07:21:18.767Z" }
wheels = [
    { url = "https://files.pythonhosted.org/packages/8b/a8/3ab9648dc08d2ab7543145ec174a2d982d08fb996d50d9a4d3e057da7132/zope.event-4.6-py2.py3-none-any.whl", hash = "sha256:73d9e3ef750cca14816a9c322c7250b0d7c9dbc337df5d1b807ff8d3d0b9e97c", size = 6823, upload-time = "2022-12-15T07:21:16.809Z" },
]

[[package]]
name = "zope-interface"
version = "7.2"
source = { registry = "https://pypi.org/simple" }
dependencies = [
    { name = "setuptools" },
]
sdist = { url = "https://files.pythonhosted.org/packages/30/93/9210e7606be57a2dfc6277ac97dcc864fd8d39f142ca194fdc186d596fda/zope.interface-7.2.tar.gz", hash = "sha256:8b49f1a3d1ee4cdaf5b32d2e738362c7f5e40ac8b46dd7d1a65e82a4872728fe", size = 252960, upload-time = "2024-11-28T08:45:39.224Z" }
wheels = [
    { url = "https://files.pythonhosted.org/packages/c6/3b/e309d731712c1a1866d61b5356a069dd44e5b01e394b6cb49848fa2efbff/zope.interface-7.2-cp313-cp313-macosx_10_9_x86_64.whl", hash = "sha256:3e0350b51e88658d5ad126c6a57502b19d5f559f6cb0a628e3dc90442b53dd98", size = 208961, upload-time = "2024-11-28T08:48:29.865Z" },
    { url = "https://files.pythonhosted.org/packages/49/65/78e7cebca6be07c8fc4032bfbb123e500d60efdf7b86727bb8a071992108/zope.interface-7.2-cp313-cp313-macosx_11_0_arm64.whl", hash = "sha256:15398c000c094b8855d7d74f4fdc9e73aa02d4d0d5c775acdef98cdb1119768d", size = 209356, upload-time = "2024-11-28T08:48:33.297Z" },
    { url = "https://files.pythonhosted.org/packages/11/b1/627384b745310d082d29e3695db5f5a9188186676912c14b61a78bbc6afe/zope.interface-7.2-cp313-cp313-manylinux_2_17_aarch64.manylinux2014_aarch64.whl", hash = "sha256:802176a9f99bd8cc276dcd3b8512808716492f6f557c11196d42e26c01a69a4c", size = 264196, upload-time = "2024-11-28T09:18:17.584Z" },
    { url = "https://files.pythonhosted.org/packages/b8/f6/54548df6dc73e30ac6c8a7ff1da73ac9007ba38f866397091d5a82237bd3/zope.interface-7.2-cp313-cp313-manylinux_2_5_i686.manylinux1_i686.manylinux_2_17_i686.manylinux2014_i686.whl", hash = "sha256:eb23f58a446a7f09db85eda09521a498e109f137b85fb278edb2e34841055398", size = 259237, upload-time = "2024-11-28T08:48:31.71Z" },
    { url = "https://files.pythonhosted.org/packages/b6/66/ac05b741c2129fdf668b85631d2268421c5cd1a9ff99be1674371139d665/zope.interface-7.2-cp313-cp313-manylinux_2_5_x86_64.manylinux1_x86_64.manylinux_2_17_x86_64.manylinux2014_x86_64.whl", hash = "sha256:a71a5b541078d0ebe373a81a3b7e71432c61d12e660f1d67896ca62d9628045b", size = 264696, upload-time = "2024-11-28T08:48:41.161Z" },
    { url = "https://files.pythonhosted.org/packages/0a/2f/1bccc6f4cc882662162a1158cda1a7f616add2ffe322b28c99cb031b4ffc/zope.interface-7.2-cp313-cp313-win_amd64.whl", hash = "sha256:4893395d5dd2ba655c38ceb13014fd65667740f09fa5bb01caa1e6284e48c0cd", size = 212472, upload-time = "2024-11-28T08:49:56.587Z" },
]<|MERGE_RESOLUTION|>--- conflicted
+++ resolved
@@ -1280,21 +1280,12 @@
 ]
 
 [[package]]
-<<<<<<< HEAD
 name = "pyasn1"
 version = "0.6.1"
 source = { registry = "https://pypi.org/simple" }
 sdist = { url = "https://files.pythonhosted.org/packages/ba/e9/01f1a64245b89f039897cb0130016d79f77d52669aae6ee7b159a6c4c018/pyasn1-0.6.1.tar.gz", hash = "sha256:6f580d2bdd84365380830acf45550f2511469f673cb4a5ae3857a3170128b034", size = 145322, upload-time = "2024-09-10T22:41:42.55Z" }
 wheels = [
     { url = "https://files.pythonhosted.org/packages/c8/f1/d6a797abb14f6283c0ddff96bbdd46937f64122b8c925cab503dd37f8214/pyasn1-0.6.1-py3-none-any.whl", hash = "sha256:0d632f46f2ba09143da3a8afe9e33fb6f92fa2320ab7e886e2d0f7672af84629", size = 83135, upload-time = "2024-09-11T16:00:36.122Z" },
-=======
-name = "pyfiglet"
-version = "1.0.3"
-source = { registry = "https://pypi.org/simple" }
-sdist = { url = "https://files.pythonhosted.org/packages/94/49/2554c0b7fef12c0b9633352bbd8751cc616f8e8880e0ebab7732c1535564/pyfiglet-1.0.3.tar.gz", hash = "sha256:bad3b55d2eccb30d4693ccfd94573c2a3477dd75f86a0e5465cea51bdbfe2875", size = 833445, upload-time = "2025-06-02T12:13:29.357Z" }
-wheels = [
-    { url = "https://files.pythonhosted.org/packages/51/1d/f2cb03dd71a4dba891f808333fa505a6ed2762a8514d8ead7e423fa77e1b/pyfiglet-1.0.3-py3-none-any.whl", hash = "sha256:671bd101ca6a08dc2d94c6a2cda75a862c5e162b980af47d0ba4023837e36489", size = 1087203, upload-time = "2025-06-02T12:13:27.393Z" },
->>>>>>> 7af6b06e
 ]
 
 [[package]]
@@ -2105,8 +2096,6 @@
     { name = "coverage", marker = "extra == 'dev'", specifier = "==7.10.2" },
     { name = "furo", marker = "extra == 'docs'" },
     { name = "pre-commit", marker = "extra == 'dev'" },
-<<<<<<< HEAD
-=======
     { name = "prompt-toolkit", specifier = "==3.0.36" },
     { name = "psutil", specifier = "==7.0.0" },
     { name = "pure-eval", specifier = "==0.2.2" },
@@ -2117,7 +2106,6 @@
     { name = "pyotp", specifier = "==2.8.0" },
     { name = "pyparsing", specifier = "==3.0.9" },
     { name = "pyrsistent", specifier = "==0.19.3" },
->>>>>>> 7af6b06e
     { name = "pytest", marker = "extra == 'dev'" },
     { name = "pytest-cov", marker = "extra == 'dev'" },
     { name = "ruff", marker = "extra == 'dev'" },
