from datetime import datetime
import logging
import re
import docker
import requests
import base64
import json
import signal
import pathlib

from dateutil.parser import parse
from docker.client import DockerClient
from docker.models.containers import Container
from docker.models.networks import Network

from vantage6.common import logger_name
from vantage6.common import ClickLogger
from vantage6.common.globals import APPNAME

log = logging.getLogger(logger_name(__name__))

docker_client = docker.from_env()


class ContainerKillListener:
    """Listen for signals that the docker container should be shut down """
    kill_now = False

    def __init__(self) -> None:
        signal.signal(signal.SIGINT, self.exit_gracefully)
        signal.signal(signal.SIGTERM, self.exit_gracefully)

    def exit_gracefully(self, *args) -> None:
        """Set kill_now to True. This will trigger the container to stop"""
        self.kill_now = True


def check_docker_running() -> None:
    """
    Check if docker engine is running. If not, exit the program.
    """
    try:
        docker_client.ping()
    except Exception as e:
        log.error("Cannot reach the Docker engine! Please make sure Docker "
                  "is running.")
        log.warn("Exiting...")
        log.debug(e)
        exit(1)


def running_in_docker() -> bool:
    """
    Check if this code is executed within a Docker container.

    Returns
    -------
    bool
        True if the code is executed within a Docker container, False otherwise
    """
    return pathlib.Path('/.dockerenv').exists()


def registry_basic_auth_header(
        docker_client: DockerClient, registry: str) -> dict[str, str]:
    """
    Obtain credentials for registry

    This is a wrapper around docker-py to obtain the credentials used
    to access a registry. Normally communication to the registry goes
    through the Docker deamon API (locally), therefore we have to take
    extra steps in order to communicate with the (Harbor) registry
    directly.

    Note that this has only been tested for the harbor registries.

    Parameters
    ----------
    docker_client: DockerClient
        Docker client
    registry : str
        registry name (e.g. harbor2.vantage6.ai)

    Returns
    -------
    dict
        Containing a basic authorization header
    """

    # Obtain the header used to be send to the docker deamon. We
    # communicate directly with the registry therefore we need to
    # change this headers.
    header = docker.auth.get_config_header(docker_client.api, registry)
    if not header:
        log.debug(f'No credentials found for {registry}')
        return

    # decode header
    header_json = json.loads(base64.b64decode(header))

    # Extract username and password. Depending on the docker version, the keys
    # may be capitalized in the JSON header
    username = header_json['username'] if 'username' in header_json \
        else header_json['Username']
    password = header_json['password'] if 'password' in header_json \
        else header_json['Password']
    basic_auth = f"{username}:{password}"

    # Encode them back to base64 and as a dict
    bytes_basic_auth = basic_auth.encode("utf-8")
    b64_basic_auth = base64.b64encode(bytes_basic_auth).decode("utf-8")

    return {'authorization': f'Basic {b64_basic_auth}'}


def inspect_remote_image_timestamp(
    docker_client: DockerClient, image: str,
    log: logging.Logger | ClickLogger = ClickLogger
<<<<<<< HEAD
) -> datetime | None:
=======
) -> tuple[datetime, str] | None:
>>>>>>> 662ecc1f
    """
    Obtain creation timestamp object from remote image.

    Parameters
    ----------
    docker_client: DockerClient
        Docker client
    image: str
        Image name
    log: logging.Logger | ClickLogger
        Logger

    Returns
    -------
<<<<<<< HEAD
    datetime | None
        Timestamp containing the creation date and time of the image, or None
        if the remote image could not be found.
=======
    tuple[datetime, str] | None
        Timestamp containing the creation date of the image and its digest, or
        None if the remote image could not be found.
>>>>>>> 662ecc1f
    """
    # check if a tag has been profided

    image_tag = re.split(":", image)
    img = image_tag[0]
    tag = image_tag[1] if len(image_tag) == 2 else "latest"

    try:
        reg, rep, img_ = re.split("/", img)
    except ValueError:
        log.warn("Could not construct remote URL, "
                 "are you using a local image?")
        log.warn("Or an image from docker hub?")
        log.warn("We'll make a final attempt when running the image to pull"
                 " it without any checks...")
        return

    # figure out API of the docker repo
    v1_check = requests.get(f"https://{reg}/api/health")
    v1 = v1_check.status_code == 200
    v2 = False
    if not v1:
        v2_check = requests.get(f"https://{reg}/api/v2.0/health")
        v2 = v2_check.status_code == 200

    if not v1 and not v2:
        log.error(f"Could not determine version of the registry! {reg}")
        log.error("Is this a Harbor registry?")
        log.error("Or is the harbor server offline?")
        return

    if v1:
        image = f"https://{reg}/api/repositories/{rep}/{img_}/tags/{tag}"
    else:
        image = f"https://{reg}/api/v2.0/projects/{rep}/repositories/" \
                f"{img_}/artifacts/{tag}"

    # retrieve info from the Harbor server
    result = requests.get(
        image, headers=registry_basic_auth_header(docker_client, reg)
    )

    # verify that we got an result
    if result.status_code == 404:
        log.warn(f"Remote image not found! {image}")
        return

    if result.status_code != 200:
        log.warn(f"Remote info could not be fetched! ({result.status_code}) "
                 f"{image}")
        return

    if v1:
        timestamp = parse(result.json().get("created"))
        digest = None
    else:
        timestamp = parse(result.json().get("push_time"))
        digest = result.json().get("digest")
    return timestamp, digest


def inspect_local_image_timestamp(
    docker_client: DockerClient, image: str,
    log: logging.Logger | ClickLogger = ClickLogger
<<<<<<< HEAD
) -> datetime | None:
=======
) -> tuple[datetime, str] | None:
>>>>>>> 662ecc1f
    """
    Obtain creation timestamp object from local image.

    Parameters
    ----------
    docker_client: DockerClient
        Docker client
    image: str
        Image name
    log: logging.Logger | ClickLogger
        Logger

    Returns
    -------
<<<<<<< HEAD
    datetime | None
        Timestamp containing the creation date and time of the local image. If
        the image does not exist, None is returned.
=======
    tuple[datetime, str] | None
        Timestamp containing the creation date and time of the local image and
        the image digest. If the image does not exist, None is returned.
>>>>>>> 662ecc1f
    """
    try:
        img = docker_client.images.get(image)
    except docker.errors.ImageNotFound:
        log.debug(f"Local image does not exist! {image}")
        return None
    except docker.errors.APIError:
        log.debug(f"Local info not available! {image}")
        return None

    try:
        digest = img.attrs.get("RepoDigests")[0].split("@")[1]
    except Exception:
        digest = None
    timestamp = img.attrs.get("Created")
    timestamp = parse(timestamp)
    return timestamp, digest


def pull_if_newer(
    docker_client: DockerClient, image: str,
    log: logging.Logger | ClickLogger = ClickLogger
) -> None:
    """
    Docker pull only if the remote image is newer.

    Parameters
    ----------
    docker_client: DockerClient
        A Docker client instance
    image: str
        Image to be pulled
    log: logger.Logger or ClickLogger
        Logger class

    Raises
    ------
    docker.errors.APIError
        If the image cannot be pulled
    """
    local_time, local_digest = inspect_local_image_timestamp(
        docker_client, image, log=log
    )
    remote_time, remote_digest = inspect_remote_image_timestamp(
        docker_client, image, log=log
    )
    pull = False
    if local_time and remote_time:
        if remote_digest == local_digest:
            log.debug(f"Local image is up-to-date: {image}")
        elif remote_time > local_time:
            log.debug(f"Remote image is newer: {image}")
            pull = True
        elif remote_time == local_time:
            log.debug(f"Local image is up-to-date: {image}")
        elif remote_time < local_time:
            log.warn(f"Local image is newer! Are you testing? {image}")
    elif local_time:
        log.warn(f"Only a local image has been found! {image}")
    elif remote_time:
        log.debug("No local image found, pulling from remote!")
        pull = True
    elif not local_time and not remote_time:
        log.warn(f"Cannot locate image {image} locally or remotely. Will try "
                 "to pull it from Docker Hub...")
        # we will try to pull it from the docker hub
        pull = True

    if pull:
        try:
            docker_client.images.pull(image)
            log.debug(f"Succeeded to pull image: {image}")
        except docker.errors.APIError as e:
            log.error(f"Failed to pull image! {image}")
            log.debug(e)
            raise docker.errors.APIError("Failed to pull image") from e


def get_container(docker_client: DockerClient, **filters) -> Container:
    """
    Return container if it exists after searching using kwargs

    Parameters
    ----------
    docker_client: DockerClient
        Python docker client
    **filters:
        These are arguments that will be passed to the client.container.list()
        function. They should yield 0 or 1 containers as result (e.g.
        name='something')

    Returns
    -------
    Container or None
        Container if it exists, else None
    """
    running_containers = docker_client.containers.list(
        all=True, filters=filters
    )
    return running_containers[0] if running_containers else None


def remove_container_if_exists(docker_client: DockerClient, **filters) -> None:
    """
    Kill and remove a docker container if it exists

    Parameters
    ----------
    docker_client: DockerClient
        A Docker client
    **filters:
        These are arguments that will be passed to the client.container.list()
        function. They should yield 0 or 1 containers as result (e.g.
        name='something')
    """
    container = get_container(docker_client, **filters)
    if container:
        log.warn("Removing container that was already running: "
                 f"{container.name}")
        remove_container(container, kill=True)


def remove_container(container: Container, kill: bool = False) -> None:
    """
    Removes a docker container

    Parameters
    ----------
    container: Container
        The container that should be removed
    kill: bool
        Whether or not container should be killed before it is removed
    """
    if kill:
        # TODO it would be nice to observe container status before attempting
        # to kill it, so that we do not have to pass Exceptions
        try:
            container.kill()
        except Exception:
            pass  # allow failure here, maybe container had already exited
    try:
        container.remove()
    except Exception as e:
        log.exception(f"Failed to remove container {container.name}")
        log.debug(e)


def get_network(docker_client: DockerClient, **filters) -> Network:
    """ Return network if it exists after searching using kwargs

    Parameters
    ----------
    docker_client: DockerClient
        Python docker client
    **filters:
        These are arguments that will be passed to the client.network.list()
        function. They should yield 0 or 1 networks as result (e.g.
        name='something')

    Returns
    -------
    Container or None
        Container if it exists, else None
    """
    networks = docker_client.networks.list(
        filters=filters
    )
    return networks[0] if networks else None


def delete_network(network: Network, kill_containers: bool = True) -> None:
    """ Delete network and optionally its containers

    Parameters
    ----------
    network: Network
        Network to delete
    kill_containers: bool
        Whether to kill the containers in the network (otherwise they are
        merely disconnected)
    """
    if not network:
        log.warn("Network not defined! Not removing anything, continuing...")
        return
    network.reload()
    for container in network.containers:
        log.info(f"Removing container {container.name} in old network")
        if kill_containers:
            log.warn(f"Killing container {container.name}")
            remove_container(container, kill=True)
        else:
            network.disconnect(container)
    # remove the network
    try:
        network.remove()
    except Exception:
        log.warn(f"Could not delete existing network {network.name}")


def get_networks_of_container(container: Container) -> dict:
    """
    Get list of networks the container is in

    Parameters
    ----------
    container: Container
        The container in which we are interested

    Returns
    -------
    dict
        Describes container's networks and their properties
    """
    container.reload()
    return container.attrs['NetworkSettings']['Networks']


def get_num_nonempty_networks(container: Container) -> int:
    """
    Get number of networks the container is in where it is not the only one

    Parameters
    ----------
    container: Container
        The container in which we are interested

    Returns
    -------
    int
        Number of networks in which the container resides in which there are
        also other containers
    """
    count_non_empty_networks = 0

    networks = get_networks_of_container(container)
    for network_properties in networks.values():
        network_obj = docker_client.networks.get(
            network_properties['NetworkID']
        )
        if not network_obj:
            continue
        containers = network_obj.attrs['Containers']
        if len(containers) > 1:
            count_non_empty_networks += 1
    return count_non_empty_networks


def get_server_config_name(container_name: str, scope: str) -> str:
    """
    Get the configuration name of a server from its docker container name

    Docker container name of the server is formatted as
    f"{APPNAME}-{self.name}-{self.scope}-server". This will return {self.name}

    Parameters
    ----------
    container_name: str
        Name of the docker container in which the server is running
    scope: str
        Scope of the server (e.g. 'system' or 'user')

    Returns
    -------
    str
        A server's configuration name
    """
    idx_scope = container_name.rfind(scope)
    length_app_name = len(APPNAME)
    return container_name[length_app_name+1:idx_scope-1]<|MERGE_RESOLUTION|>--- conflicted
+++ resolved
@@ -116,11 +116,7 @@
 def inspect_remote_image_timestamp(
     docker_client: DockerClient, image: str,
     log: logging.Logger | ClickLogger = ClickLogger
-<<<<<<< HEAD
-) -> datetime | None:
-=======
 ) -> tuple[datetime, str] | None:
->>>>>>> 662ecc1f
     """
     Obtain creation timestamp object from remote image.
 
@@ -135,15 +131,9 @@
 
     Returns
     -------
-<<<<<<< HEAD
-    datetime | None
-        Timestamp containing the creation date and time of the image, or None
-        if the remote image could not be found.
-=======
     tuple[datetime, str] | None
         Timestamp containing the creation date of the image and its digest, or
         None if the remote image could not be found.
->>>>>>> 662ecc1f
     """
     # check if a tag has been profided
 
@@ -208,11 +198,7 @@
 def inspect_local_image_timestamp(
     docker_client: DockerClient, image: str,
     log: logging.Logger | ClickLogger = ClickLogger
-<<<<<<< HEAD
-) -> datetime | None:
-=======
 ) -> tuple[datetime, str] | None:
->>>>>>> 662ecc1f
     """
     Obtain creation timestamp object from local image.
 
@@ -227,15 +213,9 @@
 
     Returns
     -------
-<<<<<<< HEAD
-    datetime | None
-        Timestamp containing the creation date and time of the local image. If
-        the image does not exist, None is returned.
-=======
     tuple[datetime, str] | None
         Timestamp containing the creation date and time of the local image and
         the image digest. If the image does not exist, None is returned.
->>>>>>> 662ecc1f
     """
     try:
         img = docker_client.images.get(image)
