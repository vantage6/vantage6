import logging
import re
import docker
import requests
import base64
import json

from dateutil.parser import parse
from requests.api import request

from vantage6.common import logger_name
from vantage6.common import ClickLogger

logger = logger_name(__name__)
log = logging.getLogger(logger)

docker_client = docker.from_env()

<<<<<<< HEAD
def registry_basic_auth_header(registry):
=======
def registry_basic_auth_header(docker_client, registry):
>>>>>>> aba1028d
    """Obtain credentials for registry

    This is a wrapper around docker-py to obtain the credentials used
    to access a registry. Normally communication to the registry goes
    through the Docker deamon API (locally), therefore we have to take
    extra steps in order to communicate with the (Harbor) registry
    directly.

    Note that this has only been tested for the harbor registries.

    Parameters
    ----------
    registry : str
        registry name (e.g. harbor.vantage6.ai)

    Returns
    -------
    dict
        Containing a basic authorization header
    """

    # Obtain the header used to be send to the docker deamon. We
    # communicate directly with the registry therefore we need to
    # change this headers.
    header = docker.auth.get_config_header(docker_client.api, registry)
    if not header:
        log.debug(f'No credentials found for {registry}')
        return

    # decode header
    header_json = json.loads(base64.b64decode(header))

    # Extract username and password
<<<<<<< HEAD
    basic_auth = f"{header_json['Username']}:{header_json['Password']}"
=======
    # log.info(header_json)
    basic_auth = f"{header_json['username']}:{header_json['password']}"
>>>>>>> aba1028d

    # Encode them back to base64 and as a dict
    bytes_basic_auth = basic_auth.encode("utf-8")
    b64_basic_auth = base64.b64encode(bytes_basic_auth).decode("utf-8")

    return {'authorization': f'Basic {b64_basic_auth}'}


def inspect_remote_image_timestamp(docker_client, image: str, log=ClickLogger):
    """
    Obtain creation timestamp object from remote image.

    Parameters
    ----------
    reg : str
        registry where the image is hosted
    rep : str
        repository in the registry
    img : str
        image name
    tag : str, optional
        image tag to be used, by default "latest"

    Returns
    -------
    datetime
        timestamp object containing the creation date and time of the image
    """
    # check if a tag has been profided

    image_tag = re.split(":", image)
    img = image_tag[0]
    tag = image_tag[1] if len(image_tag) == 2 else "latest"

    try:
        reg, rep, img_ = re.split("/", img)
    except ValueError:
        log.warn("Could not construct remote URL, "
                 "are you using a local image?")
        log.warn("Or an image from docker hub?")
        log.warn("We'll make an final attemt when running the image to pull"
                 " it without any checks...")
        return

    # figure out API of the docker repo
    v1_check = requests.get(f"https://{reg}/api/health")
    v1 = v1_check.status_code == 200
    v2 = False
    if not v1:
        v2_check = requests.get(f"https://{reg}/api/v2.0/health")
        v2 = v2_check.status_code == 200

    if not v1 and not v2:
        log.error(f"Could not determine version of the registry! {reg}")
        log.error(f"Is this a Harbor registry?")
        log.error(f"Or is the harbor server offline?")
        return

    if v1:
        image = f"https://{reg}/api/repositories/{rep}/{img_}/tags/{tag}"
    else:
        image = f"https://{reg}/api/v2.0/projects/{rep}/repositories/" \
                f"{img_}/artifacts/{tag}"

    # retrieve info from the Harbor server
<<<<<<< HEAD
    result = requests.get(image, headers=registry_basic_auth_header(reg))
=======
    result = requests.get(image, headers=\
        registry_basic_auth_header(docker_client, reg))
>>>>>>> aba1028d

    # verify that we got an result
    if result.status_code == 404:
        log.warn(f"Remote image not found! {image}")
        return

    if result.status_code != 200:
        log.warn(f"Remote info could not be fetched! ({result.status_code}) "
                 f"{image}")
        return

    if v1:
        timestamp = parse(result.json().get("created"))
    else:
        timestamp = parse(result.json().get("extra_attrs").get("created"))
    return timestamp


def inspect_local_image_timestamp(docker_client, image: str, log=ClickLogger):
    """
    Obtain creation timestamp object from local image.

    Parameters
    ----------
    reg : str
        registry where the image is hosted
    rep : str
        repository in the registry
    img : str
        image name
    tag : str, optional
        image tag to be used, by default "latest"

    Returns
    -------
    datetime
        timestamp object containing the creation date and time of the image
    """
    # p = re.split(r"[/:]", image)
    # if len(p) == 4:
    #     image = f"{p[0]}/{p[1]}/{p[2]}:{p[3]}"

    try:
        img = docker_client.images.get(image)
    except docker.errors.ImageNotFound:
        log.debug(f"Local image does not exist! {image}")
        return None
    except docker.errors.APIError:
        log.debug(f"Local info not available! {image}")
        return None

    timestamp = img.attrs.get("Created")
    timestamp = parse(timestamp)
    return timestamp


def pull_if_newer(docker_client, image: str, log=ClickLogger):
    """
    Docker pull only if the remote image is newer.

    Parameters
    ----------
    image : str
        image to be pulled
    """

    local_ = inspect_local_image_timestamp(docker_client, image, log=log)
    remote_ = inspect_remote_image_timestamp(docker_client, image, log=log)
    pull = False
    if local_ and remote_:
        if remote_ > local_:
            log.debug(f"Remote image is newer: {image}")
            pull = True
        elif remote_ == local_:
            log.debug(f"Local image is up-to-date: {image}")
        elif remote_ < local_:
            log.warn(f"Local image is newer! Are you testing? {image}")
    elif local_:
        log.warn(f"Only a local image has been found! {image}")
    elif remote_:
        log.debug("No local image found, pulling from remote!")
        pull = True
    elif not local_ and not remote_:
        log.error(f"Cannot locate image {image}")

    if pull:
        try:
            docker_client.images.pull(image)
        except docker.errors.APIError as e:
            log.error(f"Failed to pull image! {image}")
            log.debug(e)<|MERGE_RESOLUTION|>--- conflicted
+++ resolved
@@ -16,11 +16,7 @@
 
 docker_client = docker.from_env()
 
-<<<<<<< HEAD
-def registry_basic_auth_header(registry):
-=======
 def registry_basic_auth_header(docker_client, registry):
->>>>>>> aba1028d
     """Obtain credentials for registry
 
     This is a wrapper around docker-py to obtain the credentials used
@@ -54,12 +50,8 @@
     header_json = json.loads(base64.b64decode(header))
 
     # Extract username and password
-<<<<<<< HEAD
-    basic_auth = f"{header_json['Username']}:{header_json['Password']}"
-=======
     # log.info(header_json)
     basic_auth = f"{header_json['username']}:{header_json['password']}"
->>>>>>> aba1028d
 
     # Encode them back to base64 and as a dict
     bytes_basic_auth = basic_auth.encode("utf-8")
@@ -125,12 +117,8 @@
                 f"{img_}/artifacts/{tag}"
 
     # retrieve info from the Harbor server
-<<<<<<< HEAD
-    result = requests.get(image, headers=registry_basic_auth_header(reg))
-=======
     result = requests.get(image, headers=\
         registry_basic_auth_header(docker_client, reg))
->>>>>>> aba1028d
 
     # verify that we got an result
     if result.status_code == 404:
