from ctypes.wintypes import POINT
from enum import Enum
from pathlib import Path

#
#   PACKAGE GLOBALS
#
STRING_ENCODING = "utf-8"

APPNAME = "vantage6"

MAIN_VERSION_NAME = "cotopaxi"

DEFAULT_DOCKER_REGISTRY = "harbor2.vantage6.ai"

DEFAULT_NODE_IMAGE = f"infrastructure/node:{MAIN_VERSION_NAME}"

DEFAULT_NODE_IMAGE_WO_TAG = "infrastructure/node"

DEFAULT_SERVER_IMAGE = f"infrastructure/server:{MAIN_VERSION_NAME}"

DEFAULT_UI_IMAGE = f"infrastructure/ui:{MAIN_VERSION_NAME}"

DEFAULT_ALGO_STORE_IMAGE = f"infrastructure/algorithm-store:{MAIN_VERSION_NAME}"

#
#   COMMON GLOBALS
#
PACKAGE_FOLDER = Path(__file__).parent.parent.parent

VPN_CONFIG_FILE = "vpn-config.ovpn.conf"

DATABASE_TYPES = ["csv", "parquet", "sql", "sparql", "excel", "other"]

PING_INTERVAL_SECONDS = 60

# start trying to refresh the JWT token of the node 10 minutes before it
# expires.
NODE_CLIENT_REFRESH_BEFORE_EXPIRES_SECONDS = 600

# Character to replace '=' with in encoded environment variables
ENV_VAR_EQUALS_REPLACEMENT = "!"

# default API path (for server and algorithm store)
DEFAULT_API_PATH = "/api"


class InstanceType(str, Enum):
    """The types of instances that can be created."""

    NODE = "node"
    SERVER = "server"
    ALGORITHM_STORE = "algorithm-store"
    UI = "ui"


class NodePolicy(str, Enum):
    """Enum containing the names of the names of the node policies"""

    ALLOWED_ALGORITHMS = "allowed_algorithms"
    ALLOWED_ALGORITHM_STORES = "allowed_algorithm_stores"
    ALLOWED_ORGANIZATIONS = "allowed_organizations"
    ALLOWED_USERS = "allowed_users"
    REQUIRE_ALGORITHM_PULL = "require_algorithm_pull"


<<<<<<< HEAD
class Ports(str, Enum):
    """Enum containing the default ports used by the vantage6 components"""
=======
class Ports(int, Enum):

>>>>>>> ba0afed9
    HTTP = 80
    HTTPS = 443
    DEV_SERVER = 7601
    DEV_UI = 7600
    DEV_ALGO_STORE = 7602


<<<<<<< HEAD
class ContainerEnvNames(str, Enum):
    """Enum containing the names of the container environment variables"""

    FUNCTION_ACTION = "FUNCTION_ACTION"
    INPUT_FILE = "INPUT_FILE"
    OUTPUT_FILE = "OUTPUT_FILE"
    SESSION_FOLDER = "SESSION_FOLDER"
    SESSION_FILE = "SESSION_FILE"
    HOST = "HOST"
    PORT = "PORT"
    API_PATH = "API_PATH"
    TOKEN_FILE = "TOKEN_FILE"
    DATABASE_URI = "DATABASE_URI"
    DATABASE_TYPE = "DATABASE_TYPE"
    DB_PARAM_PREFIX = "DB_PARAM_"
    USER_REQUESTED_DATAFRAME_HANDLES = "USER_REQUESTED_DATAFRAME_HANDLES"
=======
class AuthStatus(str, Enum):
    """Enum containing the different statuses of the authenticable (node/user)"""

    ONLINE = "online"
    OFFLINE = "offline"
>>>>>>> ba0afed9
<|MERGE_RESOLUTION|>--- conflicted
+++ resolved
@@ -64,13 +64,9 @@
     REQUIRE_ALGORITHM_PULL = "require_algorithm_pull"
 
 
-<<<<<<< HEAD
-class Ports(str, Enum):
+class Ports(int, Enum):
     """Enum containing the default ports used by the vantage6 components"""
-=======
-class Ports(int, Enum):
 
->>>>>>> ba0afed9
     HTTP = 80
     HTTPS = 443
     DEV_SERVER = 7601
@@ -78,7 +74,6 @@
     DEV_ALGO_STORE = 7602
 
 
-<<<<<<< HEAD
 class ContainerEnvNames(str, Enum):
     """Enum containing the names of the container environment variables"""
 
@@ -95,10 +90,10 @@
     DATABASE_TYPE = "DATABASE_TYPE"
     DB_PARAM_PREFIX = "DB_PARAM_"
     USER_REQUESTED_DATAFRAME_HANDLES = "USER_REQUESTED_DATAFRAME_HANDLES"
-=======
+
+
 class AuthStatus(str, Enum):
     """Enum containing the different statuses of the authenticable (node/user)"""
 
     ONLINE = "online"
-    OFFLINE = "offline"
->>>>>>> ba0afed9
+    OFFLINE = "offline"