from enum import Enum
from pathlib import Path

#
#   PACKAGE GLOBALS
#
STRING_ENCODING = "utf-8"

APPNAME = "vantage6"

MAIN_VERSION_NAME = "cotopaxi"

DEFAULT_DOCKER_REGISTRY = "harbor2.vantage6.ai"

DEFAULT_NODE_IMAGE = f"infrastructure/node:{MAIN_VERSION_NAME}"

DEFAULT_NODE_IMAGE_WO_TAG = "infrastructure/node"

DEFAULT_SERVER_IMAGE = f"infrastructure/server:{MAIN_VERSION_NAME}"

DEFAULT_UI_IMAGE = f"infrastructure/ui:{MAIN_VERSION_NAME}"

DEFAULT_ALGO_STORE_IMAGE = \
    f"infrastructure/algorithm-store:{MAIN_VERSION_NAME}"

#
#   COMMON GLOBALS
#
PACKAGE_FOLDER = Path(__file__).parent.parent.parent

VPN_CONFIG_FILE = 'vpn-config.ovpn.conf'

DATABASE_TYPES = ["csv", "parquet", "sql", "sparql", "omop", "excel", "other"]

PING_INTERVAL_SECONDS = 60

# start trying to refresh the JWT token of the node 10 minutes before it
# expires.
NODE_CLIENT_REFRESH_BEFORE_EXPIRES_SECONDS = 600

# The basics image can be used (mainly by the UI) to collect column names
BASIC_PROCESSING_IMAGE = 'harbor2.vantage6.ai/algorithms/basics'

<<<<<<< HEAD

class InstanceType(str, Enum):
    """ The types of instances that can be created. """
    NODE = "node"
    SERVER = "server"
    ALGORITHM_STORE = "algorithm-store"
=======
# Character to replace '=' with in encoded environment variables
ENV_VAR_EQUALS_REPLACEMENT = "!"
>>>>>>> 03803635
<|MERGE_RESOLUTION|>--- conflicted
+++ resolved
@@ -20,15 +20,14 @@
 
 DEFAULT_UI_IMAGE = f"infrastructure/ui:{MAIN_VERSION_NAME}"
 
-DEFAULT_ALGO_STORE_IMAGE = \
-    f"infrastructure/algorithm-store:{MAIN_VERSION_NAME}"
+DEFAULT_ALGO_STORE_IMAGE = f"infrastructure/algorithm-store:{MAIN_VERSION_NAME}"
 
 #
 #   COMMON GLOBALS
 #
 PACKAGE_FOLDER = Path(__file__).parent.parent.parent
 
-VPN_CONFIG_FILE = 'vpn-config.ovpn.conf'
+VPN_CONFIG_FILE = "vpn-config.ovpn.conf"
 
 DATABASE_TYPES = ["csv", "parquet", "sql", "sparql", "omop", "excel", "other"]
 
@@ -39,16 +38,15 @@
 NODE_CLIENT_REFRESH_BEFORE_EXPIRES_SECONDS = 600
 
 # The basics image can be used (mainly by the UI) to collect column names
-BASIC_PROCESSING_IMAGE = 'harbor2.vantage6.ai/algorithms/basics'
+BASIC_PROCESSING_IMAGE = "harbor2.vantage6.ai/algorithms/basics"
 
-<<<<<<< HEAD
+# Character to replace '=' with in encoded environment variables
+ENV_VAR_EQUALS_REPLACEMENT = "!"
+
 
 class InstanceType(str, Enum):
-    """ The types of instances that can be created. """
+    """The types of instances that can be created."""
+
     NODE = "node"
     SERVER = "server"
-    ALGORITHM_STORE = "algorithm-store"
-=======
-# Character to replace '=' with in encoded environment variables
-ENV_VAR_EQUALS_REPLACEMENT = "!"
->>>>>>> 03803635
+    ALGORITHM_STORE = "algorithm-store"