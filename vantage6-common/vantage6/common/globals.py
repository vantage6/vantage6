--- conflicted
+++ resolved
@@ -54,11 +54,16 @@
 # longer
 INTERVAL_MULTIPLIER = 1.5
 
-<<<<<<< HEAD
 # keyword for the multiple dataframes in single argument decorator
 DATAFRAME_MULTIPLE_KEYWORD = "multiple"
 DATAFRAME_WITHIN_GROUP_SEPARATOR = ","
 DATAFRAME_BETWEEN_GROUPS_SEPARATOR = ";"
+
+# Default timeout for requests to the server
+REQUEST_TIMEOUT = 300
+
+# Default chunk size for streaming inputs and results
+DEFAULT_CHUNK_SIZE = 1024 * 1024  # 1MB
 
 # session state file name
 SESSION_STATE_FILENAME = "session_state"
@@ -73,14 +78,6 @@
 LOCALHOST = "localhost"
 HTTP_LOCALHOST = "http://localhost"
 LINUX_LOCALHOST = "http://127.0.0.1"
-=======
-# Default timeout for requests to the server
-REQUEST_TIMEOUT = 300
-
-# Default chunk size for streaming inputs and results
-DEFAULT_CHUNK_SIZE = 1024 * 1024  # 1MB
-
->>>>>>> af04718a
 
 
 class InstanceType(StrEnumBase):
