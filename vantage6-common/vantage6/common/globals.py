--- conflicted
+++ resolved
@@ -50,7 +50,7 @@
     NODE = "node"
     SERVER = "server"
     ALGORITHM_STORE = "algorithm-store"
-<<<<<<< HEAD
+    UI = "ui"
 
 
 class NodePolicy(str, Enum):
@@ -60,7 +60,4 @@
     ALLOWED_ORGANIZATIONS = "allowed_organizations"
     ALLOWED_USERS = "allowed_users"
     ALLOW_BASICS_ALGORITHM = "allow_basics_algorithm"
-    REQUIRE_ALGORITHM_PULL = "require_algorithm_pull"
-=======
-    UI = "ui"
->>>>>>> 4c5bc441
+    REQUIRE_ALGORITHM_PULL = "require_algorithm_pull"