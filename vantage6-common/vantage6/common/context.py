--- conflicted
+++ resolved
@@ -334,16 +334,13 @@
         if isinstance(instance_type, enum.Enum):
             instance_type = instance_type.value
 
-<<<<<<< HEAD
         if running_in_pod():
             return {
                 "log": Path("/mnt/log"),
                 "data": Path("/mnt/data"),
                 "config": Path("/mnt/config"),
             }
-=======
->>>>>>> dae2f918
-        if system_folders:
+        elif system_folders:
             return {
                 "log": Path(d.site_data_dir) / instance_type / instance_name,
                 "data": Path(d.site_data_dir) / instance_type / instance_name,
