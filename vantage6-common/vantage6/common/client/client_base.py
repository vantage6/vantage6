import abc
import itertools
import json as json_lib
import logging
import time
<<<<<<< HEAD
from pathlib import Path

import requests

from vantage6.common.encryption import DummyCryptor, RSACryptor
from vantage6.common.enum import TaskStatus
from vantage6.common.globals import (
    INTERVAL_MULTIPLIER,
    MAX_INTERVAL,
    STRING_ENCODING,
)
=======
import requests
import json as json_lib
from pathlib import Path

from vantage6.common.exceptions import AuthenticationException
from vantage6.common.encryption import RSACryptor, DummyCryptor
from vantage6.common.globals import INTERVAL_MULTIPLIER, MAX_INTERVAL, STRING_ENCODING
from vantage6.common.client.utils import print_qr_code
from vantage6.common.task_status import has_task_finished
from vantage6.common.client.blob_storage import BlobStorageMixin
>>>>>>> af04718a

module_name = __name__.split(".")[1]


@staticmethod
def _log_completion(task_id: int, start_time: float, log_animation: bool) -> None:
    """
    Log the completion message for a task.

    Parameters
    ----------
    task_id : int
        ID of the completed task.
    start_time : float
        The time when the task started.
    log_animation : bool
        Whether to log the message as an animation or a regular log.
    """
    elapsed_time = int(time.time() - start_time)
    message = f"Task {task_id} completed in {elapsed_time} seconds."

    if log_animation:
        print(f"\r{message}                     ")
    else:
        logging.info(message)


@staticmethod
def _log_progress(
    task_id: int, start_time: float, log_animation: bool, animation_frame: str
) -> None:
    """
    Log the progress message for a task.

    Parameters
    ----------
    task_id : int
        ID of the task in progress.
    start_time : float
        The time when the task started.
    log_animation : bool
        Whether to log the message as an animation or a regular log.
    animation_frame : str
        The current frame of the animation.
    """
    elapsed_time = int(time.time() - start_time)
    message = f"{animation_frame} Waiting for task {task_id}... ({elapsed_time}s)"

    if log_animation:
        print(f"\r{message}", end="")
    else:
        logging.info(message)


class ClientBase(BlobStorageMixin):
    """Common interface to the central server.

    Contains the basis for all other clients, e.g. UserClient, NodeClient and
    AlgorithmClient. This includes a basic interface to authenticate, send
    generic requests, create tasks and retrieve results.
    """

    def __init__(self, server_url: str, auth_url: str | None = None) -> None:
        """Basic setup for the client

        Parameters
        ----------
        server_url : str
            URL of the vantage6 server you want to connect to
        auth_url : str
            URL of the vantage6 auth server (keycloak) you want to authenticate with
        """

        self.log = logging.getLogger(module_name)

        # server settings
        self.__server_url = server_url
        self.__auth_url = auth_url

        # tokens
        self._access_token = None
        self._refresh_token = None
        self._refresh_url = None

        self.cryptor = None
        self.whoami = None

    @property
    def name(self) -> str:
        """
        Return the node's/client's name

        Returns
        -------
        str
            Name of the user or node
        """
        return self.whoami.name

    @property
    def headers(self) -> dict:
        """
        Defines headers that are sent with each request. This includes the
        authorization token.

        Returns
        -------
        dict
            Headers
        """
        if self._access_token:
            return {"Authorization": "Bearer " + self._access_token}
        else:
            return {}

    @property
    def token(self) -> str:
        """
        JWT Authorization token

        Returns
        -------
        str
            JWT token
        """
        return self._access_token

    @property
    def server_url(self) -> str:
        """
        URL of the vantage6 server

        Returns
        -------
        str
            Host address of the vantage6 server
        """
        return self.__server_url

    @property
    def auth_url(self) -> str:
        """
        URL of the vantage6 auth server (keycloak)
        """
        return self.__auth_url

    def generate_path_to(self, endpoint: str, is_for_algorithm_store: bool) -> str:
        """Generate URL to endpoint using host, port and endpoint

        Parameters
        ----------
        endpoint : str
            endpoint to which a fullpath needs to be generated
        is_for_algorithm_store : bool
            Whether the request is for the algorithm store or not

        Returns
        -------
        str
            URL to the endpoint
        """
        if not is_for_algorithm_store:
            base_path = self.server_url
        else:
            try:
                base_path = self.store.url
            except AttributeError as exc:
                raise AttributeError(
                    "Algorithm store not set. Please set the algorithm store first with"
                    " `client.algorithm_store.set()`."
                ) from exc
        if endpoint.startswith("/"):
            path = base_path + endpoint
        else:
            path = base_path + "/" + endpoint

        return path

    def request(
        self,
        endpoint: str,
        json: dict = None,
        method: str = "get",
        params: dict = None,
        headers: dict = None,
        first_try: bool = True,
        retry: bool = True,
        attempts_on_timeout: int = None,
        is_for_algorithm_store: bool = False,
    ) -> dict:
        """Create http(s) request to the vantage6 server

        Parameters
        ----------
        endpoint : str
            Endpoint of the server
        json : dict, optional
            payload, by default None
        method : str, optional
            Http verb, by default 'get'
        params : dict, optional
            URL parameters, by default None
        headers : dict, optional
            Additional headers to be sent with the request, by default None
        first_try : bool, optional
            Whether this is the first attempt of this request. Default True.
        retry: bool, optional
            Try request again after refreshing the token. Default True.
        attempts_on_timeout: int, optional
            Number of attempts to make when a timeout occurs. Default None
            which leads to unlimited amount of attempts.
        is_for_algorithm_store: bool, optional
            Whether the request is for the algorithm store. Default False.

        Returns
        -------
        dict
            Response of the server
        """
        store_valid = self.__check_algorithm_store_valid(is_for_algorithm_store)
        if not store_valid:
            return

        # get appropiate method
        rest_method = {
            "get": requests.get,
            "post": requests.post,
            "put": requests.put,
            "patch": requests.patch,
            "delete": requests.delete,
        }.get(method.lower(), requests.get)

        # send request to server
        url = self.generate_path_to(endpoint, is_for_algorithm_store)
        self.log.debug(f"Making request: {method.upper()} | {url} | {params}")

        # add additional headers if any are given
        headers = self.headers if headers is None else headers | self.headers

        timeout_attempts = 0
        while True:
            try:
                response = rest_method(url, json=json, headers=headers, params=params)
                break
            except requests.exceptions.ConnectionError as exc:
                # we can safely retry as this is a connection error. And we
                # keep trying (unless a max number of attempts is given)!
                timeout_attempts += 1
                if (
                    attempts_on_timeout is not None
                    and timeout_attempts > attempts_on_timeout
                ):
                    return {"msg": "Connection error"}
                self.log.error("Connection error... Retrying")
                self.log.info(exc)
                time.sleep(1)

        # TODO: should check for a non 2xx response
        if response.status_code > 210:
            self.log.error(f"Server responded with error code: {response.status_code}")
            try:
                msg = response.json().get("msg", "")
                # remove dot at the end of the message if it is there to prevent double
                # dots in the log message
                if msg.endswith("."):
                    msg = msg[:-1]
                self.log.error("msg: %s. Endpoint: %s", msg, endpoint)
                if response.json().get("errors"):
                    self.log.error("errors:" + str(response.json().get("errors")))
            except json_lib.JSONDecodeError:
                self.log.error("Did not find a message from the server")
                self.log.error(response.content)

            if retry:
                if first_try:
                    self.obtain_new_token()
                    return self.request(
                        endpoint,
                        json,
                        method,
                        params,
                        headers,
                        first_try=False,
                        attempts_on_timeout=attempts_on_timeout,
                        is_for_algorithm_store=is_for_algorithm_store,
                    )
                else:
                    self.log.error("Nope, refreshing the token didn't fix it.")

        return response.json()

    def setup_encryption(self, private_key_file: str | None) -> None:
        """Use private key file to setup encryption of sensitive data.

        This function will use the private key file to setup encryption and decryption
        of task input and results. It needs to be called once per client in encrypted
        collaborations to ensure that the client can read and write encrypted data.

        A Cryptor object that handles encryption and decryption will be attached to the
        client, after verifying that the public key at the server matches the provided
        private key. In case the server's public key does not match with the local
        public key, the local one is uploaded to the server.

        Parameters
        ----------
        private_key_file : str | None
            File path of the private key file, or None if encryption is not enabled

        Raises
        ------
        AssertionError
            If the client is not authenticated
        """
        assert self._access_token, "Encryption can only be setup after authentication"
        assert self.whoami.organization_id, (
            "Organization unknown... Did you authenticate?"
        )

        if private_key_file is None:
            self.cryptor = DummyCryptor()
            return

        if isinstance(private_key_file, str):
            private_key_file = Path(private_key_file)

        cryptor = RSACryptor(private_key_file)

        # check if the public-key is the same on the server. If this is
        # not the case, this node will not be able to read any messages
        # that are send to him! If this is the case, the new public_key
        # will be uploaded to the central server
        organization = self.request(f"organization/{self.whoami.organization_id}")
        pub_key = organization.get("public_key")
        upload_pub_key = False

        if pub_key:
            if cryptor.verify_public_key(pub_key):
                self.log.info("Public key matches the server key! Good to go!")

            else:
                self.log.critical(
                    "Local public key does not match server public key. "
                    "You will not able to read any messages that are intended "
                    "for you!"
                )
                upload_pub_key = True
        else:
            upload_pub_key = True

        # upload public key if required
        if upload_pub_key:
            self.request(
                f"organization/{self.whoami.organization_id}",
                method="patch",
                json={"public_key": cryptor.public_key_str},
            )
            self.log.info("The public key on the server is updated!")

        self.cryptor = cryptor

    @abc.abstractmethod
    def authenticate(self) -> None:
        """Authenticate to vantage6 via keycloak."""
        return

    @abc.abstractmethod
    def obtain_new_token(self) -> None:
        """Obtain a new token.

        Depending on the type of entity authenticating, this may use a refresh token
        """
        return

<<<<<<< HEAD
    def _decrypt_data(self, encrypted_data: str) -> bytes:
        """Helper to decrypt the input of an algorithm run
=======
        # send request to server
        response = requests.post(
            url, headers={"Authorization": "Bearer " + self.__refresh_token}
        )

        # server says no!
        if response.status_code != 200:
            self.log.critical("Could not refresh token")
            raise Exception("Authentication Error!")

        self._access_token = response.json()["access_token"]
        self.__refresh_token = response.json()["refresh_token"]

    def _fetch_and_decrypt_run_data(
        self,
        run_data: str,
        blob_storage_used: bool = False,
    ) -> bytes:
        """Fetch and decrypt the run data of an algorithm run

        Decrypts the run's data (either input or result).
        If the data is stored in a blob storage,
        data will be fetched using the UUID reference.

        Parameters
        ----------
        run_data : str
            The run data to be fetched and decrypted. If it is a UUID, it will
            be used to download the data from blob storage.
        blob_storage_used : bool, optional
            Whether blob storage is used for the run data,
            by default False

        Returns
        -------
        bytes
            The decrypted run data

        Raises
        ------
        ValueError
            If the UUID is not valid or if decryption fails
        """
        if blob_storage_used:
            # If blob storage is used, the data is a UUID reference to the blob
            uuid = run_data
            self.log.debug(f"Parsing uuid from input: {uuid}")
            if isinstance(uuid, bytes):
                uuid = uuid.decode(STRING_ENCODING)
            uuid = uuid.strip("'\"")
            try:
                run_data = self._download_run_data_from_server(uuid)
            except ValueError as e:
                self.log.error(f"Not a valid UUID: {uuid}")
                raise ValueError(f"Not a valid UUID: {uuid}", e)
        # Naming of this function is misleading, as it is also used to decrypt results
        return self._decrypt_run_data(run_data)

    def _decrypt_run_data(self, run_data_: str | bytes) -> bytes:
        """Helper to decrypt the run data of an algorithm run
>>>>>>> af04718a

        Keys are replaced, but object reference remains intact: changes are
        made *in-place*.

        Parameters
        ----------
<<<<<<< HEAD
        encrypted_data: str
            The encrypted algorithm data
=======
        run_data_: str | bytes
            The encrypted algorithm run data (input or results)
>>>>>>> af04718a

        Returns
        -------
        bytes
            The decrypted algorithm run data

        Raises
        ------
        AssertionError
            Encryption has not been initialized
        """
        assert self.cryptor, "Encryption has not been initialized"
        cryptor = self.cryptor
        try:
            # TODO this only works when the runs belong to the
            # same organization... We should make different implementation
            # of get_results
<<<<<<< HEAD
            data = cryptor.decrypt_str_to_bytes(encrypted_data)
=======
            run_data_ = cryptor.decrypt(run_data_)
>>>>>>> af04718a

        except Exception as e:
            self.log.exception(e)

<<<<<<< HEAD
        return data
=======
        return run_data_
>>>>>>> af04718a

    def _decrypt_field(self, data: dict, field: str, is_single_resource: bool) -> dict:
        """
        Wrapper function to decrypt and deserialize the a field of one or more
        resources

        This can be used to decrypt and deserialize data of algorithm runs.
        algorithm runs.

        Parameters
        ----------
        run_data : dict
            The data of which to decrypt a field
        field : str
            The field to decrypt and deserialize
        is_single_resource : bool
            Whether the data is of a single resource or a list of resources

        Returns
        -------
        dict
            Decrypted data on the algorithm run(s)
        """

<<<<<<< HEAD
        def _decrypt_and_decode(value: str, field: str):
            decrypted = self._decrypt_data(value)
=======
        def _decrypt_and_decode(value: str, field: str, blob_storage_used: bool) -> str:
            decrypted = self._fetch_and_decrypt_run_data(value, blob_storage_used)
>>>>>>> af04718a
            if not isinstance(decrypted, bytes):
                self.log.error(
                    "The field %s is not properly encoded. Expected bytes, got %s.",
                    field,
                    type(decrypted),
                )
                if isinstance(decrypted, str):
                    self.log.error(
                        "Skipping decoding as string is detected for %s", field
                    )
                    return decrypted
            try:
                return decrypted.decode(STRING_ENCODING)
            except Exception:
                self.log.error(
                    "Failed to decode the field %s. Skipping decoding, "
                    "returning bytes object.",
                    field,
                )
                return decrypted

        if is_single_resource:
            if data.get(field):
                data[field] = _decrypt_and_decode(
                    data[field], field, data.get("blob_storage_used", False)
                )
        else:
            # for multiple resources, data is in a 'data' field of a dict
            for resource in data["data"]:
                if resource.get(field):
                    resource[field] = _decrypt_and_decode(
                        resource[field], field, resource.get("blob_storage_used", False)
                    )
        return data

    def __check_algorithm_store_valid(self, is_for_algorithm_store: bool) -> bool:
        """
        Check if the algorithm store is properly setup before handling algorithm store
        request

        Parameters
        ----------
        is_for_algorithm_store : bool
            Whether the request is for the algorithm store or not

        Returns
        -------
        bool
            Whether the algorithm store is properly setup
        """
        if is_for_algorithm_store:
            try:
                int(self.store.store_id)
                return True
            except AttributeError:
                self.log.error(
                    "Algorithm store not set. Please set the algorithm store first with"
                    " `client.store.set()`."
                )
                return False
        return True

    def wait_for_task_completion(
        self,
        request_func,
        task_id: int,
        interval: float = 1,
        log_animation: bool = True,
    ) -> None:
        """
        Utility function to wait for a task to complete.

        Parameters
        ----------
        request_func : Callable
            Function to make requests to the server.
        task_id : int
            ID of the task to wait for.
        interval : float
            Initial interval in seconds between status checks.
        log_animation : bool
            Whether to log an animation (default: True). If False, logs will be
            written as separate lines.
        """
        start_time = time.time()
        animation = itertools.cycle(["|", "/", "-", "\\"])

        while True:
            response = request_func(f"task/{task_id}/status")
            status = response.get("status")

            if TaskStatus.has_finished(status):
                _log_completion(task_id, start_time, log_animation)
                break

            _log_progress(task_id, start_time, log_animation, next(animation))
            time.sleep(interval)
            interval = min(interval * INTERVAL_MULTIPLIER, MAX_INTERVAL)

    class SubClient:
        """
        Create sub groups of commands using this SubClient

        For example, the class `vantage6.client.subclients.study.Study` defines the
        commands that can be run on studies. These are accessible for the user as
        subclient: `client.study`.

        Parameters
        ----------
        parent : UserClient | AlgorithmClient
            The parent client
        """

        def __init__(self, parent) -> None:
            # If the parent has a parent, use that as the parent - we don't want
            # grandparents and so on.
            # TODO maybe this should ideally get a name of 'main_client' or something
            if hasattr(parent, "parent"):
                self.parent: ClientBase = parent.parent
            else:
                self.parent: ClientBase = parent

        @staticmethod
        def _clean_update_data(data: dict) -> dict:
            """
            Remove key-value pair where the value is equal to `None`

            Parameters
            ----------
            data: dict
                Items to filter

            Returns
            -------
            dict
                Input `data` but with the key-value pair where value is `None` removed
            """
            return {k: v for k, v in data.items() if v is not None}<|MERGE_RESOLUTION|>--- conflicted
+++ resolved
@@ -3,11 +3,11 @@
 import json as json_lib
 import logging
 import time
-<<<<<<< HEAD
 from pathlib import Path
 
 import requests
 
+from vantage6.common.client.blob_storage import BlobStorageMixin
 from vantage6.common.encryption import DummyCryptor, RSACryptor
 from vantage6.common.enum import TaskStatus
 from vantage6.common.globals import (
@@ -15,18 +15,6 @@
     MAX_INTERVAL,
     STRING_ENCODING,
 )
-=======
-import requests
-import json as json_lib
-from pathlib import Path
-
-from vantage6.common.exceptions import AuthenticationException
-from vantage6.common.encryption import RSACryptor, DummyCryptor
-from vantage6.common.globals import INTERVAL_MULTIPLIER, MAX_INTERVAL, STRING_ENCODING
-from vantage6.common.client.utils import print_qr_code
-from vantage6.common.task_status import has_task_finished
-from vantage6.common.client.blob_storage import BlobStorageMixin
->>>>>>> af04718a
 
 module_name = __name__.split(".")[1]
 
@@ -400,23 +388,6 @@
         """
         return
 
-<<<<<<< HEAD
-    def _decrypt_data(self, encrypted_data: str) -> bytes:
-        """Helper to decrypt the input of an algorithm run
-=======
-        # send request to server
-        response = requests.post(
-            url, headers={"Authorization": "Bearer " + self.__refresh_token}
-        )
-
-        # server says no!
-        if response.status_code != 200:
-            self.log.critical("Could not refresh token")
-            raise Exception("Authentication Error!")
-
-        self._access_token = response.json()["access_token"]
-        self.__refresh_token = response.json()["refresh_token"]
-
     def _fetch_and_decrypt_run_data(
         self,
         run_data: str,
@@ -464,20 +435,14 @@
 
     def _decrypt_run_data(self, run_data_: str | bytes) -> bytes:
         """Helper to decrypt the run data of an algorithm run
->>>>>>> af04718a
 
         Keys are replaced, but object reference remains intact: changes are
         made *in-place*.
 
         Parameters
         ----------
-<<<<<<< HEAD
-        encrypted_data: str
-            The encrypted algorithm data
-=======
         run_data_: str | bytes
             The encrypted algorithm run data (input or results)
->>>>>>> af04718a
 
         Returns
         -------
@@ -495,20 +460,12 @@
             # TODO this only works when the runs belong to the
             # same organization... We should make different implementation
             # of get_results
-<<<<<<< HEAD
-            data = cryptor.decrypt_str_to_bytes(encrypted_data)
-=======
             run_data_ = cryptor.decrypt(run_data_)
->>>>>>> af04718a
 
         except Exception as e:
             self.log.exception(e)
 
-<<<<<<< HEAD
-        return data
-=======
         return run_data_
->>>>>>> af04718a
 
     def _decrypt_field(self, data: dict, field: str, is_single_resource: bool) -> dict:
         """
@@ -533,13 +490,8 @@
             Decrypted data on the algorithm run(s)
         """
 
-<<<<<<< HEAD
-        def _decrypt_and_decode(value: str, field: str):
-            decrypted = self._decrypt_data(value)
-=======
         def _decrypt_and_decode(value: str, field: str, blob_storage_used: bool) -> str:
             decrypted = self._fetch_and_decrypt_run_data(value, blob_storage_used)
->>>>>>> af04718a
             if not isinstance(decrypted, bytes):
                 self.log.error(
                     "The field %s is not properly encoded. Expected bytes, got %s.",
