import logging
from datetime import datetime, timedelta, timezone

from sqlalchemy import select

from vantage6.common.enum import RunStatus

from vantage6.server.model import Run
from vantage6.server.model.base import DatabaseSessionManager
from vantage6.server.service.azure_storage_service import AzureStorageService

module_name = __name__.split(".")[-1]
log = logging.getLogger(module_name)


<<<<<<< HEAD
def cleanup_runs_data(days: int, include_args: bool = False):
=======
def cleanup_runs_data(config: dict, include_input: bool = False):
>>>>>>> af04718a
    """
    Clear the `result` and (optionally) `arguments` field for `Run` instances older
    than the specified number of days.

    Parameters
    ----------
    days : int
        The number of days after which results should be cleared.
    """
    days = config.get("runs_data_cleanup_days")
    azure_config = config.get("large_result_store", {})
    if azure_config:
        storage_adapter = AzureStorageService(azure_config)
    threshold_date = datetime.now(timezone.utc) - timedelta(days=days)
    session = DatabaseSessionManager.get_session()

    if not days or days < 1:
        log.warning(
            "Invalid number of days '%s' specified. No cleanup will be performed.", days
        )
        return

    try:
        with session.begin():
            # Using select() instead of query()
            runs = session.scalars(
                select(Run).filter(
                    Run.finished_at < threshold_date,
                    # ruff: noqa: E711
                    Run.cleanup_at == None,
                    Run.status == RunStatus.COMPLETED,
                )
<<<<<<< HEAD
            ).all()
=======
                .all()
            )

>>>>>>> af04718a
            for run in runs:
                if (
                    run.result is not None
                    and run.blob_storage_used == True
                    and storage_adapter
                ):
                    log.debug(f"Deleting blob: {run.result}")
                    try:
                        storage_adapter.delete_blob(run.result)
                    except Exception as e:
                        log.warning(f"Failed to delete result {run.result}: {e}")
                run.result = ""
<<<<<<< HEAD
                if include_args:
                    run.arguments = ""
=======
                if include_input:
                    if (
                        run.input is not None
                        and run.blob_storage_used == True
                        and storage_adapter
                    ):
                        log.debug(f"Deleting blob: {run.input}")
                        try:
                            storage_adapter.delete_blob(run.input)
                        except Exception as e:
                            log.warning(f"Failed to delete input {run.input}: {e}")
                    run.input = ""
>>>>>>> af04718a
                run.cleanup_at = datetime.now(timezone.utc)
                log.info("Cleared result for Run ID %s.", run.id)

        log.info(
            "Cleanup job completed successfully, deleted %d old run results.", len(runs)
        )
    except Exception as e:
        log.error("Failed to cleanup old run results: %s", e)
        raise<|MERGE_RESOLUTION|>--- conflicted
+++ resolved
@@ -13,11 +13,7 @@
 log = logging.getLogger(module_name)
 
 
-<<<<<<< HEAD
-def cleanup_runs_data(days: int, include_args: bool = False):
-=======
-def cleanup_runs_data(config: dict, include_input: bool = False):
->>>>>>> af04718a
+def cleanup_runs_data(config: dict, include_args: bool = False):
     """
     Clear the `result` and (optionally) `arguments` field for `Run` instances older
     than the specified number of days.
@@ -50,13 +46,7 @@
                     Run.cleanup_at == None,
                     Run.status == RunStatus.COMPLETED,
                 )
-<<<<<<< HEAD
             ).all()
-=======
-                .all()
-            )
-
->>>>>>> af04718a
             for run in runs:
                 if (
                     run.result is not None
@@ -69,23 +59,20 @@
                     except Exception as e:
                         log.warning(f"Failed to delete result {run.result}: {e}")
                 run.result = ""
-<<<<<<< HEAD
                 if include_args:
-                    run.arguments = ""
-=======
-                if include_input:
                     if (
-                        run.input is not None
+                        run.arguments is not None
                         and run.blob_storage_used == True
                         and storage_adapter
                     ):
-                        log.debug(f"Deleting blob: {run.input}")
+                        log.debug(f"Deleting blob: {run.arguments}")
                         try:
-                            storage_adapter.delete_blob(run.input)
+                            storage_adapter.delete_blob(run.arguments)
                         except Exception as e:
-                            log.warning(f"Failed to delete input {run.input}: {e}")
+                            log.warning(
+                                f"Failed to delete arguments {run.arguments}: {e}"
+                            )
                     run.input = ""
->>>>>>> af04718a
                 run.cleanup_at = datetime.now(timezone.utc)
                 log.info("Cleared result for Run ID %s.", run.id)
 
