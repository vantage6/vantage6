import datetime

from pathlib import Path

from vantage6.common.globals import APPNAME

#
#   INSTALLATION SETTINGS
#
PACKAGE_FOLDER = Path(__file__).parent.parent.parent

DATA_FOLDER = PACKAGE_FOLDER / APPNAME / "server" / "_data"

#
#   RUNTIME SETTINGS
#

# Expiretime of JWT tokens
ACCESS_TOKEN_EXPIRES_HOURS = 6

# minimum validity of JWT Tokens in seconds
MIN_TOKEN_VALIDITY_SECONDS = 1800

# Expiration time of refresh tokens
REFRESH_TOKENS_EXPIRE_HOURS = 48

# Minimum time in seconds that a refresh token must be valid *longer than* the
# access token. This is to prevent the access token from expiring before the
# refresh token.
MIN_REFRESH_TOKEN_EXPIRY_DELTA = 1

# Expiretime of JWT token in a test environment
JWT_TEST_ACCESS_TOKEN_EXPIRES = datetime.timedelta(days=1)

# Which resources should be initialized. These names correspond to the
# file-names in the resource directory
RESOURCES = ['node', 'collaboration', 'organization', 'task', 'run',
             'token', 'user', 'version', 'recover', 'role',
             'rule', 'health', 'vpn', 'port', 'event']

# Super user information. This user is only created if it is not in the
# database yet at startup time.
SUPER_USER_INFO = {
    "username": "root",
    "password": "root"
}

# default support email address
DEFAULT_SUPPORT_EMAIL_ADDRESS = 'support@vantage6.ai'

# default time that token is valid in minutes
<<<<<<< HEAD
DEFAULT_EMAILED_TOKEN_VALIDITY_MINUTES = 60

# maximum time given to nodes to respond to ping in seconds
MAX_RESPONSE_TIME_PING = 60

# pagination settings
DEFAULT_PAGE = 1
DEFAULT_PAGE_SIZE = 10
=======
DEFAULT_EMAILED_TOKEN_VALIDITY_MINUTES = 60
>>>>>>> 54a6da2f
<|MERGE_RESOLUTION|>--- conflicted
+++ resolved
@@ -49,15 +49,8 @@
 DEFAULT_SUPPORT_EMAIL_ADDRESS = 'support@vantage6.ai'
 
 # default time that token is valid in minutes
-<<<<<<< HEAD
 DEFAULT_EMAILED_TOKEN_VALIDITY_MINUTES = 60
-
-# maximum time given to nodes to respond to ping in seconds
-MAX_RESPONSE_TIME_PING = 60
 
 # pagination settings
 DEFAULT_PAGE = 1
-DEFAULT_PAGE_SIZE = 10
-=======
-DEFAULT_EMAILED_TOKEN_VALIDITY_MINUTES = 60
->>>>>>> 54a6da2f
+DEFAULT_PAGE_SIZE = 10