--- conflicted
+++ resolved
@@ -11,7 +11,6 @@
 
 class Node(Authenticatable):
     """
-<<<<<<< HEAD
     Table that contains all registered nodes.
 
     Attributes
@@ -26,10 +25,6 @@
         Collaboration that the node belongs to
     organization : :class:`~.model.organization.Organization`
         Organization that the node belongs to
-=======
-    Table that describes which nodes are available. Nodes are the
-    applications that execute Tasks.
->>>>>>> 708cc006
     """
     _hidden_attributes = ['api_key']
 
