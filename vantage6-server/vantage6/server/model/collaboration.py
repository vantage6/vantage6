--- conflicted
+++ resolved
@@ -1,10 +1,5 @@
-<<<<<<< HEAD
+from __future__ import annotations
 from sqlalchemy import Column, String, Boolean
-from typing import List, Union
-=======
-from __future__ import annotations
-from sqlalchemy import Column, String, Boolean, exists
->>>>>>> 59e2ed6f
 from sqlalchemy.orm import relationship
 from sqlalchemy.orm.exc import NoResultFound
 
