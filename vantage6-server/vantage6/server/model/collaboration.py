--- conflicted
+++ resolved
@@ -48,16 +48,6 @@
         except NoResultFound:
             return None
 
-<<<<<<< HEAD
-=======
-    @classmethod
-    def name_exists(cls, name):
-        session = DatabaseSessionManager.get_session()
-        result = session.query(exists().where(cls.name == name)).scalar()
-        session.commit()
-        return result
-
->>>>>>> e249b499
     def __repr__(self):
         number_of_organizations = len(self.organizations)
         number_of_tasks = len(self.tasks)
