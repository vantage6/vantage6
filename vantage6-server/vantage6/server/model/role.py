from __future__ import annotations
from typing import Union
from sqlalchemy import Column, Text, Integer, ForeignKey
from sqlalchemy.orm import relationship
from sqlalchemy.orm.exc import NoResultFound

from vantage6.server.model.base import Base, DatabaseSessionManager


class Role(Base):
<<<<<<< HEAD
    """Collection of Rules

    Attributes
    ----------
    name : str
        Name of the role
    description : str
        Description of the role
    organization_id : int
        Id of the organization this role belongs to
    rules : List[Rule]
        List of rules that belong to this role
    organization : Organization
        Organization this role belongs to
    users : List[User]
        List of users that belong to this role
=======
    """
    Tables that describes which roles are available.

    A role is a collection of rules that are assigned to a user. A user can
    have multiple roles assigned to them. A role can be assigned to multiple
    users.
>>>>>>> 5b649edb
    """

    # fields
    name = Column(Text)
    description = Column(Text)
    organization_id = Column(Integer, ForeignKey("organization.id"))

    # relationships
    rules = relationship("Rule", back_populates="roles",
                         secondary="role_rule_association")
    organization = relationship("Organization", back_populates="roles")
    users = relationship("User", back_populates="roles",
                         secondary="Permission")

    @classmethod
    def get_by_name(cls, name) -> Union[Role, None]:
        """
        Get a role by its name.

        Parameters
        ----------
        name : str
            Name of the role

        Returns
        -------
        Role or None
            Role with the given name or None if no role with the given name
            exists
        """
        session = DatabaseSessionManager.get_session()
        try:
            return session.query(cls).filter_by(name=name).first()
        except NoResultFound:
            return None

    def __repr__(self) -> str:
        """
        String representation of the role.

        Returns
        -------
        str
            String representation of the role
        """
        return (
            f"<Role "
            f"{self.id}: '{self.name}', "
            f"description: {self.description}, "
            f"{len(self.users)} user(s)"
            ">"
        )<|MERGE_RESOLUTION|>--- conflicted
+++ resolved
@@ -8,7 +8,6 @@
 
 
 class Role(Base):
-<<<<<<< HEAD
     """Collection of Rules
 
     Attributes
@@ -25,14 +24,6 @@
         Organization this role belongs to
     users : List[User]
         List of users that belong to this role
-=======
-    """
-    Tables that describes which roles are available.
-
-    A role is a collection of rules that are assigned to a user. A user can
-    have multiple roles assigned to them. A role can be assigned to multiple
-    users.
->>>>>>> 5b649edb
     """
 
     # fields
