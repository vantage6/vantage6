--- conflicted
+++ resolved
@@ -30,15 +30,8 @@
     # relationships
     collaboration = relationship("Collaboration", back_populates="tasks")
     parent = relationship("Task", remote_side="Task.id", backref="children")
-<<<<<<< HEAD
     runs = relationship("Run", back_populates="task")
-    # TODO in v4, rename the 'initiator' column so that there is a clear
-    # distinction between initiating organization and user
-    initiator = relationship("Organization", back_populates="created_tasks")
-=======
-    results = relationship("Result", back_populates="task")
     init_org = relationship("Organization", back_populates="created_tasks")
->>>>>>> 44f66b8f
     init_user = relationship("User", back_populates="created_tasks")
 
     # TODO remove this property in v4. It is superseded by status but now left
