--- conflicted
+++ resolved
@@ -34,15 +34,6 @@
     init_org = relationship("Organization", back_populates="created_tasks")
     init_user = relationship("User", back_populates="created_tasks")
 
-<<<<<<< HEAD
-    # TODO remove this property in v4. It is superseded by status but now left
-    # here for backwards compatibility with other v3 versions
-    @hybrid_property
-    def complete(self):
-        return all([r.complete for r in self.runs])
-
-=======
->>>>>>> 0fbc8232
     @hybrid_property
     def status(self) -> str:
         """
@@ -53,19 +44,9 @@
         str:
             Status of task
         """
-<<<<<<< HEAD
-        # TODO what if there are no run ids? -> currently returns unknown
+        # TODO what if there are no result ids? -> currently returns unknown
         run_statuses = [r.status for r in self.runs]
-        if all([status is None for status in run_statuses]):
-            # TODO remove in v4 (this is for backwards compatibility because
-            # task statuses where not present in <3.6)
-            return 'unknown'
-        elif any([has_task_failed(status) for status in run_statuses]):
-=======
-        # TODO what if there are no result ids? -> currently returns unknown
-        result_statuses = [r.status for r in self.results]
-        if any([has_task_failed(status) for status in result_statuses]):
->>>>>>> 0fbc8232
+        if any([has_task_failed(status) for status in run_statuses]):
             return TaskStatus.FAILED.value
         elif TaskStatus.ACTIVE in run_statuses:
             return TaskStatus.ACTIVE.value
@@ -79,16 +60,10 @@
     @classmethod
     def next_job_id(cls):
         session = DatabaseSessionManager.get_session()
-<<<<<<< HEAD
         max_job_id = session.query(sql.func.max(cls.job_id)).scalar()
+        session.commit()
         if max_job_id:
             return max_job_id + 1
-=======
-        max_run_id = session.query(sql.func.max(cls.run_id)).scalar()
-        session.commit()
-        if max_run_id:
-            return max_run_id + 1
->>>>>>> 0fbc8232
         else:
             return 1
 
