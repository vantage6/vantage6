--- conflicted
+++ resolved
@@ -27,13 +27,8 @@
     database session.
 
     The database is created as a singleton, so that it can be destroyed (as
-<<<<<<< HEAD
     opposed to a module). This is especially useful when creating unit tests
     in which we want fresh databases every now and then.
-=======
-    opposed to a module). This is especially useful when creating
-    unit tests in which we want fresh databases every now and then.
->>>>>>> 708cc006
     """
 
     def __init__(self):
@@ -66,12 +61,8 @@
 
     def close(self):
         """
-<<<<<<< HEAD
         Delete all tables and close the database connection. Only used for
         unit testing.
-=======
-        Delete all tables and close the database connection.
->>>>>>> 708cc006
         """
         self.drop_all()
         self.engine = None
@@ -343,11 +334,7 @@
     id = Column(Integer, primary_key=True)
 
     @classmethod
-<<<<<<< HEAD
     def get(cls, id_: int = None):
-=======
-    def get(cls, id_=None):
->>>>>>> 708cc006
         """
         Get a single object by its id, or a list of objects when no id is
         specified.
@@ -355,11 +342,7 @@
         Parameters
         ----------
         id_: int, optional
-<<<<<<< HEAD
             The id of the object to get. If not specified, return all.
-=======
-            The id of the object to get. If not specified, return all matches.
->>>>>>> 708cc006
         """
         session = DatabaseSessionManager.get_session()
 
