--- conflicted
+++ resolved
@@ -1,10 +1,7 @@
 import logging
 import os
 import inspect as class_inspect
-<<<<<<< HEAD
-from typing import Any, List
-=======
->>>>>>> 59e2ed6f
+from typing import Any
 from flask.globals import g
 
 from sqlalchemy import Column, Integer, inspect, Table, exists
