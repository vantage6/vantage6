--- conflicted
+++ resolved
@@ -25,7 +25,6 @@
 
 
 class Rule(Base):
-<<<<<<< HEAD
     """Rules to determine permissions in an API endpoint.
 
     Attributes
@@ -42,13 +41,6 @@
         Roles that have this rule
     users : list[User]
         Users that have this rule
-=======
-    """
-    Table that describes which rules are available.
-
-    A rule gives access to a single type of action with a given operation,
-    scope and resource on which it acts.
->>>>>>> 5b649edb
     """
 
     # fields
