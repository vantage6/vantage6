--- conflicted
+++ resolved
@@ -81,25 +81,4 @@
 
     # FIXME: does it make sense to raise an exception or should base types
     #        (or other JSON-serializable types) just be returned as-is?
-<<<<<<< HEAD
-    raise Exception('value should be instance of db.Base or list!')
-
-
-def jsonify(value: list[Base] | Base) -> str:
-    """
-    Convert a (list of) SQLAlchemy instance(s) to a JSON (string).
-
-    Parameters
-    ----------
-    value : list[Base] | Base
-        A single SQLAlchemy instance or a list of SQLAlchemy instances
-
-    Returns
-    -------
-    str
-        A JSON string
-    """
-    return json.dumps(jsonable(value))
-=======
-    raise Exception('value should be instance of db.Base or list!')
->>>>>>> 3ef8d191
+    raise Exception('value should be instance of db.Base or list!')