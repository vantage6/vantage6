"""
The server has a central function in the vantage6 architecture. It stores
in the database which organizations, collaborations, users, etc.
exist. It allows the users and nodes to authenticate and subsequently interact
through the API the server hosts. Finally, it also communicates with
authenticated nodes and users via the socketIO server that is run here.
"""
# -*- coding: utf-8 -*-
from gevent import monkey

# flake8: noqa: E402 (ignore import error)
monkey.patch_all()

import importlib
import logging
import os
import uuid
import json
import time
import datetime as dt
import traceback

from typing import Any
from http import HTTPStatus
from werkzeug.exceptions import HTTPException
from flasgger import Swagger
from flask import (
    Flask, make_response, current_app, request, send_from_directory, Request,
    Response
)
from flask_cors import CORS
from flask_jwt_extended import JWTManager
from flask_marshmallow import Marshmallow
from flask_restful import Api
from flask_mail import Mail
from flask_principal import Principal, Identity, identity_changed
from flask_socketio import SocketIO
from threading import Thread

from vantage6.common import logger_name
from vantage6.common.globals import PING_INTERVAL_SECONDS
from vantage6.server import db
from vantage6.cli.context import ServerContext
from vantage6.cli.globals import DEFAULT_SERVER_ENVIRONMENT
from vantage6.server.model.base import DatabaseSessionManager, Database
from vantage6.server.resource.common._schema import HATEOASModelSchema
from vantage6.server.permission import RuleNeed, PermissionManager
from vantage6.server.globals import (
    APPNAME,
    ACCESS_TOKEN_EXPIRES_HOURS,
    JWT_TEST_ACCESS_TOKEN_EXPIRES,
    RESOURCES,
    SUPER_USER_INFO,
    REFRESH_TOKENS_EXPIRE_HOURS,
    DEFAULT_SUPPORT_EMAIL_ADDRESS,
    MIN_TOKEN_VALIDITY_SECONDS,
    MIN_REFRESH_TOKEN_EXPIRY_DELTA,
)
from vantage6.server.resource.common.swagger_templates import swagger_template
from vantage6.server._version import __version__
from vantage6.server.mail_service import MailService
from vantage6.server.websockets import DefaultSocketNamespace
from vantage6.server.default_roles import get_default_roles, DefaultRole


module_name = logger_name(__name__)
log = logging.getLogger(module_name)


class ServerApp:
    """
    Vantage6 server instance.

    Attributes
    ----------
    ctx : ServerContext
        Context object that contains the configuration of the server.
    """

    def __init__(self, ctx: ServerContext) -> None:
        """Create a vantage6-server application."""

        self.ctx = ctx

        # initialize, configure Flask
        self.app = Flask(APPNAME, root_path=os.path.dirname(__file__))
        self.debug: dict = self.ctx.config.get('debug', {})
        self.configure_flask()

        # Setup SQLAlchemy and Marshmallow for marshalling/serializing
        self.ma = Marshmallow(self.app)

        # Setup the Flask-JWT-Extended extension (JWT: JSON Web Token)
        self.jwt = JWTManager(self.app)
        self.configure_jwt()

        # Setup Principal, granular API access manegement
        self.principal = Principal(self.app, use_sessions=False)

        # Enable cross-origin resource sharing
        self.cors = CORS(self.app)

        # SWAGGER documentation
        self.swagger = Swagger(self.app, template=swagger_template)

        # Setup the Flask-Mail client
        self.mail = MailService(self.app, Mail(self.app))

        # Setup websocket channel
        self.socketio = self.setup_socket_connection()

        # setup the permission manager for the API endpoints
        self.permissions = PermissionManager()

        # Api - REST JSON-rpc
        self.api = Api(self.app)
        self.configure_api()
        self.load_resources()

        # set the server version
        self.__version__ = __version__

        # set up socket ping/pong
        log.debug("Starting thread to set node status")
        t = Thread(target=self.__node_status_worker, daemon=True)
        t.start()

        log.info("Initialization done")

    def setup_socket_connection(self) -> SocketIO:
        """
        Setup a socket connection. If a message queue is defined, connect the
        socket to the message queue. Otherwise, use the default socketio
        settings.

        Returns
        -------
        SocketIO
            SocketIO object
        """

        msg_queue = self.ctx.config.get('rabbitmq_uri')
        if msg_queue:
            log.debug(f'Connecting to msg queue: {msg_queue}')

        debug_mode = self.debug.get('socketio', False)
        if debug_mode:
            log.debug("SocketIO debug mode enabled")
        try:
            socketio = SocketIO(
                self.app,
                async_mode='gevent_uwsgi',
                message_queue=msg_queue,
                ping_timeout=60,
                cors_allowed_origins='*',
                logger=debug_mode,
                engineio_logger=debug_mode
            )
        except Exception as e:
            log.warning('Default socketio settings failed, attempt to run '
                        'without gevent_uwsgi packages! This leads to '
                        'performance issues and possible issues concerning '
                        'the websocket channels!')
            log.debug(e)
            socketio = SocketIO(
                self.app,
                message_queue=msg_queue,
                ping_timeout=60,
                cors_allowed_origins='*',
                logger=debug_mode,
                engineio_logger=debug_mode
            )

        # FIXME: temporary fix to get socket object into the namespace class
        DefaultSocketNamespace.socketio = socketio
        socketio.on_namespace(DefaultSocketNamespace("/tasks"))

        return socketio

<<<<<<< HEAD
    def configure_flask(self):
=======
    @staticmethod
    def configure_logging() -> None:
        """Set third party loggers to a warning level"""

        # Prevent logging from urllib3
        logging.getLogger("urllib3").setLevel(logging.WARNING)
        logging.getLogger("socketIO-client").setLevel(logging.WARNING)
        logging.getLogger("engineio.server").setLevel(logging.WARNING)
        logging.getLogger("socketio.server").setLevel(logging.WARNING)
        logging.getLogger('sqlalchemy.engine').setLevel(logging.WARNING)
        logging.getLogger('requests_oauthlib.oauth2_session')\
            .setLevel(logging.WARNING)

    def configure_flask(self) -> None:
>>>>>>> 25eac48e
        """Configure the Flask settings of the vantage6 server."""

        # let us handle exceptions
        self.app.config['PROPAGATE_EXCEPTIONS'] = True

        # patch where to obtain token
        self.app.config['JWT_AUTH_URL_RULE'] = '/api/token'

        # If no secret is set in the config file, one is generated. This
        # implies that all (even refresh) tokens will be invalidated on restart
        self.app.config['JWT_SECRET_KEY'] = self.ctx.config.get(
            'jwt_secret_key',
            str(uuid.uuid1())
        )

        # Default expiration time
        token_expiry_seconds = self._get_jwt_expiration_seconds(
            config_key='token_expires_hours',
            default_hours=ACCESS_TOKEN_EXPIRES_HOURS
        )
        self.app.config['JWT_ACCESS_TOKEN_EXPIRES'] = token_expiry_seconds

        # Set refresh token expiration time
        self.app.config['JWT_REFRESH_TOKEN_EXPIRES'] = \
                self._get_jwt_expiration_seconds(
            config_key='refresh_token_expires_hours',
            default_hours=REFRESH_TOKENS_EXPIRE_HOURS,
            longer_than=token_expiry_seconds + MIN_REFRESH_TOKEN_EXPIRY_DELTA,
            is_refresh=True
        )

        # Set an extra long expiration time on access tokens for testing
        # TODO: this does not seem needed...
        environment = self.ctx.config.get('type')
        self.app.config['environment'] = environment
        if environment == 'test':
            log.warning("Setting 'JWT_ACCESS_TOKEN_EXPIRES' to one day!")
            self.app.config['JWT_ACCESS_TOKEN_EXPIRES'] = \
                JWT_TEST_ACCESS_TOKEN_EXPIRES

        # Open Api Specification (f.k.a. swagger)
        self.app.config['SWAGGER'] = {
            'title': APPNAME,
            'uiversion': "3",
            'openapi': '3.0.0',
            'version': __version__
        }

        # Mail settings
        mail_config = self.ctx.config.get("smtp", {})
        self.app.config["MAIL_PORT"] = mail_config.get("port", 1025)
        self.app.config["MAIL_SERVER"] = mail_config.get("server", "localhost")
        self.app.config["MAIL_USERNAME"] = mail_config.get(
            "username",
            DEFAULT_SUPPORT_EMAIL_ADDRESS
        )
        self.app.config["MAIL_PASSWORD"] = mail_config.get("password", "")
        self.app.config["MAIL_USE_TLS"] = mail_config.get("MAIL_USE_TLS",
                                                          True)
        self.app.config["MAIL_USE_SSL"] = mail_config.get("MAIL_USE_SSL",
                                                          False)
        debug_mode = self.debug.get('flask', False)
        if debug_mode:
            log.debug("Flask debug mode enabled")
        self.app.debug = debug_mode

        def _get_request_path(request: Request) -> str:
            """
            Return request extension of request URL, e.g.
            http://localhost:5000/api/task/1 -> api/task/1

            Parameters
            ----------
            request: Request
                Flask request object

            Returns
            -------
            string:
                The endpoint path of the request
            """
            return request.url.replace(request.url_root, '')

        # before request
        @self.app.before_request
        def do_before_request():
            """Before every flask request method."""
            # Add log message before each request
            log.debug(f"Received request: {request.method} "
                      f"{_get_request_path(request)}")

            # This will obtain a (scoped) db session from the session factory
            # that is linked to the flask request global `g`. In every endpoint
            # we then can access the database by using this session. We ensure
            # that the session is removed (and uncommited changes are rolled
            # back) at the end of every request.
            DatabaseSessionManager.new_session()

        @self.app.after_request
        def remove_db_session(response):
            """After every flask request.

            This will close the database session created by the
            `before_request`.
            """
            DatabaseSessionManager.clear_session()
            return response

        @self.app.errorhandler(HTTPException)
        def error_remove_db_session(error: HTTPException):
            """In case an HTTP-exception occurs during the request.

            It is important to close the db session to avoid having dangling
            sessions.
            """
            if error.code == 404:
                log.debug(
                    f"404 error for route '{_get_request_path(request)}'")
            else:
                log.warn('HTTP Exception occured during request')
                log.debug(traceback.format_exc())
            DatabaseSessionManager.clear_session()
            return error.get_response()

        @self.app.errorhandler(Exception)
        def error2_remove_db_session(error):
            """In case an exception occurs during the request.

            It is important to close the db session to avoid having dangling
            sessions.
            """
            log.exception('Exception occured during request')
            DatabaseSessionManager.clear_session()
            return {'msg': f'An unexpected error occurred on the server!'}, \
                HTTPStatus.INTERNAL_SERVER_ERROR

        @self.app.route('/robots.txt')
        def static_from_root():
            return send_from_directory(self.app.static_folder,
                                       request.path[1:])

    def _get_jwt_expiration_seconds(
        self, config_key: str, default_hours: int,
        longer_than: int = MIN_TOKEN_VALIDITY_SECONDS,
        is_refresh: bool = False
    ) -> int:
        """
        Return the expiration time for JWT tokens.

        This time may be specified in the config file. If it is not, the
        default value is returned.

        Parameters
        ----------
        config_key: str
            The config key to look for that sets the expiration time
        default_hours: int
            The default expiration time in hours
        longer_than: int
            The minimum expiration time in hours.
        is_refresh: bool
            If True, the expiration time is for a refresh token. If False, it
            is for an access token.

        Returns
        -------
        int:
            The JWT token expiration time in seconds
        """
        hours_expire = self.ctx.config.get(config_key)
        if hours_expire is None:
            # No value is present in the config file, use default
            seconds_expire = int(float(default_hours) * 3600)
        elif isinstance(hours_expire, (int, float)) or \
                hours_expire.replace(".", "").isnumeric():
            # Numeric value is present in the config file
            seconds_expire = int(float(hours_expire) * 3600)
            if seconds_expire < longer_than:
                log.warning(
                    f"Invalid value for '{config_key}': {hours_expire}. Tokens"
                    f" must be valid for at least {longer_than} seconds. Using"
                    f" default value: {default_hours} hours")
                if is_refresh:
                    log.warning("Note that refresh tokens should be valid at "
                                f"least {MIN_REFRESH_TOKEN_EXPIRY_DELTA} "
                                "seconds longer than access tokens.")
                seconds_expire = int(float(default_hours) * 3600)
        else:
            # Non-numeric value is present in the config file. Warn and use
            # default
            log.error(f"Invalid value for '{config_key}': {hours_expire}. "
                      f"Using default value: {default_hours} hours")
            seconds_expire = int(float(default_hours) * 3600)

        return seconds_expire

    def configure_api(self) -> None:
        """Define global API output and its structure."""

        # helper to create HATEOAS schemas
        HATEOASModelSchema.api = self.api

        # whatever you get try to json it
        @self.api.representation('application/json')
        # pylint: disable=unused-argument
        def output_json(
            data: Any, code: HTTPStatus, headers: dict = None
        ) -> Response:
            """
            Return jsonified data for request responses.

            Parameters
            ----------
            data: Any
                The data to be jsonified
            code: HTTPStatus
                The HTTP status code of the response
            headers: dict
                Additional headers to be added to the response
            """

            if isinstance(data, db.Base):
                data = db.jsonable(data)
            elif isinstance(data, list) and len(data) and \
                    isinstance(data[0], db.Base):
                data = db.jsonable(data)

            resp = make_response(json.dumps(data), code)
            resp.headers.extend(headers or {})
            return resp

    def configure_jwt(self):
        """Configure JWT authentication."""

        @self.jwt.additional_claims_loader
        # pylint: disable=unused-argument
        def additional_claims_loader(
                identity: db.Authenticatable | dict) -> dict:
            """
            Create additional claims for JWT tokens: set user type and for
            users, set their roles.

            Parameters
            ----------
            identity: db.Authenticatable | dict
                The identity for which to create the claims

            Returns
            -------
            dict:
                The claims to be added to the JWT token
            """
            roles = []
            if isinstance(identity, db.User):
                type_ = 'user'
                roles = [role.name for role in identity.roles]

            elif isinstance(identity, db.Node):
                type_ = 'node'
            elif isinstance(identity, dict):
                type_ = 'container'
            else:
                log.error(f"could not create claims from {str(identity)}")
                return

            claims = {
                'client_type': type_,
                'roles': roles,
            }

            return claims

        @self.jwt.user_identity_loader
        # pylint: disable=unused-argument
        def user_identity_loader(
                identity: db.Authenticatable | dict) -> str | dict:
            """"
            JSON serializing identity to be used by create_access_token.

            Parameters
            ----------
            identity: db.Authenticatable | dict
                The identity to be serialized

            Returns
            -------
            str | dict:
                The serialized identity. For a node or user, this is the id;
                for a container, it is a dict.
            """
            if isinstance(identity, db.Authenticatable):
                return identity.id
            if isinstance(identity, dict):
                return identity

            log.error(f"Could not create a JSON serializable identity \
                        from '{str(identity)}'")

        @self.jwt.user_lookup_loader
        # pylint: disable=unused-argument
        def user_lookup_loader(
            jwt_payload: dict, jwt_headers: dict
        ) -> db.Authenticatable | dict:
            """
            Load the user, node or container instance from the JWT payload.

            Parameters
            ----------
            jwt_payload: dict
                The JWT payload
            jwt_headers: dict
                The JWT headers

            Returns
            -------
            db.Authenticatable | dict:
                The user, node or container identity. If the identity is a
                container, a dict is returned.
            """
            identity = jwt_headers['sub']
            auth_identity = Identity(identity)

            # in case of a user or node an auth id is shared as identity
            if isinstance(identity, int):

                # auth_identity = Identity(identity)

                auth = db.Authenticatable.get(identity)

                if isinstance(auth, db.Node):

                    for rule in db.Role.get_by_name(DefaultRole.NODE).rules:
                        auth_identity.provides.add(
                                RuleNeed(
                                    name=rule.name,
                                    scope=rule.scope,
                                    operation=rule.operation
                                )
                            )

                if isinstance(auth, db.User):

                    # add role permissions
                    for role in auth.roles:
                        for rule in role.rules:
                            auth_identity.provides.add(
                                RuleNeed(
                                    name=rule.name,
                                    scope=rule.scope,
                                    operation=rule.operation
                                )
                            )

                    # add 'extra' permissions
                    for rule in auth.rules:
                        auth_identity.provides.add(
                            RuleNeed(
                                name=rule.name,
                                scope=rule.scope,
                                operation=rule.operation
                            )
                        )

                identity_changed.send(current_app._get_current_object(),
                                      identity=auth_identity)

                return auth
            else:
                # container identity

                for rule in db.Role.get_by_name(DefaultRole.CONTAINER).rules:
                    auth_identity.provides.add(
                        RuleNeed(
                            name=rule.name,
                            scope=rule.scope,
                            operation=rule.operation
                        )
                    )
                identity_changed.send(current_app._get_current_object(),
                                      identity=auth_identity)
                log.debug(identity)
                return identity

    def load_resources(self) -> None:
        """Import the modules containing API resources."""

        # make services available to the endpoints, this way each endpoint can
        # make use of 'em.
        services = {
            "socketio": self.socketio,
            "mail": self.mail,
            "api": self.api,
            "permissions": self.permissions,
            "config": self.ctx.config
        }

        for res in RESOURCES:
            module = importlib.import_module('vantage6.server.resource.' + res)
            module.setup(self.api, self.ctx.config['api_path'], services)

    # TODO consider moving this method elsewhere. This is not trivial at the
    # moment because of the circular import issue with `db`, see
    # https://github.com/vantage6/vantage6/issues/53
    @staticmethod
    def _add_default_roles() -> None:
        for role in get_default_roles(db):
            if not db.Role.get_by_name(role['name']):
                log.warn(f"Creating new default role {role['name']}...")
                new_role = db.Role(
                    name=role['name'],
                    description=role['description'],
                    rules=role['rules']
                )
                new_role.save()

    def start(self) -> None:
        """
        Start the server.

        Before server is really started, some database settings are checked and
        (re)set where appropriate.
        """
        # add default roles (if they don't exist yet)
        self._add_default_roles()

        # create root user if it is not in the DB yet
        try:
            db.User.get_by_username(SUPER_USER_INFO['username'])
        except Exception:
            log.warn("No root user found! Is this the first run?")

            log.debug("Creating organization for root user")
            org = db.Organization(name="root")

            # TODO use constant instead of 'Root' literal
            root = db.Role.get_by_name("Root")

            log.warn(f"Creating root user: "
                     f"username={SUPER_USER_INFO['username']}, "
                     f"password={SUPER_USER_INFO['password']}")

            user = db.User(username=SUPER_USER_INFO['username'], roles=[root],
                           organization=org, email="root@domain.ext",
                           password=SUPER_USER_INFO['password'],
                           failed_login_attempts=0,
                           last_login_attempt=None)
            user.save()
        return self

    def __node_status_worker(self) -> None:
        """
        Set node status to offline if they haven't send a ping message in a
        while.
        """
        # start periodic check if nodes are responsive
        while True:
            # Send ping event
            try:
                before_wait = dt.datetime.utcnow()

                # Wait a while to give nodes opportunity to pong. This interval
                # is a bit longer than the interval at which the nodes ping,
                # because we want to make sure that the nodes have had time to
                # respond.
                time.sleep(PING_INTERVAL_SECONDS + 5)

                # Check for each node that is online if they have responded.
                # Otherwise set them to offline.
                online_status_nodes = db.Node.get_online_nodes()
                for node in online_status_nodes:
                    if node.last_seen < before_wait:
                        node.status = 'offline'
                        node.save()
            except Exception:
                log.exception('Node-status thread had an exception')
                time.sleep(PING_INTERVAL_SECONDS)


def run_server(config: str, environment: str = DEFAULT_SERVER_ENVIRONMENT,
               system_folders: bool = True) -> ServerApp:
    """
    Run a vantage6 server.

    Parameters
    ----------
    config: str
        Configuration file path
    environment: str
        Configuration environment to use.
    system_folders: bool
        Whether to use system or user folders. Default is True.

    Returns
    -------
    ServerApp
        A running instance of the vantage6 server
    """
    ctx = ServerContext.from_external_config_file(
        config,
        environment,
        system_folders
    )
    allow_drop_all = ctx.config["allow_drop_all"]
    Database().connect(uri=ctx.get_database_uri(),
                       allow_drop_all=allow_drop_all)
    return ServerApp(ctx).start()


def run_dev_server(server_app: ServerApp, *args, **kwargs) -> None:
    """
    Run a vantage6 development server (outside of a Docker container).

    Parameters
    ----------
    server_app: ServerApp
        Instance of a vantage6 server
    """
    log.warn('*'*80)
    log.warn(' DEVELOPMENT SERVER '.center(80, '*'))
    log.warn('*'*80)
    kwargs.setdefault('log_output', False)
    server_app.socketio.run(server_app.app, *args, **kwargs)<|MERGE_RESOLUTION|>--- conflicted
+++ resolved
@@ -177,24 +177,7 @@
 
         return socketio
 
-<<<<<<< HEAD
-    def configure_flask(self):
-=======
-    @staticmethod
-    def configure_logging() -> None:
-        """Set third party loggers to a warning level"""
-
-        # Prevent logging from urllib3
-        logging.getLogger("urllib3").setLevel(logging.WARNING)
-        logging.getLogger("socketIO-client").setLevel(logging.WARNING)
-        logging.getLogger("engineio.server").setLevel(logging.WARNING)
-        logging.getLogger("socketio.server").setLevel(logging.WARNING)
-        logging.getLogger('sqlalchemy.engine').setLevel(logging.WARNING)
-        logging.getLogger('requests_oauthlib.oauth2_session')\
-            .setLevel(logging.WARNING)
-
     def configure_flask(self) -> None:
->>>>>>> 25eac48e
         """Configure the Flask settings of the vantage6 server."""
 
         # let us handle exceptions
