# -*- coding: utf-8 -*-
import os, sys
import importlib
import flask_socketio
import datetime
import logging
import uuid

TERMINAL_AVAILABLE = True
try:
    # Stuff needed for running shell in a browser
    import pty
    import select
    import subprocess
    import struct
    import fcntl
    import termios
except:
    TERMINAL_AVAILABLE = False

from flask import Flask, Response, request, render_template, make_response, g, session
from flask_restful import Resource, Api, fields
from flask_cors import CORS
from flask_jwt_extended import JWTManager, get_jwt_identity, get_jwt_claims, get_raw_jwt, jwt_required, jwt_optional, verify_jwt_in_request
from flask_mail import Mail

from flask_marshmallow import Marshmallow
from flask_socketio import SocketIO, emit, send,join_room, leave_room

from flasgger import Swagger

import json

from ._version import version_info, __version__
from vantage6.server import db

from vantage6.server import util
from vantage6.server.globals import APPNAME
from vantage6.server.websockets import DefaultSocketNamespace
from .resource.swagger import swagger_template

module_name = __name__.split('.')[-1]
log = logging.getLogger(module_name)


# ------------------------------------------------------------------------------
# Initialize Flask
# ------------------------------------------------------------------------------
RESOURCES_INITIALIZED = False
API_BASE = '/api'
WEB_BASE = '/app'

# Create Flask app
ROOT_PATH = os.path.dirname(__file__)
app = Flask(APPNAME, root_path=ROOT_PATH)

app.config['JWT_AUTH_URL_RULE'] ='/api/token'

# False means refresh tokens never expire
app.config['JWT_REFRESH_TOKEN_EXPIRES'] = False

# Open Api Specification (f.k.a. swagger)
app.config['SWAGGER'] = {
    'title': APPNAME + ' API',
    'uiversion': 3,
    'openapi': '3.0.0',
}
swagger = Swagger(app, template=swagger_template)

# Enable cross-origin resource sharing
CORS(app)


# ------------------------------------------------------------------------------
# Api - REST JSON-rpc
# ------------------------------------------------------------------------------
api = Api(app)

@api.representation('application/json')
def output_json(data, code, headers=None):

    if isinstance(data, db.Base):
        data = db.jsonable(data)
        # log.debug("json-proofed")
    elif isinstance(data, list) and len(data) and isinstance(data[0], db.Base):
        data = db.jsonable(data)
        # log.debug("json-list-proofed")
    # log.debug(f"finished preparing {data}, lets send")

    resp = make_response(json.dumps(data), code)
    resp.headers.extend(headers or {})
    return resp


# ------------------------------------------------------------------------------
# Setup SQLAlchemy and Marshmallow for marshalling/serializing
# ------------------------------------------------------------------------------
ma = Marshmallow(app)

# ------------------------------------------------------------------------------
# Setup the Flask-JWT-Extended extension (JWT: JSON Web Token)
# ------------------------------------------------------------------------------
jwt = JWTManager(app)

@jwt.user_claims_loader
def user_claims_loader(identity):
    roles = []
    if isinstance(identity, db.User):
        type_ = 'user'
        roles = identity.roles.split(',')
    elif isinstance(identity, db.Node):
        type_ = 'node'
    elif isinstance(identity, dict):
        type_ = 'container'
    else:
        log.error(f"could not create claims from {str(identity)}")

    claims = {
        'type': type_,
        'roles': roles,
    }

    return claims

@jwt.user_identity_loader
def user_identity_loader(identity):

    if isinstance(identity, db.Authenticatable):
        return identity.id
    if isinstance(identity, dict):
        return identity

    log.error(f"Could not create a JSON serializable identity \
                from '{str(identity)}'")

@jwt.user_loader_callback_loader
def user_loader_callback(identity):
    if isinstance(identity, int):
        return db.Authenticatable.get(identity)
    else:
        return identity


# ------------------------------------------------------------------------------
# Setup flask-socketio
# ------------------------------------------------------------------------------
try:
    socketio = SocketIO(app, async_mode='gevent_uwsgi')
except:
    socketio = SocketIO(app)

# socketio.on_namespace(DefaultSocketNamespace("/"))
socketio.on_namespace(DefaultSocketNamespace("/tasks"))


def start_interpreter():
    # create child process attached to a pty we can read from and write to
    if TERMINAL_AVAILABLE:
        env = app.config['environment']
        cmd = ['ipython', '-m', 'vantage6.server.shell', '-i', '--', env]

        log.debug("opening pty")
        master_fd, slave_fd = pty.openpty()

        log.debug("starting process")
        child = subprocess.Popen(
            cmd,
            stdin=slave_fd,
            stdout=slave_fd,
            stderr=slave_fd
        )

        log.debug("adding process details to session")
        session.child = child
        session.fd = master_fd
        session.master_fd = master_fd
        session.slave_fd = slave_fd

        log.debug("setting window size")
        set_winsize(master_fd, 50, 50)

        log.debug("starting background task")
        socketio.start_background_task(
            read_and_forward_pty_output,
            fd=master_fd,
            sid=request.sid,
            child=child,
        )
        log.debug("ipython terminal backend started")
    else:
        log.debug("ipython terminal not available")


def assert_running_interpreter(start_if_required=False, child=None):
    # log.debug(f"assert_running_interpreter(start_if_required={start_if_required})")

    try:
        child = child or session.child

        if child.poll() is None:
            # log.debug("interpreter already running!")
            return True
    except (AttributeError, TypeError):
        pass


    if start_if_required:
        # log.debug("starting interpreter")
        start_interpreter()
        return True

    return False

def set_winsize(fd, row, col, xpix=0, ypix=0):
    winsize = struct.pack("HHHH", row, col, xpix, ypix)
    fcntl.ioctl(fd, termios.TIOCSWINSZ, winsize)


def read_and_forward_pty_output(fd, sid, child):
    max_read_bytes = 1024 * 20

    # fd = session.fd
    timeout_sec = 0.01

    while assert_running_interpreter(child=child):
        socketio.sleep(timeout_sec)

        (rs, ws, es) = select.select([fd], [], [], timeout_sec)

        for r in rs:
            output = os.read(r, max_read_bytes).decode()
            socketio.emit(
                "pty-output",
                {"output": output},
                namespace="/pty",
                room=sid,
            )


@socketio.on("connect", namespace="/pty")
def connect_pty():
    """new client connected"""
    environment = app.config['environment']

    log.debug('-' * 80)
    log.debug('connect /pty')
    log.debug(f'environment: {environment}')
    log.debug('-' * 80)

    try:
        verify_jwt_in_request()
    except Exception as e:
        log.error("Could not connect client! No or Invalid JWT token?")
        log.info(list(request.headers.keys()))
        log.exception(e)
    else:
        # At this point we're sure that the user/client/whatever
        # checks out
        user_or_node_id = get_jwt_identity()
        auth = db.Authenticatable.get(user_or_node_id)

        if not isinstance(auth, db.User):
            log.error("Sorry, but only users can use this websocket")
            return False

        if auth.username != 'root':
            log.error("Only root can connect to the admin channel")
            log.error(f"You're trying to connect as '{auth.username}'")
            return False

        # define socket-session variables.
        session.type = auth.type
        session.name = auth.username if session.type == 'user' else auth.name
        log.info(f'Client identified as <{session.type}>: <{session.name}>')

        assert_running_interpreter(start_if_required=True)
        return True

    return False

@socketio.on("disconnect", namespace="/pty")
def disconnect_pty():
    print(f'Client {request.sid} disconnected')
    # app.config['socket_connections'].remove(request.sid)
    # session["child"].kill()
    try:
        session.child.kill()
    except Exception as e:
        log.error("Could not kill interpreter backend!?")
        log.exception(e)



@socketio.on("pty-input", namespace="/pty")
def pty_input(data):
    """write to the child pty. The pty sees this as if you are typing in a real
    terminal.
    """
    if assert_running_interpreter():
        raw_data = data["input"].encode()
        # if raw_data == '':
        #     log.error('empty string!?')
        # else:
        #     log.info(f"input: '{raw_data}'")

        # os.write(app.config["fd"], raw_data)
        os.write(session.fd, raw_data)


@socketio.on("resize", namespace="/pty")
def resize(data):
    if assert_running_interpreter():
        set_winsize(session.fd, data["rows"], data["cols"])


@socketio.on("connect", namespace="/admin")
def connect_admin():
    environment = app.config['environment']

    print('-' * 80)
    print('connect /admin')
    print(f'environment: {environment}')
    print('-' * 80)

    try:
        verify_jwt_in_request()
    except Exception as e:
        log.error("Could not connect client! No or Invalid JWT token?")
        log.info(list(request.headers.keys()))
        log.exception(e)
    else:
        # At this point we're sure that the user/client/whatever
        # checks out
        user_or_node_id = get_jwt_identity()
        auth = db.Authenticatable.get(user_or_node_id)

        if not isinstance(auth, db.User):
            log.error("Sorry, but only users can use this websocket")
            return False

        if auth.username != 'root':
            log.error("Only root can connect to the admin channel")
            log.error(f"You're trying to connect as '{auth.username}'")
            return False

        # define socket-session variables.
        session.type = auth.type
        session.name = auth.username if session.type == 'user' else auth.name
        log.info(f'Client identified as <{session.type}>: <{session.name}>')

        print(f'connecting {request.sid}')
        return True

    return False


@socketio.on("echo", namespace="/")
def echo(data):
    print("Hello!")
    socketio.emit('echo', data, namespace='/')


# ------------------------------------------------------------------------------
# Resources / API's
# ------------------------------------------------------------------------------
def load_resources(api, API_BASE, resources):
    """Import the modules containing Resources."""
    for name in resources:
        module = importlib.import_module('vantage6.server.resource.' + name)
        module.setup(api, API_BASE)


# ------------------------------------------------------------------------------
# Setup the Flask-Mail which is configured using the `current_app` context
# ------------------------------------------------------------------------------
mail = Mail()


# ------------------------------------------------------------------------------
# Http routes
# ------------------------------------------------------------------------------
@app.route(WEB_BASE+'/', defaults={'path': ''})
# @app.route(WEB_BASE+'/<path:path>')
def index(path):
    return """
    <html>
        <head>
        <script type="text/javascript" src="https://cdnjs.cloudflare.com/ajax/libs/socket.io/2.1.1/socket.io.dev.js"></script>
        <script type="text/javascript" charset="utf-8">
            setTimeout(function() {
                console.log('running javascript');
                socket = io.connect('http://' + document.domain + ':' + location.port, { transports: ['websocket']});

                socket.on('message', function(msg){
                    console.log(msg);
                });

                socket.on('connect', function() {
                    console.log('emitting!');
                    socket.emit("my event", {data: "I'm connected!"});
                });},
                2000
            );
        </script>
        </head>
        <body>
            <h1>Hi there!!</h2>
        </body>
    </html>
"""


# ------------------------------------------------------------------------------
# init & run
# ------------------------------------------------------------------------------
# def init(environment=None, init_resources_=False):
#     """Initialize the server using a site-wide ServerContext."""
#     logging.getLogger("urllib3").setLevel(logging.WARNING)

#     if environment is None:
#         if 'environment' in os.environ:
#             environment = os.environ['environment']
#         else:
#             environment = 'prod'

#     # Load configuration and initialize logging system
#     ctx = util.ServerContext(APPNAME, 'default')
#     ctx.init(ctx.config_file, environment)

#     if init_resources_:
#         init_resources(ctx)

#     uri = ctx.get_database_location()
#     print('-' * 80)
#     print(uri)
#     print('-' * 80)
#     db.init(uri)

class WebSocketLoggingHandler(logging.Handler):

    def emit(self, record):
        entry = self.format(record)
        # print(f'emitting to websocket: {entry}')

        socketio.emit('append-log', entry, namespace='/admin')


def init_resources(ctx):
    # Load resources
    global RESOURCES_INITIALIZED

    if RESOURCES_INITIALIZED:
        return

    api_base = ctx.config['api_path']

    resources = [
            'node',
            'collaboration',
            'organization',
            'task',
            'result',
            'token',
            'user',
            'version',
            'recover',
            # 'websocket_test',
            'stats',
    ]

    # Load resources
    load_resources(api, api_base, resources)

    # Make sure we do this only once
    RESOURCES_INITIALIZED = True


def run(ctx, *args, **kwargs):
    """Run the server.

        Note that this method is never called when the server is instantiated
        through the Web Server Gateway Interface (WSGI)!
    """
    # Prevent logging from urllib3
    logging.getLogger("urllib3").setLevel(logging.WARNING)
    logging.getLogger("socketIO-client").setLevel(logging.WARNING)

    wslh = WebSocketLoggingHandler()
    wslh.setLevel(logging.DEBUG)
    logging.getLogger().addHandler(wslh)

    environment = ctx.config.get('type')
    app.config['environment'] = environment

    app.config['JWT_SECRET_KEY'] = ctx.config.get('jwt_secret_key', str(uuid.uuid1()))

    # Default expiration time
    app.config['JWT_ACCESS_TOKEN_EXPIRES'] = datetime.timedelta(hours=6)

    # Set an extra long expiration time on access tokens for testing
    if environment == 'test':
        log.warning("Setting 'JWT_ACCESS_TOKEN_EXPIRES' to one day!")
        app.config['JWT_ACCESS_TOKEN_EXPIRES'] = datetime.timedelta(days=1)

    # check if root-user exists
    try:
        db.User.get_by_username("root")
    except Exception:
        log.warn("No root user found! Is this the first run?")
        log.warn("Creating root: username=root, password=root")
        user = db.User(username="root", roles="root")
        user.set_password("root")
        user.save()

    # set all nodes to offline
    nodes, session = db.Node.get(with_session=True)
    for node in nodes:
        node.status = 'offline'
    session.commit()

<<<<<<< HEAD
=======
    # setup mail
    mail_config = ctx.config.get("smtp", {})
    app.config["MAIL_PORT"] = mail_config.get("port", 1025)
    app.config["MAIL_SERVER"] = mail_config.get("server", "localhost")
    app.config["MAIL_USERNAME"] = mail_config.get("username",
                                                  "support@vantage6.ai")
    app.config["MAIL_PASSWORD"] = mail_config.get("password", "")
    # log.debug(app.config)
    mail.init_app(app)

>>>>>>> 30b82288
    kwargs.setdefault('log_output', False)
    socketio.run(app, *args, **kwargs)<|MERGE_RESOLUTION|>--- conflicted
+++ resolved
@@ -518,8 +518,6 @@
         node.status = 'offline'
     session.commit()
 
-<<<<<<< HEAD
-=======
     # setup mail
     mail_config = ctx.config.get("smtp", {})
     app.config["MAIL_PORT"] = mail_config.get("port", 1025)
@@ -530,6 +528,5 @@
     # log.debug(app.config)
     mail.init_app(app)
 
->>>>>>> 30b82288
     kwargs.setdefault('log_output', False)
     socketio.run(app, *args, **kwargs)