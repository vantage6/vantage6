import math
import logging
import flask
import sqlalchemy

from urllib.parse import urlencode

from vantage6.common import logger_name
<<<<<<< HEAD
from vantage6.server.globals import DEFAULT_PAGE, DEFAULT_PAGE_SIZE
=======
from vantage6.server import db
>>>>>>> 75fe3df1

module_name = logger_name(__name__)
log = logging.getLogger(module_name)


class Page:
    """
    Definition of a page of items return by the API.

    Parameters
    ----------
    items : list[db.Base]
        List of database resources on this page
    page : int
        Current page number
    page_size : int
        Number of items per page
    total : int
        Total number of items

    Attributes
    ----------
    current_page : int
        Current page number
    items : list[db.Base]
        List of resources on the current page
    previous_page : int
        Page number of the previous page
    next_page : int
        Page number of the next page
    has_previous : bool
        True if there is a previous page, False otherwise
    has_next : bool
        True if there is a next page, False otherwise
    total : int
        Total number of items
    pages : int
        Total number of pages
    """
    def __init__(self, items: list[db.Base], page: int, page_size: int,
                 total: int) -> None:
        self.current_page = page
        self.items = items
        self.previous_page = None
        self.next_page = None
        self.has_previous = page > 1
        if self.has_previous:
            self.previous_page = page - 1
        previous_items = (page - 1) * page_size
        self.has_next = previous_items + len(items) < total
        if self.has_next:
            self.next_page = page + 1
        self.total = total
        self.pages = int(math.ceil(total / float(page_size)))


class Pagination:
    """
    Class that handles pagination of a query.

    Parameters
    ----------
    items : list[db.Base]
        List of database resources to paginate
    page : int
        Current page number
    page_size : int
        Number of items per page
    total : int
        Total number of items
    request : flask.Request
        Request object

    Attributes
    ----------
    page : Page
        Page object
    request : flask.Request
        Request object
    """
    def __init__(self, items: list[db.Base], page: int, page_size: int,
                 total: int, request: flask.Request) -> None:
        self.page = Page(items, page, page_size, total)
        self.request = request

    @property
    def link_header(self) -> str:
        """
        Puts links to other pages in the response header.

        Returns
        -------
        str
            Link header
        """
        link_strs = [f'<{url}>; rel={rel}' for rel, url in
                     self.metadata_links.items()]
        return ','.join(link_strs)

    @property
    def headers(self) -> dict:
        """
        Set the headers for the response.

        Returns
        -------
        dict
            Response headers
        """
        return {
            'total-count': self.page.total,
            'Link': self.link_header
        }

    @property
    def metadata_links(self) -> dict:
        """
        Construct links to other pages.

        Returns
        -------
        dict
            Links to other pages
        """
        url = self.request.path
        args = self.request.args.copy()

        navs = [
            {'rel': 'first', 'page': 1},
            {'rel': 'previous', 'page': self.page.previous_page},
            {'rel': 'self', 'page': self.page.current_page},
            {'rel': 'next', 'page': self.page.next_page},
            {'rel': 'last', 'page': self.page.pages},
        ]

        links = {}
        for nav in navs:
            if nav['page']:
                args['page'] = nav['page']
                links[nav['rel']] = f'{url}?{urlencode(args)}'

        return links

    @classmethod
<<<<<<< HEAD
    def from_query(cls, query: sqlalchemy.orm.query, request):
        # Get the total number of records. We remove the ordering of the query
        # since it doesn't matter for getting a count and might have
        # performance implications as discussed on this Flask-SqlAlchemy issue:
=======
    def from_query(cls, query: sqlalchemy.orm.query,
                   request: flask.Request) -> 'Pagination':
        """
        Create a Pagination object from a query.

        Parameters
        ----------
        query : sqlalchemy.orm.query
            Query to paginate
        request : flask.Request
            Request object

        Returns
        -------
        Pagination
            Pagination object
        """
        # We remove the ordering of the query since it doesn't matter for
        # getting a count and might have performance implications as discussed
        # on this Flask-SqlAlchemy issue
>>>>>>> 75fe3df1
        # https://github.com/mitsuhiko/flask-sqlalchemy/issues/100
        total = query.distinct().order_by(None).count()

        # Get the page and page size from the request
        try:
            page_id = int(request.args.get('page', DEFAULT_PAGE))
        except ValueError:
            raise ValueError("The 'page' parameter should be an integer")
        try:
            per_page = int(request.args.get('per_page', DEFAULT_PAGE_SIZE))
        except ValueError:
            raise ValueError("The 'per_page' parameter should be an integer")

        # Check if the page and page size are valid
        if page_id <= 0:
            raise ValueError("The 'page' parameter should be >= 1")
        elif per_page <= 0:
            raise ValueError("The 'per_page' parameter should be >= 1")
        elif total < (page_id-1) * per_page:
            raise ValueError(
                "The 'page' and/or 'per_page' parameter values are too large: "
                "there are no records present on this page"
            )

        # FIXME BvB 2020-02-09 good error handling if sort is not a valid
        #  field
        if request.args.get('sort', False):
            query = cls._add_sorting(query, request.args.get('sort'))

        items = query.distinct()\
            .limit(per_page)\
            .offset((page_id-1)*per_page)\
            .all()

        return cls(items, page_id, per_page, total, request)

    @staticmethod
    def _add_sorting(query: sqlalchemy.orm.query, sort_string: str
                     ) -> sqlalchemy.orm.query:
        """
        Add sorting to a query.

        Parameters
        ----------
        query : sqlalchemy.orm.query
            The query to add sorting to.
        sort : str
            The sorting to add. This can be a comma separated list of fields to
            sort on. The fields can be prefixed with a '-' to indicate a
            descending sort.
        """
        sort_list = sort_string.split(',')
        for sorter in sort_list:
            sorter = sorter.strip()
            if sorter.startswith('-'):
                query = query.order_by(sqlalchemy.desc(sorter[1:]))
            else:
                if sorter.startswith('+'):
                    sorter = sorter[1:]
                query = query.order_by(sorter)
        return query

    # TODO in v4+, remove this method if also removing the double endpoints
    @classmethod
<<<<<<< HEAD
    def from_list(cls, items: list, request):
        page_id = int(request.args.get('page', DEFAULT_PAGE))
        per_page = int(request.args.get('per_page', DEFAULT_PAGE_SIZE))
=======
    def from_list(cls, items: list[db.Base],
                  request: flask.Request) -> 'Pagination':
        """
        Create a Pagination object from a list of database objects.

        Parameters
        ----------
        items : list[db.Base]
            List of database objects to paginate
        request : flask.Request
            Request object

        Returns
        -------
        Pagination
            Pagination object
        """
        page_id = request.args.get('page')
>>>>>>> 75fe3df1
        total = len(items)

        if page_id <= 0:
            raise AttributeError('page needs to be >= 1')
        if per_page <= 0:
            raise AttributeError('per_page needs to be >= 1')

        beginning = (page_id - 1) * per_page
        ending = page_id * per_page
        if ending > total:
            ending = total
        items = items[beginning:ending]

        return cls(items, page_id, per_page, total, request)<|MERGE_RESOLUTION|>--- conflicted
+++ resolved
@@ -1,3 +1,5 @@
+from __future__ import annotations
+
 import math
 import logging
 import flask
@@ -6,11 +8,8 @@
 from urllib.parse import urlencode
 
 from vantage6.common import logger_name
-<<<<<<< HEAD
 from vantage6.server.globals import DEFAULT_PAGE, DEFAULT_PAGE_SIZE
-=======
 from vantage6.server import db
->>>>>>> 75fe3df1
 
 module_name = logger_name(__name__)
 log = logging.getLogger(module_name)
@@ -155,14 +154,8 @@
         return links
 
     @classmethod
-<<<<<<< HEAD
-    def from_query(cls, query: sqlalchemy.orm.query, request):
-        # Get the total number of records. We remove the ordering of the query
-        # since it doesn't matter for getting a count and might have
-        # performance implications as discussed on this Flask-SqlAlchemy issue:
-=======
     def from_query(cls, query: sqlalchemy.orm.query,
-                   request: flask.Request) -> 'Pagination':
+                   request: flask.Request) -> Pagination:
         """
         Create a Pagination object from a query.
 
@@ -178,10 +171,9 @@
         Pagination
             Pagination object
         """
-        # We remove the ordering of the query since it doesn't matter for
-        # getting a count and might have performance implications as discussed
-        # on this Flask-SqlAlchemy issue
->>>>>>> 75fe3df1
+        # Get the total number of records. We remove the ordering of the query
+        # since it doesn't matter for getting a count and might have
+        # performance implications as discussed on this Flask-SqlAlchemy issue:
         # https://github.com/mitsuhiko/flask-sqlalchemy/issues/100
         total = query.distinct().order_by(None).count()
 
@@ -246,13 +238,8 @@
 
     # TODO in v4+, remove this method if also removing the double endpoints
     @classmethod
-<<<<<<< HEAD
-    def from_list(cls, items: list, request):
-        page_id = int(request.args.get('page', DEFAULT_PAGE))
-        per_page = int(request.args.get('per_page', DEFAULT_PAGE_SIZE))
-=======
     def from_list(cls, items: list[db.Base],
-                  request: flask.Request) -> 'Pagination':
+                  request: flask.Request) -> Pagination:
         """
         Create a Pagination object from a list of database objects.
 
@@ -268,8 +255,8 @@
         Pagination
             Pagination object
         """
-        page_id = request.args.get('page')
->>>>>>> 75fe3df1
+        page_id = int(request.args.get('page', DEFAULT_PAGE))
+        per_page = int(request.args.get('per_page', DEFAULT_PAGE_SIZE))
         total = len(items)
 
         if page_id <= 0:
