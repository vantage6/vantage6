--- conflicted
+++ resolved
@@ -211,69 +211,6 @@
         return {"msg": "Ports removed from the database."}, HTTPStatus.OK
 
 
-<<<<<<< HEAD
-=======
-class Port(PortBase):
-    """Resource for /api/port"""
-
-    @only_for(('node', 'user', 'container'))
-    def get(self, id):
-        """ Get a single port
-        ---
-        description: >-
-            Returns a port specified by an id.\n
-
-            ### Permission Table\n
-            |Rule name|Scope|Operation|Assigned to node|Assigned to container|
-            Description|\n
-            |--|--|--|--|--|--|\n
-            |Port|Global|View|❌|❌|View any port|\n
-            |Port|Organization|View|✅|✅|View the ports of your
-            organization's collaborations|\n
-
-            Accessible to users.
-
-        parameters:
-          - in: path
-            name: id
-            schema:
-              type: integer
-            minimum: 1
-            description: Port id
-            required: true
-
-        responses:
-          200:
-              description: Ok
-          401:
-              description: Unauthorized
-          404:
-              description: Port id not found
-
-        security:
-          - bearerAuth: []
-
-        tags: ["VPN"]
-        """
-        auth_org = self.obtain_auth_organization()
-
-        port = AlgorithmPort.get(id)
-        if not port:
-            return {'msg': f'Port id={id} not found!'}, HTTPStatus.NOT_FOUND
-
-        # check permissions
-        if not self.r.v_glo.can():
-            if not self.r.v_org.can() and auth_org == auth_org.id:
-                return {'msg': 'You lack the permission to do that!'}, \
-                    HTTPStatus.UNAUTHORIZED
-
-        # serialize
-        s = port_schema
-
-        return s.dump(port, many=False), HTTPStatus.OK
-
-
->>>>>>> b280a7c6
 class VPNAddress(ServicesResources):
 
     @with_container
