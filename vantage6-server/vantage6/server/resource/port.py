# -*- coding: utf-8 -*-
import logging

from flask import g, request
from flask_restful import Api
from http import HTTPStatus

from vantage6.common import logger_name
from vantage6.server.permission import (
    PermissionManager,
    Scope as S,
    Operation as P
)
from vantage6.server.resource import (
    with_node,
    ServicesResources
)
from vantage6.server import db
<<<<<<< HEAD
from vantage6.server.resource.common.schema import PortSchema
=======
from vantage6.server.resource.common.pagination import Pagination
from vantage6.server.resource.common.output_schema import PortSchema
from vantage6.server.resource.common.input_schema import PortInputSchema
>>>>>>> 86564e10
from vantage6.server.model import (
    Run,
    AlgorithmPort,
)
from vantage6.server.resource import with_container

module_name = logger_name(__name__)
log = logging.getLogger(module_name)


def setup(api: Api, api_base: str, services: dict) -> None:
    """
    Setup the port resource.

    Parameters
    ----------
    api : Api
        Flask restful api instance
    api_base : str
        Base url of the api
    services : dict
        Dictionary with services required for the resource endpoints
    """
    path = "/".join([api_base, module_name])
    log.info(f'Setting up "{path}" and subdirectories')

    api.add_resource(
        Ports,
        path,
        endpoint='port_without_id',
        methods=('POST', 'DELETE'),
        resource_class_kwargs=services
    )
    api.add_resource(
        VPNAddress,
        api_base + '/vpn/algorithm/addresses',
        endpoint='vpn_address',
        methods=('GET',),
        resource_class_kwargs=services
    )


# Schemas
port_schema = PortSchema()
port_input_schema = PortInputSchema()


# -----------------------------------------------------------------------------
# Permissions
# -----------------------------------------------------------------------------
def permissions(permissions: PermissionManager) -> None:
    """
    Define the permissions for this resource.

    Parameters
    ----------
    permissions : PermissionManager
        Permission manager instance to which permissions are added
    """
    add = permissions.appender(module_name)

    add(scope=S.GLOBAL, operation=P.VIEW, description="view any port")
    add(scope=S.ORGANIZATION, operation=P.VIEW, assign_to_container=True,
        assign_to_node=True, description="view ports of your organizations "
        "collaborations")


# ------------------------------------------------------------------------------
# Resources / API's
# ------------------------------------------------------------------------------
class PortBase(ServicesResources):
    def __init__(self, socketio, mail, api, permissions, config):
        super().__init__(socketio, mail, api, permissions, config)
        self.r = getattr(self.permissions, module_name)


class Ports(PortBase):
    @with_node
    def post(self):
        """Create a list of port description
        ---
        description: >-
          Creates a description of a port that is available for VPN
          communication for a certain algorithm. Only the node on which the
          algorithm is running is allowed to create this.\n

          This endpoint is not accessible for users, but only for
          authenticated nodes.

        requestBody:
          content:
            application/json:
              schema:
                properties:
                  port:
                    type: integer
                    description: Port number that receives container's VPN
                      traffic
                  run_id:
                    type: integer
                    description: Algorithm's run_id
                  label:
                    type: string
                    description: Label for port specified in algorithm
                      docker image

        responses:
          201:
            description: Ok
          401:
            description: Unauthorized

        security:
            - bearerAuth: []

        tags: ["VPN"]
        """
        data = request.get_json()
        # validate request body
        errors = port_input_schema.validate(data)
        if errors:
            return {'msg': 'Request body is incorrect', 'errors': errors}, \
                HTTPStatus.BAD_REQUEST

        # The only entity that is allowed to algorithm ports is the node where
        # those algorithms are running.
        run_id = data['run_id']
        linked_run = g.session.query.query(Run).filter(Run.id == run_id).one()
        if g.node.id != linked_run.node.id:
            return {'msg': 'You lack the permissions to do that!'},\
                HTTPStatus.UNAUTHORIZED

        port = AlgorithmPort(
            port=data['port'],
            run_id=run_id,
            label=data.get('label' ''),
        )
        port.save()

        return port_schema.dump(port, many=False), HTTPStatus.CREATED

    @with_node
    def delete(self):
        # FIXME should we have swagger docs if only accessible for node? Also
        # same case for post request
        """ Delete ports by run_id
        ---
        description: >-
          Deletes descriptions of a port that is available for VPN
          communication for a certain algorithm. The ports are deleted based
          on run_id. Only the node on which the algorithm is running is
          allowed to delete this. This happens on task completion.\n

          This endpoint is not accessible for users, but only for
          authenticated nodes.

        parameters:
          - in: path
            name: run_id
            schema:
              type: integer
            minimum: 1
            description: Run id for which ports must be deleted
            required: true

        responses:
          200:
            description: Ok
          400:
            description: Run id was not defined
          401:
            description: Unauthorized

        security:
          - bearerAuth: []

        tags: ["VPN"]
        """
        args = request.args
        if 'run_id' not in args:
            return {'msg': 'The run_id argument is required!'}, \
              HTTPStatus.BAD_REQUEST

        # The only entity that is allowed to delete algorithm ports is the node
        # where those algorithms are running.
        run_id = args['run_id']
        linked_run = g.session.query(Run).filter(Run.id == run_id).one()
        if g.node.id != linked_run.node.id:
            return {'msg': 'You lack the permissions to do that!'},\
                HTTPStatus.UNAUTHORIZED

        # all checks passed: delete the port entries
        g.session.query(AlgorithmPort).filter(
            AlgorithmPort.run_id == run_id
        ).delete()
        g.session.commit()

        return {"msg": "Ports removed from the database."}, HTTPStatus.OK


class VPNAddress(ServicesResources):

    @with_container
    def get(self):
        """
        Get a list of the addresses (IP + port) and labels of algorithm
        containers in the same task as the authenticating container.
        ---

        description: >-
          Returns a dictionary of addresses of algorithm containers in the same
          task.\n

          ### Permission Table\n
          |Rule name|Scope|Operation|Assigned to node|Assigned to container|
          Description|\n
          |--|--|--|--|--|--|\n
          |Port|Global|View|❌|❌|View any result|\n
          |Port|Organization|View|❌|✅|View the ports of your
          organizations collaborations|\n

          Not accessible to users.

        parameters:
          - in: path
            name: label
            schema:
              type: string
            description: Algorithm port label to filter by
          - in: path
            name: only_children
            schema:
              type: boolean
            description: Only include the addresses of subtasks, not those at
              the same level. Incompatible with 'only_parent'.
          - in: path
            name: only_parent
            schema:
              type: boolean
            description: Only send the address of the parent task, not those at
              the same level. Incompatible with 'only_children'.
          - in: path
            name: include_children
            schema:
              type: boolean
            description: Include the addresses of subtasks. Ignored if
              'only_children' is True. Incompatible with 'only_parent',
              superseded by 'only_children'.
          - in: path
            name: include_parent
            schema:
              type: boolean
            description: Include the addresses of parent tasks. Ignored if
              'only_parent' is True. Incopatible with 'only_children',
              superseded by 'only_parent'.

        responses:
          200:
            description: Ok
          400:
            description: Incompatible arguments specified

        security:
        - bearerAuth: []

        tags: ["VPN"]
        """
        task_id = g.container['task_id']
        task_ids = [task_id]

        task = db.Task.get(task_id)

        include_children = request.args.get('include_children', False)
        include_parent = request.args.get('include_parent', False)
        only_children = request.args.get('only_children', False)
        only_parent = request.args.get('only_parent', False)

        if only_children and only_parent:
            return {
                'msg': 'Using only_children and only_parent simultaneously is '
                'not possible! Specify one or the other.'
            }, HTTPStatus.BAD_REQUEST
        elif only_children and include_parent:
            return {
                'msg': 'Using only_children and include_parent simultaneously '
                'is not possible! Specify one or the other.'
            }, HTTPStatus.BAD_REQUEST
        elif only_parent and include_children:
            return {
                'msg': 'Using only_parent and include_children simultaneously '
                'is not possible! Specify one or the other.'
            }, HTTPStatus.BAD_REQUEST

        # include child tasks if requested
        if include_children or only_children:
            subtasks = g.session.query(db.Task).filter(
                db.Task.parent_id == task_id
            ).all()
            if only_children:
                task_ids = [t.id for t in subtasks]
            else:
                task_ids.extend([t.id for t in subtasks])

        # include parent task if requested
        if include_parent or only_parent:
            parent = g.session.query(db.Task).filter(
                db.Task.id == task.parent_id
            ).one_or_none()
            if parent:
                if only_parent:
                    task_ids = [parent.id]
                else:
                    task_ids.append(parent.id)

        # get all ports for the tasks requested
        q = g.session.query(AlgorithmPort)\
                     .join(Run)\
                     .filter(Run.task_id.in_(task_ids))\

        # filter by label if requested
        filter_label = request.args.get('label')
        if filter_label:
            q = q.filter(AlgorithmPort.label == filter_label)

        ports = q.all()

        # combine data from ports and nodes
        addresses = []
        for port in ports:
            d = {
                'port': port.port,
                'label': port.label,
                'ip': port.result.node.ip,
                'organization_id': port.result.organization_id,
                'task_id': port.result.task_id,
                'parent_id': port.result.task.parent_id,
            }
            addresses.append(d)

        return {'addresses': addresses}, HTTPStatus.OK<|MERGE_RESOLUTION|>--- conflicted
+++ resolved
@@ -16,13 +16,8 @@
     ServicesResources
 )
 from vantage6.server import db
-<<<<<<< HEAD
-from vantage6.server.resource.common.schema import PortSchema
-=======
-from vantage6.server.resource.common.pagination import Pagination
 from vantage6.server.resource.common.output_schema import PortSchema
 from vantage6.server.resource.common.input_schema import PortInputSchema
->>>>>>> 86564e10
 from vantage6.server.model import (
     Run,
     AlgorithmPort,
