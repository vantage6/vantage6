--- conflicted
+++ resolved
@@ -25,11 +25,7 @@
     Collaboration,
     Task
 )
-<<<<<<< HEAD
-from vantage6.server.model.base import DatabaseSessionManager
 from vantage6.server.resource import with_container
-=======
->>>>>>> d35282ce
 
 module_name = logger_name(__name__)
 log = logging.getLogger(module_name)
