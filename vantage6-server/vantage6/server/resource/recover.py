# -*- coding: utf-8 -*-
import logging
import datetime

from flask import request, render_template, g
from flask_jwt_extended import create_access_token, decode_token
from flask_restful import Api
from jwt.exceptions import DecodeError
from http import HTTPStatus
from sqlalchemy.orm.exc import NoResultFound

from vantage6.common import logger_name, generate_apikey
from vantage6.common.globals import APPNAME
from vantage6.server import db
from vantage6.server.globals import (
<<<<<<< HEAD
    DEFAULT_EMAILED_TOKEN_VALIDITY_MINUTES, DEFAULT_SUPPORT_EMAIL_ADDRESS,
    DEFAULT_EMAIL_FROM_ADDRESS
=======
    DEFAULT_EMAILED_TOKEN_VALIDITY_MINUTES,
    DEFAULT_SUPPORT_EMAIL_ADDRESS,
    DEFAULT_EMAIL_FROM_ADDRESS,
>>>>>>> 457f3ca8
)
from vantage6.server.resource import ServicesResources, with_user
from vantage6.server.resource.common.auth_helper import create_qr_uri, user_login
from vantage6.server.resource.common.input_schema import (
    ChangePasswordInputSchema,
    RecoverPasswordInputSchema,
    ResetPasswordInputSchema,
    Recover2FAInputSchema,
    Reset2FAInputSchema,
    ResetAPIKeyInputSchema,
)

module_name = logger_name(__name__)
log = logging.getLogger(module_name)


def setup(api: Api, api_base: str, services: dict) -> None:
    """
    Setup the recover resource.

    Parameters
    ----------
    api : Api
        Flask restful api instance
    api_base : str
        Base url of the api
    services : dict
        Dictionary with services required for the resource endpoints
    """
    path = "/".join([api_base, module_name])
    log.info(f'Setting up "{path}" and subdirectories')

    api.add_resource(
        ResetPassword,
        path + "/reset",
        endpoint="reset_password",
        methods=("POST",),
        resource_class_kwargs=services,
    )

    api.add_resource(
        RecoverPassword,
        path + "/lost",
        endpoint="recover_password",
        methods=("POST",),
        resource_class_kwargs=services,
    )

    api.add_resource(
        ResetTwoFactorSecret,
        path + "/2fa/reset",
        endpoint="reset_2fa_secret",
        methods=("POST",),
        resource_class_kwargs=services,
    )

    api.add_resource(
        RecoverTwoFactorSecret,
        path + "/2fa/lost",
        endpoint="recover_2fa_secret",
        methods=("POST",),
        resource_class_kwargs=services,
    )

    api.add_resource(
        ChangePassword,
        api_base + "/password/change",
        endpoint="change_password",
        methods=("PATCH",),
        resource_class_kwargs=services,
    )

    api.add_resource(
        ResetAPIKey,
        path + "/node",
        endpoint="reset_api_key",
        methods=("POST",),
        resource_class_kwargs=services,
    )


recover_pw_schema = RecoverPasswordInputSchema()
reset_pw_schema = ResetPasswordInputSchema()
recover_2fa_schema = Recover2FAInputSchema()
reset_2fa_schema = Reset2FAInputSchema()
reset_api_key_schema = ResetAPIKeyInputSchema()
change_pw_schema = ChangePasswordInputSchema()


# ------------------------------------------------------------------------------
# Resources / API's
# ------------------------------------------------------------------------------
class ResetPassword(ServicesResources):
    """User can use recover token to reset their password."""

    def post(self):
        """Set a new password using a recover token
        ---
        description: >-
          User can use a recover token to reset their password

        requestBody:
          content:
            application/json:
              schema:
                properties:
                  reset_token:
                    type: string
                    description: Recover token (received by email)
                  password:
                    type: string
                    description: New password

        responses:
          200:
            description: Ok
          400:
            description: Password or recovery token is missing or invalid

        tags: ["Account recovery"]
        """
        body = request.get_json()
        # validate request body
        errors = reset_pw_schema.validate(body)
        if errors:
            return {
                "msg": "Request body is incorrect",
                "errors": errors,
            }, HTTPStatus.BAD_REQUEST

        reset_token = body.get("reset_token")
        password = body.get("password")

        # obtain user
        try:
            user_id = decode_token(reset_token)["sub"].get("id")
        except DecodeError:
            return {"msg": "Invalid recovery token!"}, HTTPStatus.BAD_REQUEST

        user = db.User.get(user_id)

        # reset number of failed login attempts to prevent that user cannot
        # reactivate via email
        user.failed_login_attempts = 0
        user.save()

        # set password
        msg = user.set_password(password)
        if msg:
            return {"msg": msg}, HTTPStatus.BAD_REQUEST

        log.info(f"Successfull password reset for '{user.username}'")
        return {"msg": "The password has successfully been reset!"}, HTTPStatus.OK


class RecoverPassword(ServicesResources):
    """Send a mail containing a recover token to reset the password"""

    def post(self):
        """Request a recover token
        ---
        description: >-
          Request a recover token if password is lost. Either email address
          or username must be supplied.

        requestBody:
          content:
            application/json:
              schema:
                properties:
                  username:
                    type: string
                    description: Username from which the password needs to be
                      recovered
                  email:
                    type: string
                    description: Email of user from which the password needs to
                      be recovered

        responses:
          200:
            description: Ok
          400:
            description: No username or email provided

        tags: ["Account recovery"]
        """
        # default return string
        ret = {
            "msg": "If the username or email is in our database you "
            "will soon receive an email."
        }
        body = request.get_json()

        # validate request body
        errors = recover_pw_schema.validate(body)
        if errors:
            return {
                "msg": "Request body is incorrect",
                "errors": errors,
            }, HTTPStatus.BAD_REQUEST

        # obtain username/email from request
        username = body.get("username")
        email = body.get("email")

        # find user in the database, if not here we stop!
        try:
            if username:
                user = db.User.get_by_username(username)
            else:
                user = db.User.get_by_email(email)
        except NoResultFound:
            account_name = email if email else username
            log.info(
                "Someone request 2FA reset for non-existing account" f" {account_name}"
            )
            # we do not tell them.... But we won't continue either
            return ret

        log.info(f"Password reset requested for '{user.username}'")

        # generate a token that can reset their password
        smtp_settings = self.config.get("smtp", {})
        minutes_token_valid = smtp_settings.get(
            "email_token_validity_minutes", DEFAULT_EMAILED_TOKEN_VALIDITY_MINUTES
        )
        expires = datetime.timedelta(minutes=minutes_token_valid)
        reset_token = create_access_token({"id": str(user.id)}, expires_delta=expires)

        email_from = smtp_settings.get("email_from", DEFAULT_EMAIL_FROM_ADDRESS)
        support_email = self.config.get("support_email", DEFAULT_SUPPORT_EMAIL_ADDRESS)

        self.mail.send_email(
            f"Password reset {APPNAME}",
            sender=email_from,
            recipients=[user.email],
            text_body=render_template(
                "mail/reset_token.txt",
                token=reset_token,
                firstname=user.firstname,
                reset_type="password",
                what_to_do="simply ignore this message",
            ),
            html_body=render_template(
                "mail/reset_token.html",
                token=reset_token,
                firstname=user.firstname,
                reset_type="password",
                support_email=support_email,
                what_to_do="simply ignore this message",
            ),
        )

        return ret


class ResetTwoFactorSecret(ServicesResources):
    """User can use recover token to reset their two-factor authentication."""

    def post(self):
        """Set a new two-factor authentication secret using a recover token
        ---
        description: >-
          User can use a recover token to reset their two-factor authentication
          secret

        requestBody:
          content:
            application/json:
              schema:
                properties:
                  reset_token:
                    type: string
                    description: Recover token (received by email)

        responses:
          200:
            description: Ok
          400:
            description: Recovery token is missing or invalid

        tags: ["Account recovery"]
        """
        # retrieve user based on email or username
        body = request.get_json()

        # validate request body
        errors = reset_2fa_schema.validate(body)
        if errors:
            return {
                "msg": "Request body is incorrect",
                "errors": errors,
            }, HTTPStatus.BAD_REQUEST

        # obtain user
        reset_token = body.get("reset_token")
        try:
            user_id = decode_token(reset_token)["sub"].get("id")
        except DecodeError:
            return {"msg": "Invalid recovery token!"}, HTTPStatus.BAD_REQUEST

        user = db.User.get(user_id)

        log.info(f"Resetting two-factor authentication for {user.username}")
        return create_qr_uri(user), HTTPStatus.OK


class RecoverTwoFactorSecret(ServicesResources):
    """Send a mail containing a recover token for the 2fa secret"""

    def post(self):
        """Request a recover token to reset two-factor authentication secret
        ---
        description: >-
          Request a recover token if two-factor authentication secret is lost.
          A password and either email address or username must be supplied.

        requestBody:
          content:
            application/json:
              schema:
                properties:
                  username:
                    type: string
                    description: Username from which the 2fa needs to be reset
                  email:
                    type: string
                    description: Email of user from which the 2fa needs to be
                      reset
                  password:
                    type: string
                    description: Password of user whose 2fa needs to be reset

        responses:
          200:
            description: Ok
          400:
            description: No username or email and password provided

        tags: ["Account recovery"]
        """
        # default return string
        ret = {
            "msg": "If you sent a correct combination of username/email and"
            "password, you will soon receive an email."
        }

        # obtain parameters from request
        body = request.get_json()

        # validate request body
        errors = recover_2fa_schema.validate(body)
        if errors:
            return {
                "msg": "Request body is incorrect",
                "errors": errors,
            }, HTTPStatus.BAD_REQUEST

        username = body.get("username")
        email = body.get("email")
        password = body.get("password")

        # find user in the database, if not here we stop!
        try:
            if username:
                user = db.User.get_by_username(username)
            else:
                user = db.User.get_by_email(email)
        except NoResultFound:
            account_name = email if email else username
            log.info(
                "Someone request 2FA reset for non-existing account" f" {account_name}"
            )
            # we do not tell them.... But we won't continue either
            return ret, HTTPStatus.OK

        # check password
        user, code = user_login(self.config, user.username, password, self.mail)
        if code != HTTPStatus.OK:
            log.error(f"Failed to reset 2FA for user {username}, wrong " "password")
            return user, code

        log.info(f"2FA reset requested for '{user.username}'")

        # generate a token that can reset their password
        smtp_settings = self.config.get("smtp", {})
        minutes_token_valid = smtp_settings.get(
            "email_token_validity_minutes", DEFAULT_EMAILED_TOKEN_VALIDITY_MINUTES
        )
        expires = datetime.timedelta(minutes=minutes_token_valid)
        reset_token = create_access_token({"id": str(user.id)}, expires_delta=expires)

        email_from = smtp_settings.get("email_from", DEFAULT_EMAIL_FROM_ADDRESS)
        support_email = self.config.get("support_email", DEFAULT_SUPPORT_EMAIL_ADDRESS)

        self.mail.send_email(
            f"Two-factor authentication reset {APPNAME}",
            sender=email_from,
            recipients=[user.email],
            text_body=render_template(
                "mail/reset_token.txt",
                token=reset_token,
                firstname=user.firstname,
                reset_type="two-factor authentication code",
                what_to_do=("please reset your password! It has been " "compromised"),
            ),
            html_body=render_template(
                "mail/reset_token.html",
                token=reset_token,
                firstname=user.firstname,
                reset_type="two-factor authentication code",
                support_email=support_email,
                what_to_do=("please reset your password! It has been " "compromised"),
            ),
        )

        return ret, HTTPStatus.OK


class ChangePassword(ServicesResources):
    """
    Let user change their password with old password as verification
    """

    @with_user
    def patch(self):
        """Set a new password using the current password
        ---
        description: >-
          Users can change their password by submitting their current password
          and a new password

        requestBody:
          content:
            application/json:
              schema:
                properties:
                  current_password:
                    type: string
                    description: current password
                  new_password:
                    type: string
                    description: new password

        responses:
          200:
            description: Ok
          400:
            description: Current or new password is missing from JSON body, or
              they are the same, or the new password doesn't meet password
              criteria
          401:
            description: Current password is incorrect

        tags: ["Account recovery"]
        """
        body = request.get_json()
        # validate request body
        errors = change_pw_schema.validate(body)
        if errors:
            return {
                "msg": "Request body is incorrect",
                "errors": errors,
            }, HTTPStatus.BAD_REQUEST

        old_password = body.get("current_password")
        new_password = body.get("new_password")

        user = g.user
        log.debug(f"Changing password for user {user.id}")

        # check if the old password is correct
        pw_correct = user.check_password(old_password)
        if not pw_correct:
            return {
                "msg": "Your current password is not correct!"
            }, HTTPStatus.UNAUTHORIZED

        if old_password == new_password:
            return {
                "msg": "New password is the same as current password!"
            }, HTTPStatus.BAD_REQUEST

        # set password
        msg = user.set_password(new_password)
        if msg:
            return {"msg": msg}, HTTPStatus.BAD_REQUEST

        log.info(f"Successful password change for '{user.username}'")
        return {"msg": "The password has been changed successfully!"}, HTTPStatus.OK


class ResetAPIKey(ServicesResources):
    """User can reset API key."""

    def __init__(self, socketio, mail, api, permissions, config):
        super().__init__(socketio, mail, api, permissions, config)

        # obtain permissions to check if user is allowed to modify nodes
        self.r = getattr(self.permissions, "node")

    @with_user
    def post(self):
        """Reset a node's API key
        ---
        description: >-
            If a node's API key is lost, this route can be used to obtain a new
            API key.\n

            ### Permission Table\n
            |Rule name|Scope|Operation|Assigned to node|Assigned to container|
            Description|\n
            |--|--|--|--|--|--|\n
            |Node|Global|Edit|❌|❌|Reset API key of node specified by id|\n
            |Node|Organization|Edit|❌|❌|Reset API key of node specified by
            id which is part of your organization |\n

            Accessible to users.

        requestBody:
          content:
            application/json:
              schema:
                properties:
                  id:
                    type: integer
                    description: ID of node whose API key is to be reset

        responses:
            200:
                description: Ok
            400:
                description: ID missing from json body
            401:
                description: Unauthorized
            404:
                description: Node not found

        security:
            - bearerAuth: []

        tags: ["Account recovery"]
        """
        body = request.get_json()

        # validate request body
        errors = reset_api_key_schema.validate(body)
        if errors:
            return {
                "msg": "Request body is incorrect",
                "errors": errors,
            }, HTTPStatus.BAD_REQUEST

        id_ = body["id"]
        node = db.Node.get(id_)
        if not node:
            return {"msg": f"Node id={id_} is not found!"}, HTTPStatus.NOT_FOUND

        # check if user is allowed to edit the node
        if not self.r.e_glo.can():
            own = g.user.organization.id == node.organization.id
            if not (self.r.e_org.can() and own):
                return {
                    "msg": "You lack the permission to do that!"
                }, HTTPStatus.UNAUTHORIZED

        # all good, change API key
        log.info(f"Successful API key reset for node {id}")
        api_key = generate_apikey()
        node.api_key = api_key
        node.save()

        return {"api_key": api_key}, HTTPStatus.OK<|MERGE_RESOLUTION|>--- conflicted
+++ resolved
@@ -13,14 +13,9 @@
 from vantage6.common.globals import APPNAME
 from vantage6.server import db
 from vantage6.server.globals import (
-<<<<<<< HEAD
-    DEFAULT_EMAILED_TOKEN_VALIDITY_MINUTES, DEFAULT_SUPPORT_EMAIL_ADDRESS,
-    DEFAULT_EMAIL_FROM_ADDRESS
-=======
     DEFAULT_EMAILED_TOKEN_VALIDITY_MINUTES,
     DEFAULT_SUPPORT_EMAIL_ADDRESS,
     DEFAULT_EMAIL_FROM_ADDRESS,
->>>>>>> 457f3ca8
 )
 from vantage6.server.resource import ServicesResources, with_user
 from vantage6.server.resource.common.auth_helper import create_qr_uri, user_login
