--- conflicted
+++ resolved
@@ -40,465 +40,10 @@
 
 
 reset_api_key_schema = ResetAPIKeyInputSchema()
-<<<<<<< HEAD
-=======
-change_pw_schema = ChangePasswordInputSchema()
-
-
-# used by RecoverPassword.post()
-def _handle_password_recovery(
-    app: Flask, username: str, email: str, config: dict, mail: Mail
-) -> None:
-    """
-    Send an email to user with a password reset token.
-
-    This function also checks whether such an email has been sent recently, and
-    if so avoids sending it.
-
-    Parameters
-    ----------
-    app: flask.Flask
-        The current Flask app
-    username: str
-        User for who the password reset is being requested
-    email: str
-        Email address associated to an account for which the password reset is
-        being requested
-    config: dict
-        Dictionary with configuration settings
-    mail: flask_mail.Mail
-        An instance of the Flask mail class. Used to send email to user in case
-        of too many failed login attempts.
-    """
-    # read settings
-    password_policy = config.get("password_policy", {})
-    minutes_between_password_reset_emails = password_policy.get(
-        "between_user_emails_minutes",
-        DEFAULT_BETWEEN_USER_EMAILS_MINUTES,
-    )
-    smtp_settings = config.get("smtp")
-    if not smtp_settings:
-        log.warning("No SMTP settings found in config - cannot send email!")
-        return
-    minutes_token_valid = smtp_settings.get(
-        "email_token_validity_minutes", DEFAULT_EMAILED_TOKEN_VALIDITY_MINUTES
-    )
-    expires = dt.timedelta(minutes=minutes_token_valid)
-    email_from = smtp_settings.get("email_from", DEFAULT_EMAIL_FROM_ADDRESS)
-    support_email = config.get("support_email", DEFAULT_SUPPORT_EMAIL_ADDRESS)
-
-    try:
-        user = User.get_by_username(username) if username else User.get_by_email(email)
-    except NoResultFound:
-        account_name = username or email
-        log.info(
-            "Someone requested password recovery for non-existing account '%s'",
-            account_name,
-        )
-        return
-
-    log.info("Password reset requested for '%s'", user.username)
-
-    # check that email has not already been sent recently
-    email_sent_recently = user.last_email_recover_password_sent and (
-        dt.datetime.now(dt.timezone.utc)
-        < user.last_email_recover_password_sent
-        + dt.timedelta(minutes=minutes_between_password_reset_emails)
-    )
-    if email_sent_recently:
-        log.info("Skipping sending password reset email to '%s'", user.username)
-        return
-
-    with app.app_context():
-        # generate a token that can reset their password
-        reset_token = create_access_token({"id": str(user.id)}, expires_delta=expires)
-        log.info("Sending password reset email to '%s'", user.email)
-        mail.send_email(
-            f"Password reset {APPNAME}",
-            sender=email_from,
-            recipients=[user.email],
-            text_body=render_template(
-                "mail/reset_token.txt",
-                token=reset_token,
-                firstname=user.firstname,
-                reset_type="password",
-                what_to_do="simply ignore this message",
-            ),
-            html_body=render_template(
-                "mail/reset_token.html",
-                token=reset_token,
-                firstname=user.firstname,
-                reset_type="password",
-                support_email=support_email,
-                what_to_do="simply ignore this message",
-            ),
-        )
-
-    # Update last password reset email sent date
-    user.last_email_recover_password_sent = dt.datetime.now(dt.timezone.utc)
-    user.save()
-
->>>>>>> d63b4e4e
 
 # ------------------------------------------------------------------------------
 # Resources / API's
 # ------------------------------------------------------------------------------
-<<<<<<< HEAD
-=======
-class ResetPassword(ServicesResources):
-    """User can use recover token to reset their password."""
-
-    def post(self):
-        """Set a new password using a recover token
-        ---
-        description: >-
-          User can use a recover token to reset their password
-
-        requestBody:
-          content:
-            application/json:
-              schema:
-                properties:
-                  reset_token:
-                    type: string
-                    description: Recover token (received by email)
-                  password:
-                    type: string
-                    description: New password
-
-        responses:
-          200:
-            description: Ok
-          400:
-            description: Password or recovery token is missing or invalid
-
-        tags: ["Account recovery"]
-        """
-        body = request.get_json()
-        # validate request body
-        errors = reset_pw_schema.validate(body)
-        if errors:
-            return {
-                "msg": "Request body is incorrect",
-                "errors": errors,
-            }, HTTPStatus.BAD_REQUEST
-
-        reset_token = body.get("reset_token")
-        password = body.get("password")
-
-        # obtain user
-        try:
-            user_id = decode_token(reset_token)["sub"].get("id")
-        except DecodeError:
-            return {"msg": "Invalid recovery token!"}, HTTPStatus.BAD_REQUEST
-
-        user = db.User.get(user_id)
-
-        # reset number of failed login attempts to prevent that user cannot
-        # reactivate via email
-        user.failed_login_attempts = 0
-        user.save()
-
-        # set password
-        msg = user.set_password(password)
-        if msg:
-            return {"msg": msg}, HTTPStatus.BAD_REQUEST
-
-        log.info("Successful password reset for '%s'", user.username)
-        return {"msg": "The password has successfully been reset!"}, HTTPStatus.OK
-
-
-class RecoverPassword(ServicesResources):
-    """Send a mail containing a recover token to reset the password"""
-
-    def post(self):
-        """Request a recover token
-        ---
-        description: >-
-          Request a recover token if password is lost. Either email address
-          or username must be supplied.
-
-        requestBody:
-          content:
-            application/json:
-              schema:
-                properties:
-                  username:
-                    type: string
-                    description: Username from which the password needs to be
-                      recovered
-                  email:
-                    type: string
-                    description: Email of user from which the password needs to
-                      be recovered
-
-        responses:
-          200:
-            description: Ok
-          400:
-            description: No username or email provided
-
-        tags: ["Account recovery"]
-        """
-        # default return string
-        ret = {
-            "msg": "If the username or email is in our database you "
-            "will soon receive an email."
-        }
-        body = request.get_json()
-
-        # validate request body
-        errors = recover_pw_schema.validate(body)
-        if errors:
-            return {
-                "msg": "Request body is incorrect",
-                "errors": errors,
-            }, HTTPStatus.BAD_REQUEST
-
-        # obtain username/email from request
-        username = body.get("username")
-        email = body.get("email")
-
-        log.debug("Scheduling handling of password recovery request")
-        # we schedule _handle_password_recovery in '3' seconds to make it very
-        # likely we'll respond to the user's request (HTTP) before we start
-        # executing its code. We do this to avoid potential timing attacks
-        gevent.spawn_later(
-            3,
-            _handle_password_recovery,
-            current_app._get_current_object(),
-            username,
-            email,
-            self.config,
-            self.mail,
-        )
-
-        return ret
-
-
-class ResetTwoFactorSecret(ServicesResources):
-    """User can use recover token to reset their two-factor authentication."""
-
-    def post(self):
-        """Set a new two-factor authentication secret using a recover token
-        ---
-        description: >-
-          User can use a recover token to reset their two-factor authentication
-          secret
-
-        requestBody:
-          content:
-            application/json:
-              schema:
-                properties:
-                  reset_token:
-                    type: string
-                    description: Recover token (received by email)
-
-        responses:
-          200:
-            description: Ok
-          400:
-            description: Recovery token is missing or invalid
-
-        tags: ["Account recovery"]
-        """
-        # retrieve user based on email or username
-        body = request.get_json()
-
-        # validate request body
-        errors = reset_2fa_schema.validate(body)
-        if errors:
-            return {
-                "msg": "Request body is incorrect",
-                "errors": errors,
-            }, HTTPStatus.BAD_REQUEST
-
-        # obtain user
-        reset_token = body.get("reset_token")
-        try:
-            user_id = decode_token(reset_token)["sub"].get("id")
-        except DecodeError:
-            return {"msg": "Invalid recovery token!"}, HTTPStatus.BAD_REQUEST
-
-        user = db.User.get(user_id)
-        server_name = self.config.get("server_name", MAIN_VERSION_NAME)
-
-        log.info("Resetting two-factor authentication for %s", user.username)
-        return create_qr_uri(user, server_name), HTTPStatus.OK
-
-
-class RecoverTwoFactorSecret(ServicesResources):
-    """Send a mail containing a recover token for the 2fa secret"""
-
-    def post(self):
-        """Request a recover token to reset two-factor authentication secret
-        ---
-        description: >-
-          Request a recover token if two-factor authentication secret is lost.
-          A password and a username must be supplied.
-
-        requestBody:
-          content:
-            application/json:
-              schema:
-                properties:
-                  username:
-                    type: string
-                    description: Username from which the 2fa needs to be reset
-                  password:
-                    type: string
-                    description: Password of user whose 2fa needs to be reset
-
-        responses:
-          200:
-            description: Ok
-          400:
-            description: No username or email and password provided
-
-        tags: ["Account recovery"]
-        """
-        # obtain parameters from request
-        body = request.get_json()
-
-        # validate request body
-        errors = recover_2fa_schema.validate(body)
-        if errors:
-            return {
-                "msg": "Request body is incorrect",
-                "errors": errors,
-            }, HTTPStatus.BAD_REQUEST
-
-        username = body.get("username")
-        password = body.get("password")
-
-        # check credentials
-        user, login_status = user_login(self.config, username, password, self.mail)
-        if login_status != HTTPStatus.OK:
-            log.error("Failed attempt to reset 2FA for submitted user '%s'", username)
-            # Note: user_login() returns a dict with an error message if login
-            #       failed as first returned element ('user')
-            return user, login_status
-
-        log.info("2FA reset requested for '%s'", user.username)
-
-        # generate a token that can reset their password
-        smtp_settings = self.config.get("smtp")
-        if not smtp_settings:
-            log.warning("No SMTP settings found in config - cannot send email!")
-            return {
-                "msg": "No mailserver settings found in server configuration - cannot "
-                "send you an email to reset your 2FA! Contact your administrator."
-            }, HTTPStatus.BAD_REQUEST
-        minutes_token_valid = smtp_settings.get(
-            "email_token_validity_minutes", DEFAULT_EMAILED_TOKEN_VALIDITY_MINUTES
-        )
-        expires = dt.timedelta(minutes=minutes_token_valid)
-        reset_token = create_access_token({"id": str(user.id)}, expires_delta=expires)
-
-        email_from = smtp_settings.get("email_from", DEFAULT_EMAIL_FROM_ADDRESS)
-        support_email = self.config.get("support_email", DEFAULT_SUPPORT_EMAIL_ADDRESS)
-
-        self.mail.send_email(
-            f"Two-factor authentication reset {APPNAME}",
-            sender=email_from,
-            recipients=[user.email],
-            text_body=render_template(
-                "mail/reset_token.txt",
-                token=reset_token,
-                firstname=user.firstname,
-                reset_type="two-factor authentication code",
-                what_to_do=("please reset your password! It has been compromised"),
-            ),
-            html_body=render_template(
-                "mail/reset_token.html",
-                token=reset_token,
-                firstname=user.firstname,
-                reset_type="two-factor authentication code",
-                support_email=support_email,
-                what_to_do=("please reset your password! It has been compromised"),
-            ),
-        )
-        log.info("2FA reset request email sent for '%s'", user.username)
-
-        return {
-            "msg": "You should have received an email that will allow you to reset your"
-            " 2FA."
-        }, login_status
-
-
-class ChangePassword(ServicesResources):
-    """
-    Let user change their password with old password as verification
-    """
-
-    @with_user
-    def patch(self):
-        """Set a new password using the current password
-        ---
-        description: >-
-          Users can change their password by submitting their current password
-          and a new password
-
-        requestBody:
-          content:
-            application/json:
-              schema:
-                properties:
-                  current_password:
-                    type: string
-                    description: current password
-                  new_password:
-                    type: string
-                    description: new password
-
-        responses:
-          200:
-            description: Ok
-          400:
-            description: Current or new password is missing from JSON body, or
-              they are the same, or the new password doesn't meet password
-              criteria
-          401:
-            description: Current password is incorrect
-
-        tags: ["Account recovery"]
-        """
-        body = request.get_json()
-        # validate request body
-        errors = change_pw_schema.validate(body)
-        if errors:
-            return {
-                "msg": "Request body is incorrect",
-                "errors": errors,
-            }, HTTPStatus.BAD_REQUEST
-
-        old_password = body.get("current_password")
-        new_password = body.get("new_password")
-
-        user: User = g.user
-        log.info("Changing password for user %s", user.id)
-
-        # check if the old password is correct
-        user_or_error, code = user_login(
-            self.config, user.username, old_password, self.mail
-        )
-        if code != HTTPStatus.OK:
-            return user_or_error, code
-
-        if old_password == new_password:
-            return {
-                "msg": "New password is the same as current password!"
-            }, HTTPStatus.BAD_REQUEST
-
-        # set password
-        msg = user.set_password(new_password)
-        if msg:
-            return {"msg": msg}, HTTPStatus.BAD_REQUEST
-
-        log.info("Successful password change for '%s'", user.username)
-        return {"msg": "The password has been changed successfully!"}, HTTPStatus.OK
->>>>>>> d63b4e4e
 
 
 class ResetAPIKey(ServicesResources):
