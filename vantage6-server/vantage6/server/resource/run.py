--- conflicted
+++ resolved
@@ -5,13 +5,9 @@
 from flask import g, request
 from flask_restful import Api
 from http import HTTPStatus
-<<<<<<< HEAD
-from sqlalchemy import desc, or_, and_
-=======
 from marshmallow import ValidationError
 from sqlalchemy import desc, or_, and_, select
 from sqlalchemy.sql.selectable import Select
->>>>>>> 09b82239
 
 from vantage6.common import logger_name
 from vantage6.common.enum import RunStatus, TaskStatusQueryOptions, AlgorithmStepType
@@ -706,15 +702,10 @@
 
         if run.organization_id != g.node.organization_id:
             log.warning(
-<<<<<<< HEAD
                 "%s tries to update a run that does not belong to them (%s/%s).",
                 g.node.name,
                 run.organization_id,
                 g.node.organization_id,
-=======
-                f"{g.node.name} tries to update a run that does not belong "
-                f"to them ({run.organization_id}/{g.node.organization_id})."
->>>>>>> 09b82239
             )
             return {
                 "msg": "This is not your algorithm run to PATCH!"
