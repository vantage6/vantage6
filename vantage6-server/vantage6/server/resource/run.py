import logging
from typing import Union
import sqlalchemy as sa

from flask import g, request
from flask_restful import Api
from http import HTTPStatus
<<<<<<< HEAD
from sqlalchemy import desc, or_, and_
from marshmallow import ValidationError
=======
from sqlalchemy import desc, or_, and_, select
from sqlalchemy.sql.selectable import Select
>>>>>>> 3b8aa538

from vantage6.common import logger_name
from vantage6.common.enum import RunStatus, TaskStatusQueryOptions, AlgorithmStepType
from vantage6.server import db
from vantage6.server.permission import (
    RuleCollection,
    PermissionManager,
    Scope as S,
    Operation as P,
)
from vantage6.server.resource import (
    with_node,
    only_for,
    parse_datetime,
    ServicesResources,
)
from vantage6.server.resource.common.input_schema import RunInputSchema
from vantage6.backend.common.resource.pagination import Pagination
from vantage6.server.resource.common.output_schema import (
    RunSchema,
    RunTaskIncludedSchema,
    ResultSchema,
)
from vantage6.server.model import Run as db_Run, Node, Task, Collaboration, Organization


module_name = logger_name(__name__)
log = logging.getLogger(module_name)


def setup(api: Api, api_base: str, services: dict) -> None:
    """
    Setup the run resource.

    Parameters
    ----------
    api : Api
        Flask restful api instance
    api_base : str
        Base url of the api
    services : dict
        Dictionary with services required for the resource endpoints
    """
    path = "/".join([api_base, module_name])
    log.info(f'Setting up "{path}" and subdirectories')

    api.add_resource(
        Runs,
        path,
        endpoint="run_without_id",
        methods=("GET",),
        resource_class_kwargs=services,
    )
    api.add_resource(
        Run,
        path + "/<int:id>",
        endpoint="run_with_id",
        methods=("GET", "PATCH"),
        resource_class_kwargs=services,
    )
    api.add_resource(
        Results,
        api_base + "/result",
        endpoint="result_without_id",
        methods=("GET",),
        resource_class_kwargs=services,
    )
    # TODO v4+ implement a PATCH method and use it to update the result. Then,
    # remove that from patching it in the Run resource.
    api.add_resource(
        Result,
        api_base + "/result/<int:id>",
        endpoint="result_with_id",
        methods=("GET",),
        resource_class_kwargs=services,
    )


# Schemas
run_schema = RunSchema()
run_inc_schema = RunTaskIncludedSchema()
result_schema = ResultSchema()
run_input_schema = RunInputSchema()


# -----------------------------------------------------------------------------
# Permissions
# -----------------------------------------------------------------------------
def permissions(permissions: PermissionManager):
    """
    Define the permissions for this resource.

    Parameters
    ----------
    permissions : PermissionManager
        Permission manager instance to which permissions are added
    """
    add = permissions.appender(module_name)

    add(scope=S.GLOBAL, operation=P.VIEW, description="view any run")
    add(
        scope=S.COLLABORATION,
        operation=P.VIEW,
        assign_to_container=True,
        assign_to_node=True,
        description="view runs of your organizations " "collaborations",
    )
    add(
        scope=S.ORGANIZATION,
        operation=P.VIEW,
        description="view any run of a task created by your organization",
    )
    add(
        scope=S.OWN,
        operation=P.VIEW,
        description="view any run of a task created by you",
    )


# ------------------------------------------------------------------------------
# Resources / API's
# ------------------------------------------------------------------------------
class RunBase(ServicesResources):
    """Base class for run resources"""

    def __init__(self, socketio, mail, api, permissions, config):
        super().__init__(socketio, mail, api, permissions, config)
        self.r: RuleCollection = getattr(self.permissions, module_name)


class MultiRunBase(RunBase):
    """Base class for resources that return multiple runs or results"""

    def get_query_multiple_runs(self) -> Select | tuple:
        """
        Returns a sqlalchemy selection object that can be used to retrieve runs.

        Returns
        -------
        sqlalchemy.sql.selectable.Select or tuple
            A query object to retrieve a single algorithm run, or a tuple with
            a message and HTTP error code if the query could not be set up
        """
        auth_org = self.obtain_auth_organization()
        args = request.args
        log.debug(f"Querying runs with args: {args}")

        q = select(db_Run)

        if "organization_id" in args:
            if not self.r.can_for_org(P.VIEW, args["organization_id"]):
                return {
                    "msg": "You lack the permission to view runs for "
                    f'organization id={args["organization_id"]}!'
                }, HTTPStatus.UNAUTHORIZED
            q = q.filter(db_Run.organization_id == args["organization_id"])

        if "task_id" in args:
            task = db.Task.get(args["task_id"])
            if not task:
                return {
                    "msg": f'Task id={args["task_id"]} does not exist!'
                }, HTTPStatus.BAD_REQUEST
            elif not self.r.can_for_org(P.VIEW, task.init_org_id) and not (
                self.r.v_own.can() and g.user.id == task.init_user_id
            ):
                return {
                    "msg": "You lack the permission to view runs for "
                    f'task id={args["task_id"]}!'
                }, HTTPStatus.UNAUTHORIZED
            q = q.filter(db_Run.task_id == args["task_id"])

        if args.get("node_id"):
            node = db.Node.get(args["node_id"])
            if not node:
                return {
                    "msg": f'Node id={args["node_id"]} does not exist!'
                }, HTTPStatus.BAD_REQUEST
            elif not self.r.can_for_col(P.VIEW, node.collaboration_id):
                return {
                    "msg": "You lack the permission to view runs for "
                    f'node id={args["node_id"]}!'
                }, HTTPStatus.UNAUTHORIZED
            q = q.filter(db.Node.id == args.get("node_id")).filter(
                db.Collaboration.id == db.Node.collaboration_id
            )

        # relation filters
        if "port" in args:
            q = q.filter(db_Run.port == args["port"])

        # date selections
        for param in ["assigned", "started", "finished"]:
            if f"{param}_till" in args:
                q = q.filter(getattr(db_Run, f"{param}_at") <= args[f"{param}_till"])
            if f"{param}_from" in args:
                q = q.filter(db_Run.assigned_at >= args[f"{param}_from"])

        q = q.join(Organization).join(Node).join(Task, db_Run.task).join(Collaboration)

        # The state can be one of the following:
        #   open:
        #       Runs that are not finished and all depending runs from all tasks are
        #       completed or do not exist
        #   waiting:
        #       Runs that are not finished and depending runs are not completed
        #   finished:
        #       Runs that are finished
        #
        if args.get("state") == TaskStatusQueryOptions.OPEN.value:
            q = q.filter(
                and_(
                    or_(
                        db.Task.depends_on == None,
                        and_(
                            db.Task.depends_on != None,
                            ~db.Task.depends_on.any(
                                db.Task.runs.any(db.Run.finished_at.is_(None))
                            ),
                        ),
                    ),
                    db_Run.finished_at.is_(None),
                )
            )

        elif args.get("state") == TaskStatusQueryOptions.WAITING.value:
            q = q.filter(
                and_(
                    or_(
                        db.Task.depends_on == None,
                        db.Task.depends_on.any(
                            db.Task.runs.any(db.Run.finished_at.is_(None))
                        ),
                    ),
                    db_Run.finished_at.is_(None),
                )
            )

        elif args.get("state") == TaskStatusQueryOptions.FINISHED.value:
            q = q.filter(db_Run.finished_at.isnot(None))

        if "collaboration_id" in args:
            if not self.r.can_for_col(P.VIEW, args["collaboration_id"]):
                return {
                    "msg": "You lack the permission to view runs for "
                    f'collaboration id={args["collaboration_id"]}!'
                }, HTTPStatus.UNAUTHORIZED
            q = q.filter(Collaboration.id == args["collaboration_id"])

        # filter based on permissions
        if not self.r.v_glo.can():
            if self.r.v_col.can():
                col_ids = [col.id for col in auth_org.collaborations]
                q = q.filter(Collaboration.id.in_(col_ids))
            elif self.r.v_org.can():
                q = q.filter(Organization.id == auth_org.id)
            elif self.r.v_own.can():
                q = q.filter(Task.init_user_id == g.user.id)
            else:
                return {
                    "msg": "You lack the permission to do that!"
                }, HTTPStatus.UNAUTHORIZED

        # query the DB and paginate
        q = q.order_by(desc(db_Run.id))
        return q


class Runs(MultiRunBase):
    @only_for(("node", "user", "container"))
    def get(self):
        """Returns a list of runs
        ---

        description: >-
            Returns a list of all runs you are allowed to see.\n

            ### Permission Table\n
            |Rule name|Scope|Operation|Assigned to node|Assigned to container|
            Description|\n
            |--|--|--|--|--|--|\n
            |Run|Global|View|❌|❌|View any run|\n
            |Run|Collaboration|View|✅|✅|View the runs of your
            organization's collaborations|\n
            |Run|Organization|View|❌|❌|View any run from a task created by
            your organization|\n
            |Run|Own|View|❌|❌|View any run from a task created by you|\n

            Accessible to users.

        parameters:
            - in: query
              name: task_id
              schema:
                type: integer
              description: Task id
            - in: query
              name: organization_id
              schema:
                type: integer
              description: Organization id
            - in: query
              name: collaboration_id
              schema:
                type: integer
              description: Collaboration id
            - in: query
              name: assigned_from
              schema:
                type: date (yyyy-mm-dd)
              description: Show only task assigned from this date
            - in: query
              name: started_from
              schema:
                type: date (yyyy-mm-dd)
              description: Show only task started from this date
            - in: query
              name: finished_from
              schema:
                type: date (yyyy-mm-dd)
              description: Show only task finished from this date
            - in: query
              name: assigned_till
              schema:
                type: date (yyyy-mm-dd)
              description: Show only task assigned till this date
            - in: query
              name: started_till
              schema:
                type: date (yyyy-mm-dd)
              description: Show only task started till this date
            - in: query
              name: finished_till
              schema:
                type: date (yyyy-mm-dd)
              description: Show only task finished till this date
            - in: query
              name: state
              schema:
                type: string
              description: The state of the task ('open')
            - in: query
              name: node_id
              schema:
                type: integer
              description: Node id
            - in: query
              name: port
              schema:
                type: integer
              description: Port number
            - in: query
              name: include
              schema:
                type: string (can be multiple)
              description: Include 'task' to include task data.
            - in: query
              name: page
              schema:
                type: integer
              description: Page number for pagination (default 1)
            - in: query
              name: per_page
              schema:
                type: integer
              description: Number of items per page (default 10)
            - in: query
              name: sort
              schema:
                type: string
              description: >-
                Sort by one or more fields, separated by a comma. Use a minus
                sign (-) in front of the field to sort in descending order.

        responses:
          200:
            description: Ok
          401:
            description: Unauthorized
          400:
            description: Improper values for pagination or sorting parameters

        security:
        - bearerAuth: []

        tags: ["Algorithm"]
        """
        query = self.get_query_multiple_runs()

        # If no query is returned, we should return message and error code
        if not isinstance(query, Select):
            return query

        try:
            page = Pagination.from_query(query, request, db.Run)
        except (ValueError, AttributeError) as e:
            return {"msg": str(e)}, HTTPStatus.INTERNAL_SERVER_ERROR

        # serialization of the models
        s = run_inc_schema if self.is_included("task") else run_schema

        return self.response(page, s)


class Results(MultiRunBase):
    @only_for(("node", "user", "container"))
    def get(self):
        """Returns a list of results
        ---

        description: >-
            Returns a list of all results you are allowed to see.\n

            ### Permission Table\n
            |Rule name|Scope|Operation|Assigned to node|Assigned to container|
            Description|\n
            |--|--|--|--|--|--|\n
            |Run|Global|View|❌|❌|View any result|\n
            |Run|Collaboration|View|✅|✅|View the results of your
            organization's collaborations|\n
            |Run|Organization|View|❌|❌|View any result from a task created
            by your organization|\n
            |Run|Own|View|❌|❌|View any result from a task created by you|\n

            Accessible to users.

        parameters:
            - in: query
              name: task_id
              schema:
                type: integer
              description: Task id
            - in: query
              name: organization_id
              schema:
                type: integer
              description: Organization id
            - in: query
              name: collaboration_id
              schema:
                type: integer
              description: Collaboration id
            - in: query
              name: assigned_from
              schema:
                type: date (yyyy-mm-dd)
              description: Show only task assigned from this date
            - in: query
              name: started_from
              schema:
                type: date (yyyy-mm-dd)
              description: Show only task started from this date
            - in: query
              name: finished_from
              schema:
                type: date (yyyy-mm-dd)
              description: Show only task finished from this date
            - in: query
              name: assigned_till
              schema:
                type: date (yyyy-mm-dd)
              description: Show only task assigned till this date
            - in: query
              name: started_till
              schema:
                type: date (yyyy-mm-dd)
              description: Show only task started till this date
            - in: query
              name: finished_till
              schema:
                type: date (yyyy-mm-dd)
              description: Show only task finished till this date
            - in: query
              name: state
              schema:
                type: string
              description: The state of the task ('open')
            - in: query
              name: node_id
              schema:
                type: integer
              description: Node id
            - in: query
              name: port
              schema:
                type: integer
              description: Port number
            - in: query
              name: page
              schema:
                type: integer
              description: Page number for pagination
            - in: query
              name: per_page
              schema:
                type: integer
              description: Number of items per page
            - in: query
              name: sort
              schema:
                type: string
              description: >-
                Sort by one or more fields, separated by a comma. Use a minus
                sign (-) in front of the field to sort in descending order.

        responses:
            200:
                description: Ok
            401:
                description: Unauthorized

        security:
        - bearerAuth: []

        tags: ["Algorithm"]
        """
        query = self.get_query_multiple_runs()

        # If no query is returned, we should return message and error code
        if not isinstance(query, Select):
            return query

        try:
            page = Pagination.from_query(query, request, db.Run)
        except (ValueError, AttributeError) as e:
            return {"msg": str(e)}, HTTPStatus.INTERNAL_SERVER_ERROR

        return self.response(page, result_schema)


class SingleRunBase(RunBase):
    """Base class for resources that return a single run or result"""

    def get_single_run(self, id) -> Union[db_Run, tuple]:
        """
        Set up a query to retrieve a single algorithm run

        Parameters
        ----------
        id : int
            The id of the run to retrieve

        Returns
        -------
        sa.orm.query.Query or tuple
            An algorithm Run object, or a tuple with a message and HTTP error
            code if the Run could not be retrieved
        """
        run = db_Run.get(id)
        if not run:
            return {"msg": f"Run id={id} not found!"}, HTTPStatus.NOT_FOUND

        if not self.r.can_for_org(P.VIEW, run.task.init_org_id) and not (
            self.r.v_own.can() and run.task.init_user_id == g.user.id
        ):
            return {
                "msg": "You lack the permission to do that!"
            }, HTTPStatus.UNAUTHORIZED
        return run


class Run(SingleRunBase):
    """Resource for /api/run"""

    @only_for(("node", "user", "container"))
    def get(self, id):
        """Get a single run's data
        ---

        description: >-
            Returns a run from a task specified by an id. \n

            ### Permission Table\n
            |Rule name|Scope|Operation|Assigned to node|Assigned to container|
            Description|\n
            |--|--|--|--|--|--|\n
            |Run|Global|View|❌|❌|View any run|\n
            |Run|Collaboration|View|✅|✅|View the runs of your
            organization's collaborations|\n
            |Run|Organization|View|❌|❌|View any run from a task created by
            your organization|\n
            |Run|Own|View|❌|❌|View any run from a task created by you|\n

            Accessible to users.

        parameters:
          - in: path
            name: id
            schema:
              type: integer
            minimum: 1
            description: Task id
            required: true
          - in: query
            name: include
            schema:
              type: string
            description: what to include ('task')

        responses:
          200:
              description: Ok
          401:
              description: Unauthorized
          404:
              description: Run id not found

        security:
          - bearerAuth: []

        tags: ["Algorithm"]
        """
        run = self.get_single_run(id)

        # return error code if run is not found
        if not isinstance(run, db_Run):
            return run

        s = run_inc_schema if request.args.get("include") == "task" else run_schema

        return s.dump(run, many=False), HTTPStatus.OK

    @with_node
    def patch(self, id):
        """Update algorithm run data, for example to update the result
        ---
        description: >-
          Update runs from the node. Only done if the request comes from the
          correct, authenticated node.\n

          The user cannot access this endpoint so they cannot tamper with any
          runs.

        parameters:
          - in: path
            name: id
            schema:
              type: integer
              minimum: 1
            description: Task id
            required: tr

        requestBody:
          content:
            application/json:
              schema:
                properties:
                  started_at:
                    type: string
                    description: Time at which task was started
                  finished_at:
                    type: string
                    description: Time at which task was completed
                  result:
                    type: string
                    description: (Encrypted) result of the task
                  log:
                    type: string
                    description: Task log messages
                  status:
                    type: string
                    description: Status of the task

        responses:
          200:
            description: Ok
          400:
            description: Run already posted
          401:
            description: Unauthorized
          404:
            description: Run id not found

        security:
          - bearerAuth: []

        tags: ["Algorithm"]
        """
        run: db_Run = db_Run.get(id)
        if not run:
            return {"msg": f"Run id={id} not found!"}, HTTPStatus.NOT_FOUND

        data = request.get_json(silent=True)
        # validate request body
        try:
            data = run_input_schema.load(data, partial=True)
        except ValidationError as e:
            return {
                "msg": "Request body is incorrect",
                "errors": e.messages,
            }, HTTPStatus.BAD_REQUEST

        if run.organization_id != g.node.organization_id:
            log.warning(
                f"{g.node.name} tries to update a run that does not belong "
                f"to them ({run.organization_id}/{g.node.organization_id})."
            )
            return {
                "msg": "This is not your algorithm run to PATCH!"
            }, HTTPStatus.UNAUTHORIZED

        if run.finished_at is not None:
            return {
                "msg": "Cannot update an already finished algorithm run!"
            }, HTTPStatus.BAD_REQUEST

        run.started_at = parse_datetime(data.get("started_at"), run.started_at)
        run.finished_at = parse_datetime(data.get("finished_at"))
        run.result = data.get("result")
        run.log = data.get("log")
        run.status = data.get("status", run.status)
        run.save()

        # In case there are dependent tasks and the current task has failed,
        # we should mark the dependent tasks as failed as well.
        if RunStatus.has_failed(run.status):
            dependent_tasks = run.task.required_by
            while dependent_tasks:
                dependent_task: db.Task = dependent_tasks.pop()

                # Skip the mark as failed for tasks that are compute tasks, as these
                # might still be able to run.
                if dependent_task.action == AlgorithmStepType.COMPUTE:
                    continue

                log.debug(f"Marking dependent task {dependent_task.id} runs as failed.")

                # Also mark all decentant runs as failed
                if dependent_task.required_by:
                    dependent_tasks.extend(dependent_task.required_by)

                for dependent_run in dependent_task.runs:
                    dependent_run.status = RunStatus.FAILED
                    dependent_run.finished_at = run.finished_at
                    dependent_run.save()

        # notify collaboration nodes/users that the task has an update
        self.socketio.emit(
            "status_update",
            {"run_id": id},
            namespace="/tasks",
            room=f"collaboration_{run.task.collaboration.id}",
        )

        self.socketio.emit(
            "algorithm_status_change",
            {"job_id": run.id, "status": run.status},
            namespace="/tasks",
            room=f"collaboration_{run.task.collaboration.id}",
        )

        return run_schema.dump(run, many=False), HTTPStatus.OK


class Result(SingleRunBase):
    """Resource for /api/result/<id>"""

    @only_for(("node", "user", "container"))
    def get(self, id):
        """Get a single result
        ---

        description: >-
            Returns a result specified by an algorithm run id. \n

            ### Permission Table\n
            |Rule name|Scope|Operation|Assigned to node|Assigned to container|
            Description|\n
            |--|--|--|--|--|--|\n
            |Run|Global|View|❌|❌|View any result|\n
            |Run|Collaboration|View|✅|✅|View the results of your
            organization's collaborations|\n
            |Run|Organization|View|❌|❌|View any result from a task created
            by your organization|\n
            |Run|Own|View|❌|❌|View any result from a task created by you|\n

            Accessible to users.

        parameters:
          - in: path
            name: id
            schema:
              type: integer
            minimum: 1
            description: Algorithm run id
            required: true

        responses:
          200:
              description: Ok
          401:
              description: Unauthorized
          404:
              description: Run id not found

        security:
          - bearerAuth: []

        tags: ["Algorithm"]
        """
        run = self.get_single_run(id)

        # return error code if run is not found
        if not isinstance(run, db_Run):
            return run

        return result_schema.dump(run, many=False), HTTPStatus.OK<|MERGE_RESOLUTION|>--- conflicted
+++ resolved
@@ -5,13 +5,9 @@
 from flask import g, request
 from flask_restful import Api
 from http import HTTPStatus
-<<<<<<< HEAD
-from sqlalchemy import desc, or_, and_
 from marshmallow import ValidationError
-=======
 from sqlalchemy import desc, or_, and_, select
 from sqlalchemy.sql.selectable import Select
->>>>>>> 3b8aa538
 
 from vantage6.common import logger_name
 from vantage6.common.enum import RunStatus, TaskStatusQueryOptions, AlgorithmStepType
