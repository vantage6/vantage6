import logging
from http import HTTPStatus

from flask import g, request
from flask_restful import Api
from sqlalchemy import desc, select
from sqlalchemy.sql import visitors

from vantage6.common.enum import (
    TaskStatus,
)

from vantage6.backend.common.resource.pagination import Pagination

from vantage6.server import db
from vantage6.server.permission import (
    Operation as P,
    PermissionManager,
    RuleCollection,
    Scope as S,
)
from vantage6.server.resource import only_for, with_user
from vantage6.server.resource.common.output_schema import (
    TaskSchema,
    TaskWithResultSchema,
    TaskWithRunAndResultSchema,
    TaskWithRunSchema,
)
from vantage6.server.resource.common.task_post_base import TaskPostBase
from vantage6.server.resource.event import kill_task

module_name = __name__.split(".")[-1]
log = logging.getLogger(module_name)


def setup(api: Api, api_base: str, services: dict) -> None:
    """
    Setup the task resource.

    Parameters
    ----------
    api : Api
        Flask restful api instance
    api_base : str
        Base url of the api
    services : dict
        Dictionary with services required for the resource endpoints
    """
    path = "/".join([api_base, module_name])
    log.info(f'Setting up "{path}" and subdirectories')

    api.add_resource(
        Tasks,
        path,
        endpoint="task_without_id",
        methods=("GET", "POST"),
        resource_class_kwargs=services,
    )
    api.add_resource(
        Task,
        path + "/<int:id>",
        endpoint="task_with_id",
        methods=("GET", "DELETE"),
        resource_class_kwargs=services,
    )
    api.add_resource(
        TaskStatusEndpoint,
        path + "/<int:task_id>/status",
        endpoint="task_status",
        methods=("GET",),
        resource_class_kwargs=services,
    )


# -----------------------------------------------------------------------------
# Permissions
# -----------------------------------------------------------------------------
def permissions(permissions: PermissionManager) -> None:
    """
    Define the permissions for this resource.

    Parameters
    ----------
    permissions : PermissionManager
        Permission manager instance to which permissions are added
    """
    add = permissions.appender(module_name)

    add(scope=S.GLOBAL, operation=P.VIEW, description="view any task")
    add(
        scope=S.COLLABORATION,
        operation=P.VIEW,
        assign_to_container=True,
        assign_to_node=True,
        description="view tasks of your collaborations",
    )
    add(
        scope=S.ORGANIZATION,
        operation=P.VIEW,
        description="view tasks that your organization initiated",
    )
    add(scope=S.OWN, operation=P.VIEW, description="view tasks that you initiated")

    add(scope=S.GLOBAL, operation=P.CREATE, description="create a new task")
    add(
        scope=S.COLLABORATION,
        operation=P.CREATE,
        description=(
            "create a new task for collaborations in which your organization "
            "participates with"
        ),
    )

    add(scope=S.GLOBAL, operation=P.DELETE, description="delete a task")
    add(
        scope=S.COLLABORATION,
        operation=P.DELETE,
        description="delete a task from your collaborations",
    )
    add(
        scope=S.ORGANIZATION,
        operation=P.DELETE,
        description=(
            "delete a task from a collaboration in which your organization "
            "participates with"
        ),
    )
    add(scope=S.OWN, operation=P.DELETE, description="delete tasks that you created")


# ------------------------------------------------------------------------------
# Resources / API's
# ------------------------------------------------------------------------------
task_schema = TaskSchema()
task_run_schema = TaskWithRunSchema()
task_result_schema = TaskWithResultSchema()
task_result_run_schema = TaskWithRunAndResultSchema()


class TaskBase(TaskPostBase):
    def __init__(self, socketio, mail, api, permissions, config):
        super().__init__(socketio, mail, api, permissions, config)
        self.r: RuleCollection = getattr(self.permissions, module_name)
        # permissions for the run resource are also relevant for the task
        # resource as they are sometimes included
        self.r_run: RuleCollection = getattr(self.permissions, "run")

    def _select_schema(self) -> TaskSchema:
        """
        Select the schema to use for serialization.

        Returns
        -------
        TaskSchema
            Schema to use for serialization
        """
        if self.is_included("runs") and self.is_included("results"):
            return task_result_run_schema
        elif self.is_included("runs"):
            return task_run_schema
        elif self.is_included("results"):
            return task_result_schema
        else:
            return task_schema


class Tasks(TaskBase):
    @only_for(("user", "node", "container"))
    def get(self):
        """List tasks
        ---
        description: >-
          Returns a list of tasks.\n

          ### Permission Table\n
          |Rule name|Scope|Operation|Assigned to node|Assigned to container|
          Description|\n
          |--|--|--|--|--|--|\n
          |Task|Global|View|❌|❌|View any task|\n
          |Task|Collaboration|View|✅|✅|View any task in your collaborations|
          \n
          |Task|Organization|View|❌|❌|View any task that your organization
          created|\n
          |Task|Own|View|❌|❌|View any task that you created|\n

          Accessible to users.

        parameters:
          - in: query
            name: init_org_id
            schema:
              type: int
            description: The organization id of the origin of the request
          - in: query
            name: init_user_id
            schema:
              type: int
            description: The user id of the user that started the task
          - in: query
            name: collaboration_id
            schema:
              type: int
            description: The collaboration id to which the task belongs
          - in: query
            name: study_id
            schema:
              type: int
            description: The study id to which the task belongs
          - in: query
            name: is_user_created
            schema:
              type: int
            description: >-
              If larger than 0, returns tasks created by a user (top-level
              tasks). If equal to 0, returns subtask created by an algorithm.
              If not specified, both are returned.
          - in: query
            name: image
            schema:
              type: str
            description: >-
              (Docker) image name which is used in the task. Name to match
              with a LIKE operator. \n
              * The percent sign (%) represents zero, one, or multiple
              characters\n
              * underscore sign (_) represents one, single character
          - in: query
            name: parent_id
            schema:
              type: int
            description: The id of the parent task
          - in: query
            name: job_id
            schema:
              type: int
            description: The run id that belongs to the task
          - in: query
            name: store_id
            schema:
              type: int
            description: The algorithm store ID from which the algorithm was retrieved
          - in: query
            name: name
            schema:
              type: str
            description: >-
              Name to match with a LIKE operator. \n
              * The percent sign (%) represents zero, one, or multiple
              characters\n
              * underscore sign (_) represents one, single character
          - in: query
            name: description
            schema:
              type: string
            description: >-
              Description to match with a LIKE operator. \n
              * The percent sign (%) represents zero, one, or multiple
              characters\n
              * underscore sign (_) represents one, single character
          - in: query
            name: database
            schema:
              type: string
            description: >-
              Database description to match with a LIKE operator. \n
              * The percent sign (%) represents zero, one, or multiple
              characters\n
              * underscore sign (_) represents one, single character
          - in: query
            name: run_id
            schema:
              type: int
            description: A run id that belongs to the task
          - in: query
            name: include
            schema:
              type: array
              items:
                type: string
            description: Include 'results' to include the task's results,
              'runs' to include details on algorithm runs. For including
               multiple, do either `include=x,y` or `include=x&include=y`.
          - in: query
            name: status
            schema:
              type: string
            description: Filter by task status, e.g. 'active' for active
              tasks, 'completed' for finished or 'crashed' for failed tasks.
          - in: query
            name: session_id
            schema:
              type: int
            description: A session id that belongs to the task
          - in: query
            name: dataframe_id
            schema:
                type: int
            description: Dataframe ID
          - in: query
            name: page
            schema:
              type: integer
            description: Page number for pagination (default=1)
          - in: query
            name: per_page
            schema:
              type: integer
            description: Number of items per page (default=10)
          - in: query
            name: sort
            schema:
              type: string
            description: >-
              Sort by one or more fields, separated by a comma. Use a minus
              sign (-) in front of the field to sort in descending order.

        responses:
          200:
            description: Ok
          400:
            description: Non-allowed or wrong parameter values
          401:
            description: Unauthorized

        security:
            - bearerAuth: []

        tags: ["Task"]
        """
        q = select(db.Task)
        args = request.args

        auth_org_id = self.obtain_organization_id()

        # check permissions and apply filter if neccassary
        if not self.r.v_glo.can():
            if self.r.v_col.can():
                q = (
                    q.join(db.Collaboration)
                    .join(db.Organization)
                    .filter(db.Collaboration.organizations.any(id=auth_org_id))
                )
            elif self.r.v_org.can():
                q = q.join(db.Organization).filter(db.Task.init_org_id == auth_org_id)
            elif self.r.v_own.can():
                q = q.filter(db.Task.init_user_id == g.user.id)
            else:
                return {
                    "msg": "You lack the permission to do that!"
                }, HTTPStatus.UNAUTHORIZED
        # if results are included, check permissions on results
        if self.is_included("results"):
            max_scope_task = self.r.get_max_scope(P.VIEW)
            if not self.r_run.has_at_least_scope(max_scope_task, P.VIEW):
                max_scope_run = self.r_run.get_max_scope(P.VIEW)
                return {
                    "msg": "You cannot view the results of all tasks, as you "
                    f"are allowed to view tasks with scope {max_scope_task} "
                    f"but you can only view results with scope {max_scope_run}"
                }, HTTPStatus.UNAUTHORIZED

        if "collaboration_id" in args:
            collaboration_id = int(args["collaboration_id"])
            if not self.r.can_for_col(P.VIEW, collaboration_id):
                return {
                    "msg": "You lack the permission to view tasks "
                    f"from collaboration {collaboration_id}!"
                }, HTTPStatus.UNAUTHORIZED
            # dont join collaboration table if it is already joined
            has_already_joined_collab = False
            for visitor in visitors.iterate(q):
                if (
                    visitor.__visit_name__ == "table"
                    and visitor.name == "collaboration"
                ):
                    has_already_joined_collab = True
            if not has_already_joined_collab:
                q = q.join(db.Collaboration)
            q = q.filter(db.Collaboration.id == collaboration_id)

        if "init_org_id" in args:
            init_org_id = int(args["init_org_id"])
            if not self.r.allowed_for_org(P.VIEW, init_org_id):
                return {
                    "msg": "You lack the permission to view tasks "
                    f"from organization id={init_org_id}!"
                }, HTTPStatus.UNAUTHORIZED
            q = q.filter(db.Task.init_org_id == init_org_id)

        if "init_user_id" in args:
            init_user_id = int(args["init_user_id"])
            init_user = db.User.get(init_user_id)
            if not init_user:
                return {
                    "msg": f"User id={init_user_id} does not exist!"
                }, HTTPStatus.BAD_REQUEST
            elif not self.r.allowed_for_org(P.VIEW, init_user.organization_id) and not (
                self.r.v_own.can() and g.user and init_user.id == g.user.id
            ):
                return {
                    "msg": "You lack the permission to view tasks "
                    f"from user id={init_user_id}!"
                }, HTTPStatus.UNAUTHORIZED
            q = q.filter(db.Task.init_user_id == init_user_id)

        if "study_id" in args:
            study_id = int(args["study_id"])
            study = db.Study.get(study_id)
            if not study:
                return {
                    "msg": f"Study id={study_id} does not exist!"
                }, HTTPStatus.BAD_REQUEST
            elif not self.r.can_for_col(P.VIEW, study.collaboration_id):
                return {
                    "msg": "You lack the permission to view tasks "
                    f"from collaboration id={study.collaboration_id} that the study "
                    f"with id={study.id} belongs to!"
                }, HTTPStatus.UNAUTHORIZED
            q = q.filter(db.Task.study_id == study_id)

        if "parent_id" in args:
            parent_id = int(args["parent_id"])
            parent = db.Task.get(parent_id)
            if not parent:
                return {
                    "msg": f"Parent task id={args['parent_id']} does not exist!"
                }, HTTPStatus.BAD_REQUEST
            elif not self.r.can_for_col(P.VIEW, parent.collaboration_id):
                return {
                    "msg": "You lack the permission to view tasks "
                    "from the collaboration that the task with parent_id="
                    f"{parent.collaboration_id} belongs to!"
                }, HTTPStatus.UNAUTHORIZED
            q = q.filter(db.Task.parent_id == int(parent_id))

        if "job_id" in args:
            job_id = int(args["job_id"])
            task_in_job = g.session.scalars(
                select(db.Task).filter(db.Task.job_id == job_id)
            ).first()
            if not task_in_job:
                return {
                    "msg": f"Job id={args['job_id']} does not exist!"
                }, HTTPStatus.BAD_REQUEST
            elif not self.r.can_for_col(P.VIEW, task_in_job.collaboration_id):
                return {
                    "msg": "You lack the permission to view tasks "
                    "from the collaboration that the task with job_id="
                    f"{task_in_job.collaboration_id} belongs to!"
                }, HTTPStatus.UNAUTHORIZED
            q = q.filter(db.Task.job_id == job_id)

        for param in ["name", "image", "description", "status"]:
            if param in args:
                q = q.filter(getattr(db.Task, param).like(args[param]))

        if "run_id" in args:
            run_id = int(args["run_id"])
            run = db.Run.get(run_id)
            if not run:
                return {
                    "msg": f"Run id={args['run_id']} does not exist!"
                }, HTTPStatus.BAD_REQUEST
            elif not self.r.can_for_col(P.VIEW, run.collaboration_id):
                return {
                    "msg": "You lack the permission to view tasks "
                    "from the collaboration that the run with id="
                    f"{run.collaboration_id} belongs to!"
                }, HTTPStatus.UNAUTHORIZED
            q = q.join(db.Run).filter(db.Run.id == run_id)

        if "store_id" in args:
            store_id = int(args["store_id"])
            store = db.AlgorithmStore.get(store_id)
            if not store:
                return {
                    "msg": f"Algorithm store id={store_id} does not exist!"
                }, HTTPStatus.BAD_REQUEST
            q = q.filter(db.Task.algorithmstore_id == store_id)

        if "session_id" in args:
            session_id = int(args["session_id"])
            q = q.filter(db.Task.session_id == session_id)

        if "dataframe_id" in args:
            dataframe_id = args["dataframe_id"]
            q = q.filter(db.Task.dataframe_id == dataframe_id)

        if "database" in args:
            q = q.join(db.TaskDatabase).filter(
                db.TaskDatabase.database == args["database"]
            )

        if "is_user_created" in args:
            try:
                user_created = int(args["is_user_created"])
                if user_created == 0:
                    q = q.filter(db.Task.parent_id.isnot(None))
                else:
                    q = q.filter(db.Task.parent_id.is_(None))
            except ValueError:
                return {
                    "msg": (
                        "Invalid value for 'is_user_created' provided: "
                        f"'{args['is_user_created']}'. Should be an integer."
                    )
                }, HTTPStatus.BAD_REQUEST

        # order to get latest task first
        q = q.order_by(desc(db.Task.id))

        # paginate tasks
        try:
            page = Pagination.from_query(q, request, db.Task)
        except (ValueError, AttributeError) as e:
            return {"msg": str(e)}, HTTPStatus.INTERNAL_SERVER_ERROR

        # serialization schema
        schema = self._select_schema()

        return self.response(page, schema)

    @only_for(("user", "container"))
    def post(self):
        """Adds new computation task
        ---
        description: >-
          Creates a new task within a collaboration. If no `organization_ids`
          are given the task is send to all organizations within the
          collaboration. The endpoint can be accessed by both a `User` and
          `Container`.\n

          ### Permission Table\n
          |Rule name|Scope|Operation|Assigned to node|Assigned to container|
          Description|\n
          |--|--|--|--|--|--|\n
          |Task|Global|Create|❌|❌|Create a new task|\n
          |Task|Collaboration|Create|❌|✅|Create a new task for a specific
          collaboration in which your organization participates|\n

          ## Accessed as `User`\n
          This endpoint is accessible to users. A new `job_id` is
          created when a user creates a task. The user needs to be within an
          organization that is part of the collaboration to which the task is
          posted.\n

          ## Accessed as `Container`\n
          When this endpoint is accessed by an algorithm container, it is considered to
          be a child-task of the container, and will get the `job_id` from the initial
          task. Containers have limited permissions to create tasks: for instance, they
          are only allowed to create tasks in the same collaboration.\n

        requestBody:
          content:
            application/json:
              schema:
                $ref: '#/components/schemas/Task'

        responses:
          200:
            description: Ok
          400:
            description: Wrong input, or not all required nodes are registered, or you
              are not in the collaboration yourself
          401:
            description: Unauthorized
          403:
            description: Algorithm store is not part of the collaboration
          404:
            description: Collaboration, session or study not found

        security:
          - bearerAuth: []

        tags: ["Task"]
        """
        data = request.get_json(silent=True)
        return self.post_task(
            data,
            self.r,
            should_be_compute=True,
        )

<<<<<<< HEAD
    # TODO this function should be refactored to make it more readable
    @handle_exceptions
    @staticmethod
    def post_task(
        data: dict,
        socketio: SocketIO,
        rules: RuleCollection,
        action: AlgorithmStepType | None = None,
        should_be_compute: bool = False,
    ) -> tuple[dict, HTTPStatus]:
        """
        Create new task and algorithm runs. Send the task to the nodes.

        Parameters
        ----------
        data : dict
            Task data
        socketio : SocketIO
            SocketIO server instance
        rules : RuleCollection
            Rule collection instance
        config : dict
            Configuration dictionary
        action : AlgorithmStepType | None
            Action to performed by the task. If not provided, the action will be
            inferred from the algorithm.
        should_be_compute : bool
            Whether the task should be a compute task. Default is False.

        Returns
        -------
        tuple[dict, HTTPStatus]
            Tuple containing the response and the HTTP status code.
        """
        # validate request body
        try:
            data = task_input_schema.load(data)
        except ValidationError as e:
            return {
                "msg": "Request body is incorrect",
                "errors": e.messages,
            }, HTTPStatus.BAD_REQUEST

        # A task always belongs to a session
        session_id = data["session_id"]
        session: db.Session = db.Session.get(session_id)
        if not session:
            return {"msg": f"Session id={session_id} not found!"}, HTTPStatus.NOT_FOUND

        # A task can be created for a collaboration or a study. If it is for a study,
        # a study_id is always given, and a collaboration_id is optional. If it is for
        # a collaboration, a collaboration_id is always given, and a study_id is
        # never set. The following logic checks if the given study_id and
        # collaboration_id are valid and when both are provided, checks if they match.
        collaboration_id = data.get("collaboration_id")
        study_id = data.get("study_id")

        if not collaboration_id and not study_id:
            return {
                "msg": "Either a collaboration_id or a study_id should be provided!"
            }, HTTPStatus.BAD_REQUEST

        study = None
        if collaboration_id:
            collaboration = db.Collaboration.get(collaboration_id)
            if not collaboration:
                return {
                    "msg": f"Collaboration id={collaboration_id} not found!"
                }, HTTPStatus.NOT_FOUND
        if study_id:
            study = db.Study.get(study_id)
            if not study:
                return {"msg": f"Study id={study_id} not found"}, HTTPStatus.NOT_FOUND

            # check if collaboration and study match if both are set
            if collaboration_id and study.collaboration_id != collaboration_id:
                return {
                    "msg": (
                        f"The study_id '{study.id}' does not belong to the "
                        f"collaboration_id '{collaboration_id}' that is given."
                    )
                }, HTTPStatus.BAD_REQUEST

            # get the collaboration object as well
            collaboration_id = study.collaboration_id
            collaboration = db.Collaboration.get(collaboration_id)

        organizations_json_list = data.get("organizations")
        org_ids = [org.get("id") for org in organizations_json_list]
        db_ids = collaboration.get_organization_ids()

        # Check that all organization ids are within the collaboration, this
        # also ensures us that the organizations exist
        if not set(org_ids).issubset(db_ids):
            return {
                "msg": (
                    "At least one of the supplied organizations in not within "
                    "the collaboration."
                )
            }, HTTPStatus.BAD_REQUEST
        # check that they are within the study (if that has been defined)
        if study:
            study_org_ids = [org.id for org in study.organizations]
            if not set(org_ids).issubset(study_org_ids):
                return {
                    "msg": (
                        "At least one of the supplied organizations in not within "
                        "the specified study."
                    )
                }, HTTPStatus.BAD_REQUEST

        # check if all the organizations have a registered node
        nodes = g.session.scalars(
            select(db.Node)
            .filter(db.Node.organization_id.in_(org_ids))
            .filter(db.Node.collaboration_id == collaboration_id)
        ).all()
        if len(nodes) < len(org_ids):
            present_nodes = [node.organization_id for node in nodes]
            missing = [str(id) for id in org_ids if id not in present_nodes]
            return {
                "msg": (
                    "Cannot create this task because there are no nodes registered"
                    f" for the following organization(s): {', '.join(missing)}."
                )
            }, HTTPStatus.BAD_REQUEST
        # check if any of the nodes that are offline shared their configuration
        # info and if this prevents this user from creating this task
        if g.user:
            for node in nodes:
                if Tasks._node_doesnt_allow_user_task(node.config):
                    return {
                        "msg": (
                            "Cannot create this task because one of the nodes that"
                            " you are trying to send this task to does not allow "
                            "you to create tasks."
                        )
                    }, HTTPStatus.BAD_REQUEST

        # figure out the initiating organization of the task
        if g.user:
            init_org = g.user.organization
        else:  # g.container:
            init_org = db.Node.get(g.container["node_id"]).organization

        # check if the initiating organization is part of the collaboration
        if init_org not in collaboration.organizations:
            return {
                "msg": "You can only create tasks for collaborations "
                "you are participating in!"
            }, HTTPStatus.UNAUTHORIZED

        # verify permissions
        image = data.get("image", "")
        if g.user and not rules.can_for_col(P.CREATE, collaboration.id):
            return {
                "msg": "You lack the permission to do that!"
            }, HTTPStatus.UNAUTHORIZED

        elif g.container:
            # verify that the container has permissions to create the task
            if not Tasks.__verify_container_permissions(
                g.container, image, collaboration_id
            ):
                return {"msg": "Container-token is not valid"}, HTTPStatus.UNAUTHORIZED

        image_with_hash, store, algorithm = Tasks.__get_algorithm(
            data, collaboration_id, image
        )

        # Obtain the user requested database or dataframes
        databases = data.get("databases", [[]])

        # check the action of the task
        action = Tasks.__check_action(data, action, algorithm, should_be_compute)

        # A task can be dependent on one or more other task(s). There are three cases:
        #
        # 1. When a dataframe modification task is created (data extraction or
        #    preprocessing) the next modification task should be dependent on the
        #    previous modification task. This is to prevent that the dataframe is
        #    modified by two tasks at the same time.
        # 2. When a dataframe modification task is created, the task should be dependent
        #    on the compute task(s) that are currently computing the dataframe. This is
        #    to prevent that the dataframe is modified during the computation.
        # 3. When a compute task is created, the task should be dependent on the
        #    modification task(s) that are currently modifying the dataframe. This is
        #    to prevent that the dataframe is modified during the computation.
        #
        # Thus when a modification task is running, all new compute tasks and all new
        # modification tasks will be depending on it. When a compute task is running,
        # all new modification tasks will depend on it. The `depends_on_ids` parameter
        # is set by the session endpoints.
        dependent_tasks = []
        for database in [
            CreateTaskDB.from_dict(db_) for sublist in databases for db_ in sublist
        ]:
            # add last modification task to dependent tasks
            if database.type == TaskDatabaseType.DATAFRAME:
                df = db.Dataframe.get(database.dataframe_id)
                if not df:
                    return {
                        "msg": f"Dataframe '{database.label}' not found!"
                    }, HTTPStatus.NOT_FOUND

                if not df.ready:
                    dependent_tasks.append(df.last_session_task)

            # If dataframe extraction is not ready for each org, don't create task
            if action != AlgorithmStepType.DATA_EXTRACTION:
                Tasks.__check_data_extract_ready_for_requested_orgs(df, org_ids)
            else:
                Tasks.__check_database_label_exists(
                    database.label, org_ids, collaboration_id
                )

        # These `depends_on_ids` are the task ids supplied by the session endpoints.
        # However they can also be user defined, although this has no use case yet.
        dependent_task_ids = data.get("depends_on_ids", [])
        for dependent_task_id in dependent_task_ids:
            dependent_task = db.Task.get(dependent_task_id)

            if not dependent_task:
                return {
                    "msg": f"Task with id={dependent_task_id} not found!"
                }, HTTPStatus.NOT_FOUND

            if dependent_task.session_id != session_id:
                return {
                    "msg": (
                        "The task you are trying to depend on is not part of the "
                        "same session."
                    )
                }, HTTPStatus.BAD_REQUEST

            dependent_tasks.append(dependent_task)

        # Filter that we did not end up with duplicates because of various conditions
        dependent_tasks = list(set(dependent_tasks))

        # check that the input for function arguments is valid. If the collaboration is
        # encrypted, it should not be possible to read the arguments, and we should not
        # save it to the database as it may be sensitive information. Vice versa, if
        # the collaboration is not encrypted, we should not allow the user to
        # send encrypted function arguments.
        function_args_valid, error_msg = Tasks._check_arguments_encryption(
            organizations_json_list, collaboration
        )
        if not function_args_valid:
            return {"msg": error_msg}, HTTPStatus.BAD_REQUEST

        # permissions ok, create task record and TaskDatabase records
        task = db.Task(
            collaboration=collaboration,
            study=study,
            name=data.get("name", ""),
            description=data.get("description", ""),
            image=image_with_hash,
            method=data["method"],
            init_org=init_org,
            algorithm_store=store,
            created_at=datetime.datetime.now(datetime.timezone.utc),
            session=session,
            depends_on=dependent_tasks,
            dataframe_id=data.get("dataframe_id"),
        )
        task.save()

        # create job_id. Users can only create top-level -tasks (they will not
        # have sub-tasks). Therefore, always create a new job_id. Tasks created
        # by containers are always sub-tasks
        if g.user:
            task.job_id = task.next_job_id()
            task.init_user_id = g.user.id
            log.debug(f"New job_id {task.job_id}")
        elif g.container:
            task.parent_id = g.container["task_id"]
            # save task after changing it before using session to get another task
            task.save()
            parent = db.Task.get(g.container["task_id"])
            task.job_id = parent.job_id
            task.init_user_id = parent.init_user_id
            log.debug(f"Sub task from parent_id={task.parent_id}")

        # save the databases that the task uses
        for idx, database_group in enumerate(databases):
            # TODO task.id is only set here because in between creating the
            # task and using the ID here, there are other database operations
            # that silently update the task.id (i.e. next_job_id() and
            # db.Task.get()). Task.id should be updated explicitly instead.
            for database in [CreateTaskDB.from_dict(db_) for db_ in database_group]:
                task_db = db.TaskDatabase(
                    task_id=task.id,
                    label=database.label,
                    type_=database.type.value,
                    dataframe_id=database.dataframe_id,
                    position=idx,
                )
                task_db.save()

        # All checks completed, save task to database
        task.save()

        # now we need to create results for the nodes to fill. Each node
        # receives their instructions from a result, not from the task itself
        log.debug("Assigning task to %s nodes.", len(organizations_json_list))
        for org in organizations_json_list:
            organization = db.Organization.get(org["id"])
            log.debug("Assigning task to '%s'.", organization.name)
            arguments = org.get("arguments")
            # Create run
            run = db.Run(
                task=task,
                organization=organization,
                arguments=arguments,
                status=RunStatus.PENDING.value,
                action=action.value,
            )
            run.save()

        # notify nodes a new task available (only to online nodes), nodes that
        # are offline will receive this task on sign in.
        socketio.emit(
            "new_task_update",
            {"id": task.id, "parent_id": task.parent_id},
            namespace="/tasks",
            room=f"collaboration_{task.collaboration_id}",
        )

        # add some logging
        log.info("New task for collaboration '%s'", task.collaboration.name)
        if g.user:
            log.debug(" created by: '%s'", g.user.username)
        else:
            log.debug(
                " created by container on node_id=%s for (parent) task_id=%s",
                g.container["node_id"],
                g.container["task_id"],
            )

        log.debug(" url: '%s'", url_for("task_with_id", id=task.id))
        log.debug(" name: '%s'", task.name)
        log.debug(" image: '%s'", task.image)
        log.debug(" session ID: '%s'", task.session_id)

        return task_schema.dump(task, many=False), HTTPStatus.CREATED

    @staticmethod
    def __verify_container_permissions(container, image, collaboration_id):
        """Validates that the container is allowed to create the task."""

        # check that node id is indeed part of the collaboration
        if not container["collaboration_id"] == collaboration_id:
            log.warning(
                "Container attempts to create a task for collaboration_id=%s in "
                "collaboration_id=%s!",
                container["collaboration_id"],
                collaboration_id,
            )
            return False

        # check that the image is allowed: algorithm containers can only
        # create tasks with the same image
        collaboration: db.Collaboration = db.Collaboration.get(collaboration_id)
        if collaboration.session_restrict_to_same_image:
            if not image != container["image"]:
                log.warning(
                    "Container from node=%s attempts to post a "
                    "task using a different image than the parent task. That is not "
                    "allowed in this collaboration.",
                    container["node_id"],
                )
                log.warning("  requested image: %s", image)
                log.warning("  parent image: %s", container["image"])
                return False

        # check that parent task is not completed yet
        if TaskStatus.has_finished(db.Task.get(container["task_id"]).status):
            log.warning(
                "Container from node=%s attempts to start sub-task for a completed "
                "task=%s",
                container["node_id"],
                container["task_id"],
            )
            return False

        return True

    @staticmethod
    def __get_algorithm(
        data: dict, collaboration_id: int, image: str
    ) -> tuple[str, db.AlgorithmStore, dict]:
        # get the algorithm store
        algorithm = None
        if g.user:
            store_id = data.get("store_id")
            store = None
            if store_id:
                store = db.AlgorithmStore.get(store_id)
                if not store:
                    raise BadRequestError(f"Algorithm store id={store_id} not found!")
                # check if the store is part of the collaboration
                if (
                    not store.is_for_all_collaborations()
                    and store.collaboration_id != collaboration_id
                ):
                    raise ForbiddenError(
                        "The algorithm store is not part of the collaboration "
                        "to which the task is posted."
                    )
                # get the algorithm from the algorithm store
                try:
                    algorithm = Tasks._get_algorithm_from_store(
                        store=store, image=image
                    )
                    image = algorithm["image"]
                    digest = algorithm["digest"]
                except Exception as e:
                    log.exception("Error while getting image from store: %s", e)
                    raise BadRequestError(str(e))

                if digest:
                    image_with_hash = f"{image}@{digest}"
                else:
                    # hash lookup in store was unsuccessful, use image without hash, but
                    # also set store to None as it was not successfully looked up
                    image_with_hash = image
                    store = None
            else:
                # no need to determine hash if we don't look it up in a store
                image_with_hash = image
        else:  # ( we are dealing with g.container)
            parent = db.Task.get(g.container["task_id"])
            store = parent.algorithm_store
            image_with_hash = parent.image

        return image_with_hash, store, algorithm

    @staticmethod
    def __check_database_label_exists(
        label: str, org_ids: list[int], collaboration_id: int
    ) -> bool:
        """
        Check if the database label exists, if node configuration is shared for that.

        Parameters
        ----------
        label : str
            Label of the database.
        org_ids : list[int]
            List of organization IDs that task is requested for.
        collaboration_id : int
            ID of the collaboration.

        Raises
        ------
        BadRequestError
            If the database label does not exist for any of the organizations.
        """
        for org_id in org_ids:
            node = db.Node.get_by_org_and_collab(org_id, collaboration_id)
            if not node.config:
                continue

            db_labels_available = [
                config.value
                for config in node.config
                if config.key == NodeConfigKey.DATABASE_LABELS
            ]
            if label not in db_labels_available:
                raise BadRequestError(
                    f"The database label '{label}' does not exist for organization "
                    f"{org_id}."
                )

    @staticmethod
    def __check_data_extract_ready_for_requested_orgs(
        dataframe: db.Dataframe, org_ids: list[int]
    ) -> bool:
        """
        Check if at least one dataframe extraction run succeeded.

        Parameters
        ----------
        dataframe : db.Dataframe
            Dataframe to check.
        org_ids : list[int]
            List of organization IDs that task is requested for.

        Returns
        -------
        bool
            True if the dataframe extraction succeeded, False otherwise.
        """
        org_ids_succeeded = dataframe.organizations_ready()
        org_ids_not_succeeded = set(org_ids) - set(org_ids_succeeded)
        if org_ids_not_succeeded:
            raise BadRequestError(
                "The dataframe you selected is not present for the following "
                f"organizations: {', '.join(str(i) for i in org_ids_not_succeeded)}. "
                "Cannot create a task if the dataframe is not present for all requested"
                " organizations."
            )

    @staticmethod
    def _node_doesnt_allow_user_task(node_configs: list[db.NodeConfig]) -> bool:
        """
        Checks if the node allows user to create task.

        Parameters
        ----------
        node_configs : list[db.NodeConfig]
            List of node configurations.

        Returns
        -------
        bool
            True if the node doesn't allow the user to create task.
        """
        has_limitations = False
        for config_option in node_configs:
            if config_option.key == NodePolicy.ALLOWED_USERS:
                has_limitations = True
                # TODO expand when we allow also usernames, like orgs below
                if g.user.id == int(config_option.value):
                    return False
            elif config_option.key == "allowed_orgs":
                has_limitations = True
                if config_option.value.isdigit():
                    if g.user.organization_id == int(config_option.value):
                        return False
                else:
                    org = db.Organization.get_by_name(config_option.value)
                    if org and g.user.organization_id == org.id:
                        return False
        return has_limitations

    @staticmethod
    def _check_arguments_encryption(
        organizations_json_list: list[dict], collaboration: db.Collaboration
    ) -> tuple[bool, str]:
        """
        Check if the function arguments encryption status matches the expected status
        for the collaboration. Also, check that if the function arguments are not
        encrypted, they can be read as a string.

        Parameters
        ----------
        organizations_json_list : list[dict]
            List of organizations which contains the encrypted function arguments per
            organization.
        collaboration : db.Collaboration
            Collaboration object.

        Returns
        -------
        bool
            True if the function arguments are encrypted.
        str
            Error message if the function arguments are valid.
        """
        dummy_cryptor = DummyCryptor()
        for org in organizations_json_list:
            arguments = org.get("arguments")
            if arguments is None:
                continue
            decrypted_arguments = dummy_cryptor.decrypt_str_to_bytes(arguments)
            are_arguments_readable = False
            try:
                decrypted_arguments.decode(STRING_ENCODING)
                are_arguments_readable = True
            except UnicodeDecodeError:
                pass

            if collaboration.encrypted and are_arguments_readable:
                return (
                    False,
                    (
                        "Your collaboration requires encryption, but function arguments"
                        " are not encrypted! Please encrypt your function arguments "
                        "before sending them."
                    ),
                )
            elif not collaboration.encrypted and not are_arguments_readable:
                return False, (
                    "Your task's function arguments cannot be parsed. Your function "
                    "arguments should be a base64 encoded JSON string. Note that if "
                    "you are using the user interface or Python client, this should "
                    "be done for you. Also, make sure not to encrypt your function "
                    "arguments, as your collaboration is set to not use encryption."
                    "as your collaboration is set to not use encryption."
                )
        return True, ""

    @staticmethod
    def _get_algorithm_from_store(
        store: db.AlgorithmStore,
        image: str,
    ) -> dict:
        """
        Determine the image and hash from the algorithm store.

        Parameters
        ----------
        store : db.AlgorithmStore
            Algorithm store.
        image : str
            URL of the docker image to be used.

        Returns
        -------
        dict
            Algorithm object from algorithm store.

        Raises
        ------
        Exception
            If the algorithm cannot be retrieved from the store.
        """
        # get the algorithm from the store
        response, status_code = request_algo_store(
            algo_store_url=f"{store.url}{store.api_path}",
            endpoint="algorithm",
            method="GET",
            params={"image": image},
            headers={"Authorization": request.headers["Authorization"]},
        )
        if status_code != HTTPStatus.OK:
            raise Exception(
                f"Could not retrieve algorithm from store! {response.get('msg')}"
            )
        try:
            algorithm = response.json()["data"][0]
        except Exception as e:
            raise Exception("Algorithm not found in store!") from e

        return algorithm

    @staticmethod
    def __check_action(
        request_data: dict,
        action: AlgorithmStepType | None,
        algorithm: dict | None,
        should_be_compute: bool,
    ) -> AlgorithmStepType:
        """
        Check if the action of the task matches the action in the algorithm store. If
        no action is provided, use the action from the algorithm store.

        Parameters
        ----------
        request_data : dict
            Request data.
        action : AlgorithmStepType | None
            Action to be performed.
        algorithm : dict | None
            Algorithm object from algorithm store.
        should_be_compute : bool
            Whether the task should be a compute task.

        Raises
        ------
        Exception
            If the action is not valid or does not match the action type in the
            algorithm store.
        """
        method = request_data["method"]
        if not action and request_data.get("action"):
            action = AlgorithmStepType(request_data.get("action"))
        store_action = None
        if algorithm:
            algo_func = next(
                (f for f in algorithm["functions"] if f["name"] == method), None
            )
            store_action = (
                AlgorithmStepType(algo_func["step_type"]) if algo_func else None
            )

        if action and store_action and action != store_action:
            raise BadRequestError(
                f"Action {action} does not match the action type in the "
                f"algorithm store: {store_action}"
            )
        elif not action and not store_action:
            raise BadRequestError(
                "No action type provided. Please provide an action that is one of: "
                f"{AlgorithmStepType.list()}"
            )

        elif not action:
            action = store_action

        if should_be_compute and not AlgorithmStepType.is_compute(action):
            msg = f"A {action.value} task cannot be created in this endpoint."
            if action == AlgorithmStepType.DATA_EXTRACTION:
                msg += (
                    " Please use the dataframe endpoint to create a dataframe "
                    "extraction task."
                )
            elif action == AlgorithmStepType.PREPROCESSING:
                msg += (
                    " Please use the dataframe endpoint to create a preprocessing task."
                )
            raise BadRequestError(msg)

        return action

=======
>>>>>>> 7af6b06e

class Task(TaskBase):
    """Resource for /api/task"""

    @only_for(("user", "node", "container"))
    def get(self, id):
        """Get task
        ---
        description: >-
          Returns the task specified by the id.

          ### Permission Table\n
          |Rule name|Scope|Operation|Assigned to node|Assigned to container|
          Description|\n
          |--|--|--|--|--|--|\n
          |Task|Global|View|❌|❌|View any task|\n
          |Task|Collaboration|View|✅|✅|View any task in your collaborations|
          |Task|Organization|View|❌|❌|View any task that your organization
          created|\n
          |Task|Own|View|❌|❌|View any task that you created|\n

          Accessible to users.

        parameters:
          - in: path
            name: id
            schema:
              type: integer
            description: Task id
            required: true
          - in: query
            name: include
            schema:
              type: string
            description: Include 'results' to include the task's results,
              'runs' to include details on algorithm runs. For including
              multiple, do either `include=x,y` or `include=x&include=y`.

        responses:
          200:
            description: Ok
          404:
            description: Task not found
          401:
            description: Unauthorized

        security:
          - bearerAuth: []

        tags: ["Task"]
        """
        task = db.Task.get(id)
        if not task:
            return {"msg": f"task id={id} is not found"}, HTTPStatus.NOT_FOUND

        # obtain schema
        schema = self._select_schema()

        # check permissions
        if not self.r.allowed_for_org(P.VIEW, task.init_org_id) and not (
            self.r.v_own.can() and g.user and task.init_user_id == g.user.id
        ):
            return {
                "msg": "You lack the permission to do that!"
            }, HTTPStatus.UNAUTHORIZED
        # if results are included, check permissions for results
        if (
            self.is_included("results")
            and not self.r_run.allowed_for_org(P.VIEW, task.init_org_id)
            and not (self.r.v_own.can() and g.user and task.init_user_id == g.user.id)
        ):
            return {
                "msg": "You lack the permission to view results for this task!"
            }, HTTPStatus.UNAUTHORIZED

        return schema.dump(task, many=False), HTTPStatus.OK

    @with_user
    def delete(self, id):
        """Remove task
        ---
        description: >-
          Remove tasks and their runs.\n

          ### Permission Table\n
          |Rule name|Scope|Operation|Assigned to node|Assigned to container|
          Description|\n
          |--|--|--|--|--|--|\n
          |Task|Global|Delete|❌|❌|Delete a task|\n
          |Task|Collaboration|Delete|❌|❌|Delete a task from a collaboration
          in which your organization participates|\n
          |Task|Organization|Delete|❌|❌|Delete a task that your organization
          initiated|\n
          |Task|Own|Delete|❌|❌|Delete a task you created yourself|\n

          Accessible to users.

        parameters:
          - in: path
            name: id
            schema:
              type: integer
            description: Task id
            required: true

        responses:
          200:
            description: Ok
          404:
            description: Task not found
          401:
            description: Unauthorized

        security:
          - bearerAuth: []

        tags: ["Task"]
        """

        task = db.Task.get(id)
        if not task:
            return {"msg": f"Task id={id} not found"}, HTTPStatus.NOT_FOUND

        # validate permissions
        if not self.r.allowed_for_org(P.DELETE, task.init_org_id) and not (
            self.r.d_own.can() and task.init_user_id == g.user.id
        ):
            return {
                "msg": "You lack the permission to do that!"
            }, HTTPStatus.UNAUTHORIZED

        # kill the task if it is still running
        if not TaskStatus.has_finished(task.status):
            kill_task(task, self.socketio)

        # retrieve runs that belong to this task
        log.info(f"Removing task id={task.id}")
        for run in task.runs:
            log.info(f" Removing run id={run.id}")
            run.delete()

        # delete child/grandchild/... tasks
        Task._delete_subtasks(task)

        # permissions ok, delete...
        task.delete()

        return {
            "msg": f"task id={id} and its algorithm run data have been "
            "successfully deleted"
        }, HTTPStatus.OK

    @staticmethod
    def _delete_subtasks(task: db.Task) -> None:
        """
        Delete subtasks recursively.

        Parameters
        ----------
        task : db.Task
            Task to delete.
        """
        for child_task in task.children:
            Task._delete_subtasks(child_task)
            log.info(f" Removing child task id={child_task.id}")
            child_task.delete()


class TaskStatusEndpoint(TaskBase):
    """Resource for /api/task/<id>/status"""

    @only_for(("user", "container"))
    def get(self, task_id: int):
        """Get task status
        ---
        description: >-
          Returns the status of the task specified by the id.

          ### Permission Table\n
          |Rule name|Scope|Operation|Assigned to node|Assigned to container|
          Description|\n
          |--|--|--|--|--|--|\n
          |Task|Global|View|❌|❌|View any task|\n
          |Task|Collaboration|View|✅|✅|View any task in your collaborations|
          |Task|Organization|View|❌|❌|View any task that your organization
          created|\n
          |Task|Own|View|❌|❌|View any task that you created|\n

          Accessible to users.

        parameters:
          - in: path
            name: id
            schema:
              type: integer
            description: Task id
            required: true

        responses:
          200:
            description: Ok
            content:
              application/json:
                schema:
                  type: object
                  properties:
                    status:
                      type: string
                      description: The status of the task
          404:
            description: Task not found
          401:
            description: Unauthorized

        security:
          - bearerAuth: []

        tags: ["Task"]
        """
        task = db.Task.get(task_id)
        if not task:
            log.error(f"Task with id={task_id} not found.")
            return {"msg": f"Task id={task_id} not found"}, HTTPStatus.NOT_FOUND

        if not self._has_permission_to_view_task(task):
            log.error(f"Unauthorized access to task id={task_id}.")
            return {
                "msg": "You lack the permission to do that!"
            }, HTTPStatus.UNAUTHORIZED

        log.info(f"Returning status for task id={task_id}: {task.status}")
        return {"status": task.status}, HTTPStatus.OK

    def _has_permission_to_view_task(self, task: db.Task) -> bool:
        """
        Check if the user has permission to view the task.

        Parameters
        ----------
        task : db.Task
            Task to check permissions for.

        Returns
        -------
        bool
            True if the user has permission, False otherwise.
        """
        return self.r.allowed_for_org(P.VIEW, task.init_org_id) or (
            self.r.v_own.can() and g.user and task.init_user_id == g.user.id
        )<|MERGE_RESOLUTION|>--- conflicted
+++ resolved
@@ -581,716 +581,6 @@
             should_be_compute=True,
         )
 
-<<<<<<< HEAD
-    # TODO this function should be refactored to make it more readable
-    @handle_exceptions
-    @staticmethod
-    def post_task(
-        data: dict,
-        socketio: SocketIO,
-        rules: RuleCollection,
-        action: AlgorithmStepType | None = None,
-        should_be_compute: bool = False,
-    ) -> tuple[dict, HTTPStatus]:
-        """
-        Create new task and algorithm runs. Send the task to the nodes.
-
-        Parameters
-        ----------
-        data : dict
-            Task data
-        socketio : SocketIO
-            SocketIO server instance
-        rules : RuleCollection
-            Rule collection instance
-        config : dict
-            Configuration dictionary
-        action : AlgorithmStepType | None
-            Action to performed by the task. If not provided, the action will be
-            inferred from the algorithm.
-        should_be_compute : bool
-            Whether the task should be a compute task. Default is False.
-
-        Returns
-        -------
-        tuple[dict, HTTPStatus]
-            Tuple containing the response and the HTTP status code.
-        """
-        # validate request body
-        try:
-            data = task_input_schema.load(data)
-        except ValidationError as e:
-            return {
-                "msg": "Request body is incorrect",
-                "errors": e.messages,
-            }, HTTPStatus.BAD_REQUEST
-
-        # A task always belongs to a session
-        session_id = data["session_id"]
-        session: db.Session = db.Session.get(session_id)
-        if not session:
-            return {"msg": f"Session id={session_id} not found!"}, HTTPStatus.NOT_FOUND
-
-        # A task can be created for a collaboration or a study. If it is for a study,
-        # a study_id is always given, and a collaboration_id is optional. If it is for
-        # a collaboration, a collaboration_id is always given, and a study_id is
-        # never set. The following logic checks if the given study_id and
-        # collaboration_id are valid and when both are provided, checks if they match.
-        collaboration_id = data.get("collaboration_id")
-        study_id = data.get("study_id")
-
-        if not collaboration_id and not study_id:
-            return {
-                "msg": "Either a collaboration_id or a study_id should be provided!"
-            }, HTTPStatus.BAD_REQUEST
-
-        study = None
-        if collaboration_id:
-            collaboration = db.Collaboration.get(collaboration_id)
-            if not collaboration:
-                return {
-                    "msg": f"Collaboration id={collaboration_id} not found!"
-                }, HTTPStatus.NOT_FOUND
-        if study_id:
-            study = db.Study.get(study_id)
-            if not study:
-                return {"msg": f"Study id={study_id} not found"}, HTTPStatus.NOT_FOUND
-
-            # check if collaboration and study match if both are set
-            if collaboration_id and study.collaboration_id != collaboration_id:
-                return {
-                    "msg": (
-                        f"The study_id '{study.id}' does not belong to the "
-                        f"collaboration_id '{collaboration_id}' that is given."
-                    )
-                }, HTTPStatus.BAD_REQUEST
-
-            # get the collaboration object as well
-            collaboration_id = study.collaboration_id
-            collaboration = db.Collaboration.get(collaboration_id)
-
-        organizations_json_list = data.get("organizations")
-        org_ids = [org.get("id") for org in organizations_json_list]
-        db_ids = collaboration.get_organization_ids()
-
-        # Check that all organization ids are within the collaboration, this
-        # also ensures us that the organizations exist
-        if not set(org_ids).issubset(db_ids):
-            return {
-                "msg": (
-                    "At least one of the supplied organizations in not within "
-                    "the collaboration."
-                )
-            }, HTTPStatus.BAD_REQUEST
-        # check that they are within the study (if that has been defined)
-        if study:
-            study_org_ids = [org.id for org in study.organizations]
-            if not set(org_ids).issubset(study_org_ids):
-                return {
-                    "msg": (
-                        "At least one of the supplied organizations in not within "
-                        "the specified study."
-                    )
-                }, HTTPStatus.BAD_REQUEST
-
-        # check if all the organizations have a registered node
-        nodes = g.session.scalars(
-            select(db.Node)
-            .filter(db.Node.organization_id.in_(org_ids))
-            .filter(db.Node.collaboration_id == collaboration_id)
-        ).all()
-        if len(nodes) < len(org_ids):
-            present_nodes = [node.organization_id for node in nodes]
-            missing = [str(id) for id in org_ids if id not in present_nodes]
-            return {
-                "msg": (
-                    "Cannot create this task because there are no nodes registered"
-                    f" for the following organization(s): {', '.join(missing)}."
-                )
-            }, HTTPStatus.BAD_REQUEST
-        # check if any of the nodes that are offline shared their configuration
-        # info and if this prevents this user from creating this task
-        if g.user:
-            for node in nodes:
-                if Tasks._node_doesnt_allow_user_task(node.config):
-                    return {
-                        "msg": (
-                            "Cannot create this task because one of the nodes that"
-                            " you are trying to send this task to does not allow "
-                            "you to create tasks."
-                        )
-                    }, HTTPStatus.BAD_REQUEST
-
-        # figure out the initiating organization of the task
-        if g.user:
-            init_org = g.user.organization
-        else:  # g.container:
-            init_org = db.Node.get(g.container["node_id"]).organization
-
-        # check if the initiating organization is part of the collaboration
-        if init_org not in collaboration.organizations:
-            return {
-                "msg": "You can only create tasks for collaborations "
-                "you are participating in!"
-            }, HTTPStatus.UNAUTHORIZED
-
-        # verify permissions
-        image = data.get("image", "")
-        if g.user and not rules.can_for_col(P.CREATE, collaboration.id):
-            return {
-                "msg": "You lack the permission to do that!"
-            }, HTTPStatus.UNAUTHORIZED
-
-        elif g.container:
-            # verify that the container has permissions to create the task
-            if not Tasks.__verify_container_permissions(
-                g.container, image, collaboration_id
-            ):
-                return {"msg": "Container-token is not valid"}, HTTPStatus.UNAUTHORIZED
-
-        image_with_hash, store, algorithm = Tasks.__get_algorithm(
-            data, collaboration_id, image
-        )
-
-        # Obtain the user requested database or dataframes
-        databases = data.get("databases", [[]])
-
-        # check the action of the task
-        action = Tasks.__check_action(data, action, algorithm, should_be_compute)
-
-        # A task can be dependent on one or more other task(s). There are three cases:
-        #
-        # 1. When a dataframe modification task is created (data extraction or
-        #    preprocessing) the next modification task should be dependent on the
-        #    previous modification task. This is to prevent that the dataframe is
-        #    modified by two tasks at the same time.
-        # 2. When a dataframe modification task is created, the task should be dependent
-        #    on the compute task(s) that are currently computing the dataframe. This is
-        #    to prevent that the dataframe is modified during the computation.
-        # 3. When a compute task is created, the task should be dependent on the
-        #    modification task(s) that are currently modifying the dataframe. This is
-        #    to prevent that the dataframe is modified during the computation.
-        #
-        # Thus when a modification task is running, all new compute tasks and all new
-        # modification tasks will be depending on it. When a compute task is running,
-        # all new modification tasks will depend on it. The `depends_on_ids` parameter
-        # is set by the session endpoints.
-        dependent_tasks = []
-        for database in [
-            CreateTaskDB.from_dict(db_) for sublist in databases for db_ in sublist
-        ]:
-            # add last modification task to dependent tasks
-            if database.type == TaskDatabaseType.DATAFRAME:
-                df = db.Dataframe.get(database.dataframe_id)
-                if not df:
-                    return {
-                        "msg": f"Dataframe '{database.label}' not found!"
-                    }, HTTPStatus.NOT_FOUND
-
-                if not df.ready:
-                    dependent_tasks.append(df.last_session_task)
-
-            # If dataframe extraction is not ready for each org, don't create task
-            if action != AlgorithmStepType.DATA_EXTRACTION:
-                Tasks.__check_data_extract_ready_for_requested_orgs(df, org_ids)
-            else:
-                Tasks.__check_database_label_exists(
-                    database.label, org_ids, collaboration_id
-                )
-
-        # These `depends_on_ids` are the task ids supplied by the session endpoints.
-        # However they can also be user defined, although this has no use case yet.
-        dependent_task_ids = data.get("depends_on_ids", [])
-        for dependent_task_id in dependent_task_ids:
-            dependent_task = db.Task.get(dependent_task_id)
-
-            if not dependent_task:
-                return {
-                    "msg": f"Task with id={dependent_task_id} not found!"
-                }, HTTPStatus.NOT_FOUND
-
-            if dependent_task.session_id != session_id:
-                return {
-                    "msg": (
-                        "The task you are trying to depend on is not part of the "
-                        "same session."
-                    )
-                }, HTTPStatus.BAD_REQUEST
-
-            dependent_tasks.append(dependent_task)
-
-        # Filter that we did not end up with duplicates because of various conditions
-        dependent_tasks = list(set(dependent_tasks))
-
-        # check that the input for function arguments is valid. If the collaboration is
-        # encrypted, it should not be possible to read the arguments, and we should not
-        # save it to the database as it may be sensitive information. Vice versa, if
-        # the collaboration is not encrypted, we should not allow the user to
-        # send encrypted function arguments.
-        function_args_valid, error_msg = Tasks._check_arguments_encryption(
-            organizations_json_list, collaboration
-        )
-        if not function_args_valid:
-            return {"msg": error_msg}, HTTPStatus.BAD_REQUEST
-
-        # permissions ok, create task record and TaskDatabase records
-        task = db.Task(
-            collaboration=collaboration,
-            study=study,
-            name=data.get("name", ""),
-            description=data.get("description", ""),
-            image=image_with_hash,
-            method=data["method"],
-            init_org=init_org,
-            algorithm_store=store,
-            created_at=datetime.datetime.now(datetime.timezone.utc),
-            session=session,
-            depends_on=dependent_tasks,
-            dataframe_id=data.get("dataframe_id"),
-        )
-        task.save()
-
-        # create job_id. Users can only create top-level -tasks (they will not
-        # have sub-tasks). Therefore, always create a new job_id. Tasks created
-        # by containers are always sub-tasks
-        if g.user:
-            task.job_id = task.next_job_id()
-            task.init_user_id = g.user.id
-            log.debug(f"New job_id {task.job_id}")
-        elif g.container:
-            task.parent_id = g.container["task_id"]
-            # save task after changing it before using session to get another task
-            task.save()
-            parent = db.Task.get(g.container["task_id"])
-            task.job_id = parent.job_id
-            task.init_user_id = parent.init_user_id
-            log.debug(f"Sub task from parent_id={task.parent_id}")
-
-        # save the databases that the task uses
-        for idx, database_group in enumerate(databases):
-            # TODO task.id is only set here because in between creating the
-            # task and using the ID here, there are other database operations
-            # that silently update the task.id (i.e. next_job_id() and
-            # db.Task.get()). Task.id should be updated explicitly instead.
-            for database in [CreateTaskDB.from_dict(db_) for db_ in database_group]:
-                task_db = db.TaskDatabase(
-                    task_id=task.id,
-                    label=database.label,
-                    type_=database.type.value,
-                    dataframe_id=database.dataframe_id,
-                    position=idx,
-                )
-                task_db.save()
-
-        # All checks completed, save task to database
-        task.save()
-
-        # now we need to create results for the nodes to fill. Each node
-        # receives their instructions from a result, not from the task itself
-        log.debug("Assigning task to %s nodes.", len(organizations_json_list))
-        for org in organizations_json_list:
-            organization = db.Organization.get(org["id"])
-            log.debug("Assigning task to '%s'.", organization.name)
-            arguments = org.get("arguments")
-            # Create run
-            run = db.Run(
-                task=task,
-                organization=organization,
-                arguments=arguments,
-                status=RunStatus.PENDING.value,
-                action=action.value,
-            )
-            run.save()
-
-        # notify nodes a new task available (only to online nodes), nodes that
-        # are offline will receive this task on sign in.
-        socketio.emit(
-            "new_task_update",
-            {"id": task.id, "parent_id": task.parent_id},
-            namespace="/tasks",
-            room=f"collaboration_{task.collaboration_id}",
-        )
-
-        # add some logging
-        log.info("New task for collaboration '%s'", task.collaboration.name)
-        if g.user:
-            log.debug(" created by: '%s'", g.user.username)
-        else:
-            log.debug(
-                " created by container on node_id=%s for (parent) task_id=%s",
-                g.container["node_id"],
-                g.container["task_id"],
-            )
-
-        log.debug(" url: '%s'", url_for("task_with_id", id=task.id))
-        log.debug(" name: '%s'", task.name)
-        log.debug(" image: '%s'", task.image)
-        log.debug(" session ID: '%s'", task.session_id)
-
-        return task_schema.dump(task, many=False), HTTPStatus.CREATED
-
-    @staticmethod
-    def __verify_container_permissions(container, image, collaboration_id):
-        """Validates that the container is allowed to create the task."""
-
-        # check that node id is indeed part of the collaboration
-        if not container["collaboration_id"] == collaboration_id:
-            log.warning(
-                "Container attempts to create a task for collaboration_id=%s in "
-                "collaboration_id=%s!",
-                container["collaboration_id"],
-                collaboration_id,
-            )
-            return False
-
-        # check that the image is allowed: algorithm containers can only
-        # create tasks with the same image
-        collaboration: db.Collaboration = db.Collaboration.get(collaboration_id)
-        if collaboration.session_restrict_to_same_image:
-            if not image != container["image"]:
-                log.warning(
-                    "Container from node=%s attempts to post a "
-                    "task using a different image than the parent task. That is not "
-                    "allowed in this collaboration.",
-                    container["node_id"],
-                )
-                log.warning("  requested image: %s", image)
-                log.warning("  parent image: %s", container["image"])
-                return False
-
-        # check that parent task is not completed yet
-        if TaskStatus.has_finished(db.Task.get(container["task_id"]).status):
-            log.warning(
-                "Container from node=%s attempts to start sub-task for a completed "
-                "task=%s",
-                container["node_id"],
-                container["task_id"],
-            )
-            return False
-
-        return True
-
-    @staticmethod
-    def __get_algorithm(
-        data: dict, collaboration_id: int, image: str
-    ) -> tuple[str, db.AlgorithmStore, dict]:
-        # get the algorithm store
-        algorithm = None
-        if g.user:
-            store_id = data.get("store_id")
-            store = None
-            if store_id:
-                store = db.AlgorithmStore.get(store_id)
-                if not store:
-                    raise BadRequestError(f"Algorithm store id={store_id} not found!")
-                # check if the store is part of the collaboration
-                if (
-                    not store.is_for_all_collaborations()
-                    and store.collaboration_id != collaboration_id
-                ):
-                    raise ForbiddenError(
-                        "The algorithm store is not part of the collaboration "
-                        "to which the task is posted."
-                    )
-                # get the algorithm from the algorithm store
-                try:
-                    algorithm = Tasks._get_algorithm_from_store(
-                        store=store, image=image
-                    )
-                    image = algorithm["image"]
-                    digest = algorithm["digest"]
-                except Exception as e:
-                    log.exception("Error while getting image from store: %s", e)
-                    raise BadRequestError(str(e))
-
-                if digest:
-                    image_with_hash = f"{image}@{digest}"
-                else:
-                    # hash lookup in store was unsuccessful, use image without hash, but
-                    # also set store to None as it was not successfully looked up
-                    image_with_hash = image
-                    store = None
-            else:
-                # no need to determine hash if we don't look it up in a store
-                image_with_hash = image
-        else:  # ( we are dealing with g.container)
-            parent = db.Task.get(g.container["task_id"])
-            store = parent.algorithm_store
-            image_with_hash = parent.image
-
-        return image_with_hash, store, algorithm
-
-    @staticmethod
-    def __check_database_label_exists(
-        label: str, org_ids: list[int], collaboration_id: int
-    ) -> bool:
-        """
-        Check if the database label exists, if node configuration is shared for that.
-
-        Parameters
-        ----------
-        label : str
-            Label of the database.
-        org_ids : list[int]
-            List of organization IDs that task is requested for.
-        collaboration_id : int
-            ID of the collaboration.
-
-        Raises
-        ------
-        BadRequestError
-            If the database label does not exist for any of the organizations.
-        """
-        for org_id in org_ids:
-            node = db.Node.get_by_org_and_collab(org_id, collaboration_id)
-            if not node.config:
-                continue
-
-            db_labels_available = [
-                config.value
-                for config in node.config
-                if config.key == NodeConfigKey.DATABASE_LABELS
-            ]
-            if label not in db_labels_available:
-                raise BadRequestError(
-                    f"The database label '{label}' does not exist for organization "
-                    f"{org_id}."
-                )
-
-    @staticmethod
-    def __check_data_extract_ready_for_requested_orgs(
-        dataframe: db.Dataframe, org_ids: list[int]
-    ) -> bool:
-        """
-        Check if at least one dataframe extraction run succeeded.
-
-        Parameters
-        ----------
-        dataframe : db.Dataframe
-            Dataframe to check.
-        org_ids : list[int]
-            List of organization IDs that task is requested for.
-
-        Returns
-        -------
-        bool
-            True if the dataframe extraction succeeded, False otherwise.
-        """
-        org_ids_succeeded = dataframe.organizations_ready()
-        org_ids_not_succeeded = set(org_ids) - set(org_ids_succeeded)
-        if org_ids_not_succeeded:
-            raise BadRequestError(
-                "The dataframe you selected is not present for the following "
-                f"organizations: {', '.join(str(i) for i in org_ids_not_succeeded)}. "
-                "Cannot create a task if the dataframe is not present for all requested"
-                " organizations."
-            )
-
-    @staticmethod
-    def _node_doesnt_allow_user_task(node_configs: list[db.NodeConfig]) -> bool:
-        """
-        Checks if the node allows user to create task.
-
-        Parameters
-        ----------
-        node_configs : list[db.NodeConfig]
-            List of node configurations.
-
-        Returns
-        -------
-        bool
-            True if the node doesn't allow the user to create task.
-        """
-        has_limitations = False
-        for config_option in node_configs:
-            if config_option.key == NodePolicy.ALLOWED_USERS:
-                has_limitations = True
-                # TODO expand when we allow also usernames, like orgs below
-                if g.user.id == int(config_option.value):
-                    return False
-            elif config_option.key == "allowed_orgs":
-                has_limitations = True
-                if config_option.value.isdigit():
-                    if g.user.organization_id == int(config_option.value):
-                        return False
-                else:
-                    org = db.Organization.get_by_name(config_option.value)
-                    if org and g.user.organization_id == org.id:
-                        return False
-        return has_limitations
-
-    @staticmethod
-    def _check_arguments_encryption(
-        organizations_json_list: list[dict], collaboration: db.Collaboration
-    ) -> tuple[bool, str]:
-        """
-        Check if the function arguments encryption status matches the expected status
-        for the collaboration. Also, check that if the function arguments are not
-        encrypted, they can be read as a string.
-
-        Parameters
-        ----------
-        organizations_json_list : list[dict]
-            List of organizations which contains the encrypted function arguments per
-            organization.
-        collaboration : db.Collaboration
-            Collaboration object.
-
-        Returns
-        -------
-        bool
-            True if the function arguments are encrypted.
-        str
-            Error message if the function arguments are valid.
-        """
-        dummy_cryptor = DummyCryptor()
-        for org in organizations_json_list:
-            arguments = org.get("arguments")
-            if arguments is None:
-                continue
-            decrypted_arguments = dummy_cryptor.decrypt_str_to_bytes(arguments)
-            are_arguments_readable = False
-            try:
-                decrypted_arguments.decode(STRING_ENCODING)
-                are_arguments_readable = True
-            except UnicodeDecodeError:
-                pass
-
-            if collaboration.encrypted and are_arguments_readable:
-                return (
-                    False,
-                    (
-                        "Your collaboration requires encryption, but function arguments"
-                        " are not encrypted! Please encrypt your function arguments "
-                        "before sending them."
-                    ),
-                )
-            elif not collaboration.encrypted and not are_arguments_readable:
-                return False, (
-                    "Your task's function arguments cannot be parsed. Your function "
-                    "arguments should be a base64 encoded JSON string. Note that if "
-                    "you are using the user interface or Python client, this should "
-                    "be done for you. Also, make sure not to encrypt your function "
-                    "arguments, as your collaboration is set to not use encryption."
-                    "as your collaboration is set to not use encryption."
-                )
-        return True, ""
-
-    @staticmethod
-    def _get_algorithm_from_store(
-        store: db.AlgorithmStore,
-        image: str,
-    ) -> dict:
-        """
-        Determine the image and hash from the algorithm store.
-
-        Parameters
-        ----------
-        store : db.AlgorithmStore
-            Algorithm store.
-        image : str
-            URL of the docker image to be used.
-
-        Returns
-        -------
-        dict
-            Algorithm object from algorithm store.
-
-        Raises
-        ------
-        Exception
-            If the algorithm cannot be retrieved from the store.
-        """
-        # get the algorithm from the store
-        response, status_code = request_algo_store(
-            algo_store_url=f"{store.url}{store.api_path}",
-            endpoint="algorithm",
-            method="GET",
-            params={"image": image},
-            headers={"Authorization": request.headers["Authorization"]},
-        )
-        if status_code != HTTPStatus.OK:
-            raise Exception(
-                f"Could not retrieve algorithm from store! {response.get('msg')}"
-            )
-        try:
-            algorithm = response.json()["data"][0]
-        except Exception as e:
-            raise Exception("Algorithm not found in store!") from e
-
-        return algorithm
-
-    @staticmethod
-    def __check_action(
-        request_data: dict,
-        action: AlgorithmStepType | None,
-        algorithm: dict | None,
-        should_be_compute: bool,
-    ) -> AlgorithmStepType:
-        """
-        Check if the action of the task matches the action in the algorithm store. If
-        no action is provided, use the action from the algorithm store.
-
-        Parameters
-        ----------
-        request_data : dict
-            Request data.
-        action : AlgorithmStepType | None
-            Action to be performed.
-        algorithm : dict | None
-            Algorithm object from algorithm store.
-        should_be_compute : bool
-            Whether the task should be a compute task.
-
-        Raises
-        ------
-        Exception
-            If the action is not valid or does not match the action type in the
-            algorithm store.
-        """
-        method = request_data["method"]
-        if not action and request_data.get("action"):
-            action = AlgorithmStepType(request_data.get("action"))
-        store_action = None
-        if algorithm:
-            algo_func = next(
-                (f for f in algorithm["functions"] if f["name"] == method), None
-            )
-            store_action = (
-                AlgorithmStepType(algo_func["step_type"]) if algo_func else None
-            )
-
-        if action and store_action and action != store_action:
-            raise BadRequestError(
-                f"Action {action} does not match the action type in the "
-                f"algorithm store: {store_action}"
-            )
-        elif not action and not store_action:
-            raise BadRequestError(
-                "No action type provided. Please provide an action that is one of: "
-                f"{AlgorithmStepType.list()}"
-            )
-
-        elif not action:
-            action = store_action
-
-        if should_be_compute and not AlgorithmStepType.is_compute(action):
-            msg = f"A {action.value} task cannot be created in this endpoint."
-            if action == AlgorithmStepType.DATA_EXTRACTION:
-                msg += (
-                    " Please use the dataframe endpoint to create a dataframe "
-                    "extraction task."
-                )
-            elif action == AlgorithmStepType.PREPROCESSING:
-                msg += (
-                    " Please use the dataframe endpoint to create a preprocessing task."
-                )
-            raise BadRequestError(msg)
-
-        return action
-
-=======
->>>>>>> 7af6b06e
 
 class Task(TaskBase):
     """Resource for /api/task"""
