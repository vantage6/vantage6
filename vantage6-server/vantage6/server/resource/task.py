import logging
<<<<<<< HEAD
from http import HTTPStatus
=======
import json
import datetime
import uuid
>>>>>>> af04718a

from flask import g, request
from flask_restful import Api
from sqlalchemy import desc, select
from sqlalchemy.sql import visitors

from vantage6.common.enum import (
    TaskStatus,
)

from vantage6.backend.common.resource.pagination import Pagination

from vantage6.server import db
from vantage6.server.permission import (
    Operation as P,
    PermissionManager,
    RuleCollection,
    Scope as S,
)
from vantage6.server.resource import only_for, with_user
from vantage6.server.resource.common.output_schema import (
    TaskSchema,
    TaskWithResultSchema,
    TaskWithRunAndResultSchema,
    TaskWithRunSchema,
)
from vantage6.server.resource.common.task_post_base import TaskPostBase
from vantage6.server.resource.event import kill_task

module_name = __name__.split(".")[-1]
log = logging.getLogger(module_name)


def setup(api: Api, api_base: str, services: dict) -> None:
    """
    Setup the task resource.

    Parameters
    ----------
    api : Api
        Flask restful api instance
    api_base : str
        Base url of the api
    services : dict
        Dictionary with services required for the resource endpoints
    """
    path = "/".join([api_base, module_name])
    log.info(f'Setting up "{path}" and subdirectories')

    api.add_resource(
        Tasks,
        path,
        endpoint="task_without_id",
        methods=("GET", "POST"),
        resource_class_kwargs=services,
    )
    api.add_resource(
        Task,
        path + "/<int:id>",
        endpoint="task_with_id",
        methods=("GET", "DELETE"),
        resource_class_kwargs=services,
    )
    api.add_resource(
        TaskStatusEndpoint,
        path + "/<int:task_id>/status",
        endpoint="task_status",
        methods=("GET",),
        resource_class_kwargs=services,
    )


# -----------------------------------------------------------------------------
# Permissions
# -----------------------------------------------------------------------------
def permissions(permissions: PermissionManager) -> None:
    """
    Define the permissions for this resource.

    Parameters
    ----------
    permissions : PermissionManager
        Permission manager instance to which permissions are added
    """
    add = permissions.appender(module_name)

    add(scope=S.GLOBAL, operation=P.VIEW, description="view any task")
    add(
        scope=S.COLLABORATION,
        operation=P.VIEW,
        assign_to_container=True,
        assign_to_node=True,
        description="view tasks of your collaborations",
    )
    add(
        scope=S.ORGANIZATION,
        operation=P.VIEW,
        description="view tasks that your organization initiated",
    )
    add(scope=S.OWN, operation=P.VIEW, description="view tasks that you initiated")

    add(scope=S.GLOBAL, operation=P.CREATE, description="create a new task")
    add(
        scope=S.COLLABORATION,
        operation=P.CREATE,
        description=(
            "create a new task for collaborations in which your organization "
            "participates with"
        ),
    )

    add(scope=S.GLOBAL, operation=P.DELETE, description="delete a task")
    add(
        scope=S.COLLABORATION,
        operation=P.DELETE,
        description="delete a task from your collaborations",
    )
    add(
        scope=S.ORGANIZATION,
        operation=P.DELETE,
        description=(
            "delete a task from a collaboration in which your organization "
            "participates with"
        ),
    )
    add(scope=S.OWN, operation=P.DELETE, description="delete tasks that you created")


# ------------------------------------------------------------------------------
# Resources / API's
# ------------------------------------------------------------------------------
task_schema = TaskSchema()
task_run_schema = TaskWithRunSchema()
task_result_schema = TaskWithResultSchema()
task_result_run_schema = TaskWithRunAndResultSchema()


<<<<<<< HEAD
class TaskBase(TaskPostBase):
    def __init__(self, socketio, mail, api, permissions, config):
        super().__init__(socketio, mail, api, permissions, config)
=======
class TaskBase(ServicesResources):
    def __init__(self, socketio, storage_adapter, mail, api, permissions, config):
        super().__init__(socketio, storage_adapter, mail, api, permissions, config)
>>>>>>> af04718a
        self.r: RuleCollection = getattr(self.permissions, module_name)
        # permissions for the run resource are also relevant for the task
        # resource as they are sometimes included
        self.r_run: RuleCollection = getattr(self.permissions, "run")

    def _select_schema(self) -> TaskSchema:
        """
        Select the schema to use for serialization.

        Returns
        -------
        TaskSchema
            Schema to use for serialization
        """
        if self.is_included("runs") and self.is_included("results"):
            return task_result_run_schema
        elif self.is_included("runs"):
            return task_run_schema
        elif self.is_included("results"):
            return task_result_schema
        else:
            return task_schema


class Tasks(TaskBase):
    @only_for(("user", "node", "container"))
    def get(self):
        """List tasks
        ---
        description: >-
          Returns a list of tasks.\n

          ### Permission Table\n
          |Rule name|Scope|Operation|Assigned to node|Assigned to container|
          Description|\n
          |--|--|--|--|--|--|\n
          |Task|Global|View|❌|❌|View any task|\n
          |Task|Collaboration|View|✅|✅|View any task in your collaborations|
          \n
          |Task|Organization|View|❌|❌|View any task that your organization
          created|\n
          |Task|Own|View|❌|❌|View any task that you created|\n

          Accessible to users.

        parameters:
          - in: query
            name: init_org_id
            schema:
              type: int
            description: The organization id of the origin of the request
          - in: query
            name: init_user_id
            schema:
              type: int
            description: The user id of the user that started the task
          - in: query
            name: collaboration_id
            schema:
              type: int
            description: The collaboration id to which the task belongs
          - in: query
            name: study_id
            schema:
              type: int
            description: The study id to which the task belongs
          - in: query
            name: is_user_created
            schema:
              type: int
            description: >-
              If larger than 0, returns tasks created by a user (top-level
              tasks). If equal to 0, returns subtask created by an algorithm.
              If not specified, both are returned.
          - in: query
            name: image
            schema:
              type: str
            description: >-
              (Docker) image name which is used in the task. Name to match
              with a LIKE operator. \n
              * The percent sign (%) represents zero, one, or multiple
              characters\n
              * underscore sign (_) represents one, single character
          - in: query
            name: parent_id
            schema:
              type: int
            description: The id of the parent task
          - in: query
            name: job_id
            schema:
              type: int
            description: The run id that belongs to the task
          - in: query
            name: store_id
            schema:
              type: int
            description: The algorithm store ID from which the algorithm was retrieved
          - in: query
            name: name
            schema:
              type: str
            description: >-
              Name to match with a LIKE operator. \n
              * The percent sign (%) represents zero, one, or multiple
              characters\n
              * underscore sign (_) represents one, single character
          - in: query
            name: description
            schema:
              type: string
            description: >-
              Description to match with a LIKE operator. \n
              * The percent sign (%) represents zero, one, or multiple
              characters\n
              * underscore sign (_) represents one, single character
          - in: query
            name: database
            schema:
              type: string
            description: >-
              Database description to match with a LIKE operator. \n
              * The percent sign (%) represents zero, one, or multiple
              characters\n
              * underscore sign (_) represents one, single character
          - in: query
            name: run_id
            schema:
              type: int
            description: A run id that belongs to the task
          - in: query
            name: include
            schema:
              type: array
              items:
                type: string
            description: Include 'results' to include the task's results,
              'runs' to include details on algorithm runs. For including
               multiple, do either `include=x,y` or `include=x&include=y`.
          - in: query
            name: status
            schema:
              type: string
            description: Filter by task status, e.g. 'active' for active
              tasks, 'completed' for finished or 'crashed' for failed tasks.
          - in: query
            name: session_id
            schema:
              type: int
            description: A session id that belongs to the task
          - in: query
            name: dataframe_id
            schema:
                type: int
            description: Dataframe ID
          - in: query
            name: page
            schema:
              type: integer
            description: Page number for pagination (default=1)
          - in: query
            name: per_page
            schema:
              type: integer
            description: Number of items per page (default=10)
          - in: query
            name: sort
            schema:
              type: string
            description: >-
              Sort by one or more fields, separated by a comma. Use a minus
              sign (-) in front of the field to sort in descending order.

        responses:
          200:
            description: Ok
          400:
            description: Non-allowed or wrong parameter values
          401:
            description: Unauthorized

        security:
            - bearerAuth: []

        tags: ["Task"]
        """
        q = select(db.Task)
        args = request.args

        auth_org_id = self.obtain_organization_id()

        # check permissions and apply filter if neccassary
        if not self.r.v_glo.can():
            if self.r.v_col.can():
                q = (
                    q.join(db.Collaboration)
                    .join(db.Organization)
                    .filter(db.Collaboration.organizations.any(id=auth_org_id))
                )
            elif self.r.v_org.can():
                q = q.join(db.Organization).filter(db.Task.init_org_id == auth_org_id)
            elif self.r.v_own.can():
                q = q.filter(db.Task.init_user_id == g.user.id)
            else:
                return {
                    "msg": "You lack the permission to do that!"
                }, HTTPStatus.UNAUTHORIZED
        # if results are included, check permissions on results
        if self.is_included("results"):
            max_scope_task = self.r.get_max_scope(P.VIEW)
            if not self.r_run.has_at_least_scope(max_scope_task, P.VIEW):
                max_scope_run = self.r_run.get_max_scope(P.VIEW)
                return {
                    "msg": "You cannot view the results of all tasks, as you "
                    f"are allowed to view tasks with scope {max_scope_task} "
                    f"but you can only view results with scope {max_scope_run}"
                }, HTTPStatus.UNAUTHORIZED

        if "collaboration_id" in args:
            collaboration_id = int(args["collaboration_id"])
            if not self.r.can_for_col(P.VIEW, collaboration_id):
                return {
                    "msg": "You lack the permission to view tasks "
                    f"from collaboration {collaboration_id}!"
                }, HTTPStatus.UNAUTHORIZED
            # dont join collaboration table if it is already joined
            has_already_joined_collab = False
            for visitor in visitors.iterate(q):
                if (
                    visitor.__visit_name__ == "table"
                    and visitor.name == "collaboration"
                ):
                    has_already_joined_collab = True
            if not has_already_joined_collab:
                q = q.join(db.Collaboration)
            q = q.filter(db.Collaboration.id == collaboration_id)

        if "init_org_id" in args:
            init_org_id = int(args["init_org_id"])
            if not self.r.allowed_for_org(P.VIEW, init_org_id):
                return {
                    "msg": "You lack the permission to view tasks "
                    f"from organization id={init_org_id}!"
                }, HTTPStatus.UNAUTHORIZED
            q = q.filter(db.Task.init_org_id == init_org_id)

        if "init_user_id" in args:
            init_user_id = int(args["init_user_id"])
            init_user = db.User.get(init_user_id)
            if not init_user:
                return {
                    "msg": f"User id={init_user_id} does not exist!"
                }, HTTPStatus.BAD_REQUEST
            elif not self.r.allowed_for_org(P.VIEW, init_user.organization_id) and not (
                self.r.v_own.can() and g.user and init_user.id == g.user.id
            ):
                return {
                    "msg": "You lack the permission to view tasks "
                    f"from user id={init_user_id}!"
                }, HTTPStatus.UNAUTHORIZED
            q = q.filter(db.Task.init_user_id == init_user_id)

        if "study_id" in args:
            study_id = int(args["study_id"])
            study = db.Study.get(study_id)
            if not study:
                return {
                    "msg": f"Study id={study_id} does not exist!"
                }, HTTPStatus.BAD_REQUEST
            elif not self.r.can_for_col(P.VIEW, study.collaboration_id):
                return {
                    "msg": "You lack the permission to view tasks "
                    f"from collaboration id={study.collaboration_id} that the study "
                    f"with id={study.id} belongs to!"
                }, HTTPStatus.UNAUTHORIZED
            q = q.filter(db.Task.study_id == study_id)

        if "parent_id" in args:
            parent_id = int(args["parent_id"])
            parent = db.Task.get(parent_id)
            if not parent:
                return {
                    "msg": f"Parent task id={args['parent_id']} does not exist!"
                }, HTTPStatus.BAD_REQUEST
            elif not self.r.can_for_col(P.VIEW, parent.collaboration_id):
                return {
                    "msg": "You lack the permission to view tasks "
                    "from the collaboration that the task with parent_id="
                    f"{parent.collaboration_id} belongs to!"
                }, HTTPStatus.UNAUTHORIZED
            q = q.filter(db.Task.parent_id == int(parent_id))

        if "job_id" in args:
            job_id = int(args["job_id"])
            task_in_job = g.session.scalars(
                select(db.Task).filter(db.Task.job_id == job_id)
            ).first()
            if not task_in_job:
                return {
                    "msg": f"Job id={args['job_id']} does not exist!"
                }, HTTPStatus.BAD_REQUEST
            elif not self.r.can_for_col(P.VIEW, task_in_job.collaboration_id):
                return {
                    "msg": "You lack the permission to view tasks "
                    "from the collaboration that the task with job_id="
                    f"{task_in_job.collaboration_id} belongs to!"
                }, HTTPStatus.UNAUTHORIZED
            q = q.filter(db.Task.job_id == job_id)

        for param in ["name", "image", "description", "status"]:
            if param in args:
                q = q.filter(getattr(db.Task, param).like(args[param]))

        if "run_id" in args:
            run_id = int(args["run_id"])
            run = db.Run.get(run_id)
            if not run:
                return {
                    "msg": f"Run id={args['run_id']} does not exist!"
                }, HTTPStatus.BAD_REQUEST
            elif not self.r.can_for_col(P.VIEW, run.collaboration_id):
                return {
                    "msg": "You lack the permission to view tasks "
                    "from the collaboration that the run with id="
                    f"{run.collaboration_id} belongs to!"
                }, HTTPStatus.UNAUTHORIZED
            q = q.join(db.Run).filter(db.Run.id == run_id)

        if "store_id" in args:
            store_id = int(args["store_id"])
            store = db.AlgorithmStore.get(store_id)
            if not store:
                return {
                    "msg": f"Algorithm store id={store_id} does not exist!"
                }, HTTPStatus.BAD_REQUEST
            q = q.filter(db.Task.algorithmstore_id == store_id)

        if "session_id" in args:
            session_id = int(args["session_id"])
            q = q.filter(db.Task.session_id == session_id)

        if "dataframe_id" in args:
            dataframe_id = args["dataframe_id"]
            q = q.filter(db.Task.dataframe_id == dataframe_id)

        if "database" in args:
            q = q.join(db.TaskDatabase).filter(
                db.TaskDatabase.database == args["database"]
            )

        if "is_user_created" in args:
            try:
                user_created = int(args["is_user_created"])
                if user_created == 0:
                    q = q.filter(db.Task.parent_id.isnot(None))
                else:
                    q = q.filter(db.Task.parent_id.is_(None))
            except ValueError:
                return {
                    "msg": (
                        "Invalid value for 'is_user_created' provided: "
                        f"'{args['is_user_created']}'. Should be an integer."
                    )
                }, HTTPStatus.BAD_REQUEST

        # order to get latest task first
        q = q.order_by(desc(db.Task.id))

        # paginate tasks
        try:
            page = Pagination.from_query(q, request, db.Task)
        except (ValueError, AttributeError) as e:
            return {"msg": str(e)}, HTTPStatus.INTERNAL_SERVER_ERROR

        # serialization schema
        schema = self._select_schema()

        return self.response(page, schema)

    @only_for(("user", "container"))
    def post(self):
        """Adds new computation task
        ---
        description: >-
          Creates a new task within a collaboration. If no `organization_ids`
          are given the task is send to all organizations within the
          collaboration. The endpoint can be accessed by both a `User` and
          `Container`.\n

          ### Permission Table\n
          |Rule name|Scope|Operation|Assigned to node|Assigned to container|
          Description|\n
          |--|--|--|--|--|--|\n
          |Task|Global|Create|❌|❌|Create a new task|\n
          |Task|Collaboration|Create|❌|✅|Create a new task for a specific
          collaboration in which your organization participates|\n

          ## Accessed as `User`\n
          This endpoint is accessible to users. A new `job_id` is
          created when a user creates a task. The user needs to be within an
          organization that is part of the collaboration to which the task is
          posted.\n

          ## Accessed as `Container`\n
          When this endpoint is accessed by an algorithm container, it is considered to
          be a child-task of the container, and will get the `job_id` from the initial
          task. Containers have limited permissions to create tasks: for instance, they
          are only allowed to create tasks in the same collaboration.\n

        requestBody:
          content:
            application/json:
              schema:
                $ref: '#/components/schemas/Task'

        responses:
          200:
            description: Ok
          400:
            description: Wrong input, or not all required nodes are registered, or you
              are not in the collaboration yourself
          401:
            description: Unauthorized
          403:
            description: Algorithm store is not part of the collaboration
          404:
            description: Collaboration, session or study not found

        security:
          - bearerAuth: []

        tags: ["Task"]
        """
<<<<<<< HEAD
        data = request.get_json(silent=True)
        return self.post_task(
            data,
            self.r,
            should_be_compute=True,
=======
        try:
            request.get_json()
        except Exception:
            return {"msg": "Request body is incorrect"}, HTTPStatus.BAD_REQUEST
        return self.post_task(request.get_json(), self.socketio, self.r, self.config)

    # TODO this function should be refactored to make it more readable
    @staticmethod
    def post_task(data: dict, socketio: SocketIO, rules: RuleCollection, config: dict):
        """
        Create new task and algorithm runs. Send the task to the nodes.

        Parameters
        ----------
        data : dict
            Task data
        socketio : SocketIO
            SocketIO server instance
        rules : RuleCollection
            Rule collection instance
        config : dict
            Configuration dictionary
        """
        # validate request body
        errors = task_input_schema.validate(data)
        if errors:
            return {
                "msg": "Request body is incorrect",
                "errors": errors,
            }, HTTPStatus.BAD_REQUEST

        # A task can be created for a collaboration or a study. If it is for a study,
        # a study_id is always given, and a collaboration_id is optional. If it is for
        # a collaboration, a collaboration_id is always given, and a study_id is
        # never set. The following logic checks if the given study_id and
        # collaboration_id are valid and when both are provided, checks if they match.
        collaboration_id = data.get("collaboration_id")
        study_id = data.get("study_id")
        study = None
        if collaboration_id:
            collaboration = db.Collaboration.get(collaboration_id)
            if not collaboration:
                return {
                    "msg": f"Collaboration id={collaboration_id} not found!"
                }, HTTPStatus.NOT_FOUND
        if study_id:
            study = db.Study.get(study_id)
            if not study:
                return {"msg": f"Study id={study_id} not found"}, HTTPStatus.NOT_FOUND

            # check if collaboration and study match if both are set
            if collaboration_id and study.collaboration_id != collaboration_id:
                return {
                    "msg": (
                        f"The study_id '{study.id}' does not belong to the "
                        f"collaboration_id '{collaboration_id}' that is given."
                    )
                }, HTTPStatus.BAD_REQUEST

            # get the collaboration object as well
            collaboration_id = study.collaboration_id
            collaboration = db.Collaboration.get(collaboration_id)

        organizations_json_list = data.get("organizations")
        org_ids = [org.get("id") for org in organizations_json_list]
        db_ids = collaboration.get_organization_ids()

        # Check that all organization ids are within the collaboration, this
        # also ensures us that the organizations exist
        if not set(org_ids).issubset(db_ids):
            return {
                "msg": (
                    "At least one of the supplied organizations in not within "
                    "the collaboration."
                )
            }, HTTPStatus.BAD_REQUEST
        # check that they are within the study (if that has been defined)
        if study:
            study_org_ids = [org.id for org in study.organizations]
            if not set(org_ids).issubset(study_org_ids):
                return {
                    "msg": (
                        "At least one of the supplied organizations in not within "
                        "the specified study."
                    )
                }, HTTPStatus.BAD_REQUEST

        # check if all the organizations have a registered node
        nodes = (
            g.session.query(db.Node)
            .filter(db.Node.organization_id.in_(org_ids))
            .filter(db.Node.collaboration_id == collaboration_id)
            .all()
        )
        if len(nodes) < len(org_ids):
            present_nodes = [node.organization_id for node in nodes]
            missing = [str(id) for id in org_ids if id not in present_nodes]
            return {
                "msg": (
                    "Cannot create this task because there are no nodes registered"
                    f" for the following organization(s): {', '.join(missing)}."
                )
            }, HTTPStatus.BAD_REQUEST
        # check if any of the nodes that are offline shared their configuration
        # info and if this prevents this user from creating this task
        if g.user:
            for node in nodes:
                if Tasks._node_doesnt_allow_user_task(node.config):
                    return {
                        "msg": (
                            "Cannot create this task because one of the nodes that"
                            " you are trying to send this task to does not allow "
                            "you to create tasks."
                        )
                    }, HTTPStatus.BAD_REQUEST

        # figure out the initiating organization of the task
        if g.user:
            init_org = g.user.organization
        else:  # g.container:
            init_org = db.Node.get(g.container["node_id"]).organization

        # check if the initiating organization is part of the collaboration
        if init_org not in collaboration.organizations:
            return {
                "msg": "You can only create tasks for collaborations "
                "you are participating in!"
            }, HTTPStatus.UNAUTHORIZED

        # verify permissions
        image = data.get("image", "")
        if g.user and not rules.can_for_col(P.CREATE, collaboration.id):
            return {
                "msg": "You lack the permission to do that!"
            }, HTTPStatus.UNAUTHORIZED

        elif g.container:
            # verify that the container has permissions to create the task
            if not Tasks.__verify_container_permissions(
                g.container, image, collaboration_id
            ):
                return {"msg": "Container-token is not valid"}, HTTPStatus.UNAUTHORIZED

        # get the algorithm store
        if g.user:
            store_id = data.get("store_id")
            store = None
            if store_id:
                store = db.AlgorithmStore.get(store_id)
                if not store:
                    return {
                        "msg": f"Algorithm store id={store_id} not found!"
                    }, HTTPStatus.BAD_REQUEST
                # check if the store is part of the collaboration
                if (
                    not store.is_for_all_collaborations()
                    and store.collaboration_id != collaboration_id
                ):
                    return {
                        "msg": (
                            "The algorithm store is not part of the collaboration "
                            "to which the task is posted."
                        )
                    }, HTTPStatus.FORBIDDEN
                # get the algorithm from the algorithm store
                try:
                    image, digest = Tasks._get_image_and_hash_from_store(
                        store=store,
                        image=image,
                        config=config,
                        server_url_from_request=data.get("server_url"),
                    )
                except Exception as e:
                    log.exception("Error while getting image from store: %s", e)
                    return {"msg": str(e)}, HTTPStatus.BAD_REQUEST

                if digest:
                    image_with_hash = f"{image}@{digest}"
                else:
                    # hash lookup in store was unsuccessful, use image without hash, but
                    # also set store to None as it was not successfully looked up
                    image_with_hash = image
                    store = None
            else:
                # no need to determine hash if we don't look it up in a store
                image_with_hash = image
        else:  # this is a container task
            parent = db.Task.get(g.container["task_id"])
            store = parent.algorithm_store
            image_with_hash = parent.image

        # check that the input is valid. If the collaboration is encrypted, it
        # should not be possible to read the input, and we should not save it
        # to the database as it may be sensitive information. Vice versa, if
        # the collaboration is not encrypted, we should not allow the user to
        # send encrypted input.
        blob_storage_used = bool(config.get("large_result_store", {}))

        is_valid_input, error_msg = Tasks._check_input(
            organizations_json_list, collaboration, blob_storage_used
        )
        if not is_valid_input:
            return {"msg": error_msg}, HTTPStatus.BAD_REQUEST

        # permissions ok, create task record and TaskDatabase records
        task = db.Task(
            collaboration=collaboration,
            study=study,
            name=data.get("name", ""),
            description=data.get("description", ""),
            image=image_with_hash,
            init_org=init_org,
            algorithm_store=store,
            created_at=datetime.datetime.now(datetime.timezone.utc),
        )

        # create job_id. Users can only create top-level -tasks (they will not
        # have sub-tasks). Therefore, always create a new job_id. Tasks created
        # by containers are always sub-tasks
        if g.user:
            task.job_id = task.next_job_id()
            task.init_user_id = g.user.id
            log.debug(f"New job_id {task.job_id}")
        elif g.container:
            task.parent_id = g.container["task_id"]
            parent = db.Task.get(g.container["task_id"])
            task.job_id = parent.job_id
            task.init_user_id = parent.init_user_id
            log.debug(f"Sub task from parent_id={task.parent_id}")

        # save the databases that the task uses
        databases = data.get("databases")
        if isinstance(databases, str):
            databases = [{"label": databases}]
        elif databases is None:
            databases = []
        db_records = []
        for database in databases:
            if "label" not in database:
                return {
                    "msg": "Database label missing! The dictionary "
                    f"{database} should contain a 'label' key"
                }, HTTPStatus.BAD_REQUEST
            # remove label from the database dictionary, which apart from it
            # may only contain some optional parameters . Save optional
            # parameters as JSON without spaces to database
            label = database.pop("label")
            # TODO task.id is only set here because in between creating the
            # task and using the ID here, there are other database operations
            # that silently update the task.id (i.e. next_job_id() and
            # db.Task.get()). Task.id should be updated explicitly instead.
            db_records.append(
                db.TaskDatabase(
                    task_id=task.id,
                    database=label,
                    parameters=json.dumps(database, separators=(",", ":")),
                )
            )

        # All checks completed, save task to database
        task.save()
        [db_record.save() for db_record in db_records]  # pylint: disable=W0106

        # now we need to create results for the nodes to fill. Each node
        # receives their instructions from a result, not from the task itself
        log.debug(f"Assigning task to {len(organizations_json_list)} nodes.")
        for org in organizations_json_list:
            organization = db.Organization.get(org["id"])
            log.debug(f"Assigning task to '{organization.name}'.")
            input_ = org.get("input")
            # FIXME: legacy input from the client, could be removed at some
            # point
            if isinstance(input_, dict):
                input_ = json.dumps(input_).encode(STRING_ENCODING)
            # Create run
            run = db.Run(
                task=task,
                organization=organization,
                input=input_,
                status=TaskStatus.PENDING,
                blob_storage_used=blob_storage_used,
            )
            run.save()

        # notify nodes a new task available (only to online nodes), nodes that
        # are offline will receive this task on sign in.
        socketio.emit(
            "new_task",
            {"id": task.id, "parent_id": task.parent_id},
            namespace="/tasks",
            room=f"collaboration_{task.collaboration_id}",
        )

        # add some logging
        log.info(f"New task for collaboration '{task.collaboration.name}'")
        if g.user:
            log.debug(f" created by: '{g.user.username}'")
        else:
            log.debug(
                f" created by container on node_id="
                f"{g.container['node_id']}"
                f" for (parent) task_id={g.container['task_id']}"
            )

        log.debug(f" url: '{url_for('task_with_id', id=task.id)}'")
        log.debug(f" name: '{task.name}'")
        log.debug(f" image: '{task.image}'")

        return task_schema.dump(task, many=False), HTTPStatus.CREATED

    @staticmethod
    def __verify_container_permissions(container, image, collaboration_id):
        """Validates that the container is allowed to create the task."""

        # check that the image is allowed: algorithm containers can only
        # create tasks with the same image
        if not image.endswith(container["image"]):
            log.warning(
                (
                    f"Container from node={container['node_id']} "
                    f"attempts to post a task using illegal image!?"
                )
            )
            log.warning(f"  task image: {image}")
            log.warning(f"  container image: {container['image']}")
            return False

        # check that parent task is not completed yet
        if has_task_finished(db.Task.get(container["task_id"]).status):
            log.warning(
                f"Container from node={container['node_id']} "
                f"attempts to start sub-task for a completed "
                f"task={container['task_id']}"
            )
            return False

        # check that node id is indeed part of the collaboration
        if not container["collaboration_id"] == collaboration_id:
            log.warning(
                f"Container attempts to create a task outside "
                f"collaboration_id={container['collaboration_id']} in "
                f"collaboration_id={collaboration_id}!"
            )
            return False

        return True

    @staticmethod
    def _node_doesnt_allow_user_task(node_configs: list[db.NodeConfig]) -> bool:
        """
        Checks if the node allows user to create task.

        Parameters
        ----------
        node_configs : list[db.NodeConfig]
            List of node configurations.

        Returns
        -------
        bool
            True if the node doesn't allow the user to create task.
        """
        has_limitations = False
        for config_option in node_configs:
            if config_option.key == NodePolicy.ALLOWED_USERS:
                has_limitations = True
                # TODO expand when we allow also usernames, like orgs below
                if g.user.id == int(config_option.value):
                    return False
            elif config_option.key == "allowed_orgs":
                has_limitations = True
                if config_option.value.isdigit():
                    if g.user.organization_id == int(config_option.value):
                        return False
                else:
                    org = db.Organization.get_by_name(config_option.value)
                    if org and g.user.organization_id == org.id:
                        return False
        return has_limitations

    @staticmethod
    def _check_input(
        organizations_json_list: list[dict],
        collaboration: db.Collaboration,
        blob_storage_used: bool,
    ) -> tuple[bool, str]:
        """
        Check if the input is valid for the collaboration. If the collaboration
        is encrypted, the input should not be readable as a string. If the
        collaboration is not encrypted, the input should be readable as a string.

        Parameters
        ----------
        organizations_json_list : list[dict]
            List of organizations which contains the input per organization.
        collaboration : db.Collaboration
            Collaboration object.
        blob_storage_used : bool
            Whether or not blob storage is used for storing data.

        Returns
        -------
        bool
            True if the input is valid.
        str
            Error message if the input is invalid.
        """
        if not organizations_json_list:
            return False, "No organizations provided in the request."
        if blob_storage_used:
            return Tasks.check_input_uuid(organizations_json_list)
        else:
            return Tasks._check_input_encryption(organizations_json_list, collaboration)

    @staticmethod
    def check_input_uuid(organizations_json_list: list[dict]) -> tuple[bool, str]:
        """
        Check if the input is a valid uuid for all collaborations.
        Parameters
        ----------
        organizations_json_list : list[dict]
            List of organizations containing the uuids of the inputs.

        Returns
        -------
        bool
            True if the input is valid.
        str
            Error message if the input is invalid.
        """
        for org in organizations_json_list:
            input_ = org.get("input")
            if not isinstance(input_, str):
                return False, (
                    "Your task's input cannot be parsed. Your input should be "
                    "a UUID as a large result store has been configured. Note that if you are using "
                    "the user interface or Python client, this should be done "
                    "for you."
                )
            try:
                uuid.UUID(input_)
            except ValueError:
                return False, (
                    "Your task's input cannot be parsed. Note that if you are using "
                    "the user interface or Python client, this should be done "
                    "for you."
                )
        return True, ""

    @staticmethod
    def _check_input_encryption(
        organizations_json_list: list[dict], collaboration: db.Collaboration
    ) -> tuple[bool, str]:
        """
        Check if the input encryption status matches the expected status for
        the collaboration. Also, check that if the input is not encrypted, it
        can be read as a string.

        Parameters
        ----------
        organizations_json_list : list[dict]
            List of organizations which contains the input per organization.
        collaboration : db.Collaboration
            Collaboration object.

        Returns
        -------
        bool
            True if the input is encrypted.
        str
            Error message if the input is valid.
        """
        dummy_cryptor = DummyCryptor()
        for org in organizations_json_list:
            input_ = org.get("input")
            decrypted_input = dummy_cryptor.decrypt(input_)
            is_input_readable = False
            try:
                decrypted_input.decode(STRING_ENCODING)
                is_input_readable = True
            except UnicodeDecodeError:
                pass

            if collaboration.encrypted and is_input_readable:
                return (
                    False,
                    (
                        "Your collaboration requires encryption, but input is not "
                        "encrypted! Please encrypt your input before sending it."
                    ),
                )
            elif not collaboration.encrypted and not is_input_readable:
                return False, (
                    "Your task's input cannot be parsed. Your input should be "
                    "a base64 encoded JSON string. Note that if you are using "
                    "the user interface or Python client, this should be done "
                    "for you. Also, make sure not to encrypt your input, "
                    "as your collaboration is set to not use encryption."
                )
        return True, ""

    @staticmethod
    def _get_image_and_hash_from_store(
        store: db.AlgorithmStore,
        image: str,
        config: dict,
        server_url_from_request: str | None = None,
    ) -> tuple[str, str]:
        """
        Determine the image and hash from the algorithm store.

        Parameters
        ----------
        store : db.AlgorithmStore
            Algorithm store.
        image : str
            URL of the docker image to be used.
        config : dict
            Configuration dictionary.
        server_url_from_request : str, optional
            Server URL from the request, by default None

        Returns
        -------
        tuple[str, str]
            Image url and image hash digest.

        Raises
        ------
        Exception
            If the algorithm cannot be retrieved from the store.
        """
        server_url = get_server_url(config, server_url_from_request)
        if not server_url:
            raise ValueError(
                "Server URL is not set in the configuration nor in the request "
                "arguments. Please provide it as 'server_url' in the request."
            )
        # get the algorithm from the store
        response, status_code = request_algo_store(
            algo_store_url=store.url,
            server_url=server_url,
            endpoint="algorithm",
            method="GET",
            params={"image": image},
>>>>>>> af04718a
        )


class Task(TaskBase):
    """Resource for /api/task"""

    @only_for(("user", "node", "container"))
    def get(self, id):
        """Get task
        ---
        description: >-
          Returns the task specified by the id.

          ### Permission Table\n
          |Rule name|Scope|Operation|Assigned to node|Assigned to container|
          Description|\n
          |--|--|--|--|--|--|\n
          |Task|Global|View|❌|❌|View any task|\n
          |Task|Collaboration|View|✅|✅|View any task in your collaborations|
          |Task|Organization|View|❌|❌|View any task that your organization
          created|\n
          |Task|Own|View|❌|❌|View any task that you created|\n

          Accessible to users.

        parameters:
          - in: path
            name: id
            schema:
              type: integer
            description: Task id
            required: true
          - in: query
            name: include
            schema:
              type: string
            description: Include 'results' to include the task's results,
              'runs' to include details on algorithm runs. For including
              multiple, do either `include=x,y` or `include=x&include=y`.

        responses:
          200:
            description: Ok
          404:
            description: Task not found
          401:
            description: Unauthorized

        security:
          - bearerAuth: []

        tags: ["Task"]
        """
        task = db.Task.get(id)
        if not task:
            return {"msg": f"task id={id} is not found"}, HTTPStatus.NOT_FOUND

        # obtain schema
        schema = self._select_schema()

        # check permissions
        if not self.r.allowed_for_org(P.VIEW, task.init_org_id) and not (
            self.r.v_own.can() and g.user and task.init_user_id == g.user.id
        ):
            return {
                "msg": "You lack the permission to do that!"
            }, HTTPStatus.UNAUTHORIZED
        # if results are included, check permissions for results
        if (
            self.is_included("results")
            and not self.r_run.allowed_for_org(P.VIEW, task.init_org_id)
            and not (self.r.v_own.can() and g.user and task.init_user_id == g.user.id)
        ):
            return {
                "msg": "You lack the permission to view results for this task!"
            }, HTTPStatus.UNAUTHORIZED

        return schema.dump(task, many=False), HTTPStatus.OK

    @with_user
    def delete(self, id):
        """Remove task
        ---
        description: >-
          Remove tasks and their runs.\n

          ### Permission Table\n
          |Rule name|Scope|Operation|Assigned to node|Assigned to container|
          Description|\n
          |--|--|--|--|--|--|\n
          |Task|Global|Delete|❌|❌|Delete a task|\n
          |Task|Collaboration|Delete|❌|❌|Delete a task from a collaboration
          in which your organization participates|\n
          |Task|Organization|Delete|❌|❌|Delete a task that your organization
          initiated|\n
          |Task|Own|Delete|❌|❌|Delete a task you created yourself|\n

          Accessible to users.

        parameters:
          - in: path
            name: id
            schema:
              type: integer
            description: Task id
            required: true

        responses:
          200:
            description: Ok
          404:
            description: Task not found
          401:
            description: Unauthorized

        security:
          - bearerAuth: []

        tags: ["Task"]
        """

        task = db.Task.get(id)
        if not task:
            return {"msg": f"Task id={id} not found"}, HTTPStatus.NOT_FOUND

        # validate permissions
        if not self.r.allowed_for_org(P.DELETE, task.init_org_id) and not (
            self.r.d_own.can() and task.init_user_id == g.user.id
        ):
            return {
                "msg": "You lack the permission to do that!"
            }, HTTPStatus.UNAUTHORIZED

        # kill the task if it is still running
        if not TaskStatus.has_finished(task.status):
            kill_task(task, self.socketio)

        # retrieve runs that belong to this task
        log.info(f"Removing task id={task.id}")
        for run in task.runs:
            log.info(f" Removing run id={run.id}")
            run.delete()

        # delete child/grandchild/... tasks
        Task._delete_subtasks(task)
        # permissions ok, delete...
        task.delete()

        return {
            "msg": f"task id={id} and its algorithm run data have been "
            "successfully deleted"
        }, HTTPStatus.OK

    @staticmethod
    def _delete_subtasks(task: db.Task) -> None:
        """
        Delete subtasks recursively.

        Parameters
        ----------
        task : db.Task
            Task to delete.
        """
        for child_task in task.children:
            Task._delete_subtasks(child_task)
            log.info(f" Removing child task id={child_task.id}")
            child_task.delete()


class TaskStatusEndpoint(TaskBase):
    """Resource for /api/task/<id>/status"""

    @only_for(("user", "container"))
    def get(self, task_id: int):
        """Get task status
        ---
        description: >-
          Returns the status of the task specified by the id.

          ### Permission Table\n
          |Rule name|Scope|Operation|Assigned to node|Assigned to container|
          Description|\n
          |--|--|--|--|--|--|\n
          |Task|Global|View|❌|❌|View any task|\n
          |Task|Collaboration|View|✅|✅|View any task in your collaborations|
          |Task|Organization|View|❌|❌|View any task that your organization
          created|\n
          |Task|Own|View|❌|❌|View any task that you created|\n

          Accessible to users.

        parameters:
          - in: path
            name: id
            schema:
              type: integer
            description: Task id
            required: true

        responses:
          200:
            description: Ok
            content:
              application/json:
                schema:
                  type: object
                  properties:
                    status:
                      type: string
                      description: The status of the task
          404:
            description: Task not found
          401:
            description: Unauthorized

        security:
          - bearerAuth: []

        tags: ["Task"]
        """
        task = db.Task.get(task_id)
        if not task:
            log.error(f"Task with id={task_id} not found.")
            return {"msg": f"Task id={task_id} not found"}, HTTPStatus.NOT_FOUND

        if not self._has_permission_to_view_task(task):
            log.error(f"Unauthorized access to task id={task_id}.")
            return {
                "msg": "You lack the permission to do that!"
            }, HTTPStatus.UNAUTHORIZED

        log.info(f"Returning status for task id={task_id}: {task.status}")
        return {"status": task.status}, HTTPStatus.OK

    def _has_permission_to_view_task(self, task: db.Task) -> bool:
        """
        Check if the user has permission to view the task.

        Parameters
        ----------
        task : db.Task
            Task to check permissions for.

        Returns
        -------
        bool
            True if the user has permission, False otherwise.
        """
        return self.r.allowed_for_org(P.VIEW, task.init_org_id) or (
            self.r.v_own.can() and g.user and task.init_user_id == g.user.id
        )<|MERGE_RESOLUTION|>--- conflicted
+++ resolved
@@ -1,11 +1,5 @@
 import logging
-<<<<<<< HEAD
 from http import HTTPStatus
-=======
-import json
-import datetime
-import uuid
->>>>>>> af04718a
 
 from flask import g, request
 from flask_restful import Api
@@ -143,15 +137,9 @@
 task_result_run_schema = TaskWithRunAndResultSchema()
 
 
-<<<<<<< HEAD
 class TaskBase(TaskPostBase):
-    def __init__(self, socketio, mail, api, permissions, config):
-        super().__init__(socketio, mail, api, permissions, config)
-=======
-class TaskBase(ServicesResources):
     def __init__(self, socketio, storage_adapter, mail, api, permissions, config):
         super().__init__(socketio, storage_adapter, mail, api, permissions, config)
->>>>>>> af04718a
         self.r: RuleCollection = getattr(self.permissions, module_name)
         # permissions for the run resource are also relevant for the task
         # resource as they are sometimes included
@@ -586,559 +574,11 @@
 
         tags: ["Task"]
         """
-<<<<<<< HEAD
         data = request.get_json(silent=True)
         return self.post_task(
             data,
             self.r,
             should_be_compute=True,
-=======
-        try:
-            request.get_json()
-        except Exception:
-            return {"msg": "Request body is incorrect"}, HTTPStatus.BAD_REQUEST
-        return self.post_task(request.get_json(), self.socketio, self.r, self.config)
-
-    # TODO this function should be refactored to make it more readable
-    @staticmethod
-    def post_task(data: dict, socketio: SocketIO, rules: RuleCollection, config: dict):
-        """
-        Create new task and algorithm runs. Send the task to the nodes.
-
-        Parameters
-        ----------
-        data : dict
-            Task data
-        socketio : SocketIO
-            SocketIO server instance
-        rules : RuleCollection
-            Rule collection instance
-        config : dict
-            Configuration dictionary
-        """
-        # validate request body
-        errors = task_input_schema.validate(data)
-        if errors:
-            return {
-                "msg": "Request body is incorrect",
-                "errors": errors,
-            }, HTTPStatus.BAD_REQUEST
-
-        # A task can be created for a collaboration or a study. If it is for a study,
-        # a study_id is always given, and a collaboration_id is optional. If it is for
-        # a collaboration, a collaboration_id is always given, and a study_id is
-        # never set. The following logic checks if the given study_id and
-        # collaboration_id are valid and when both are provided, checks if they match.
-        collaboration_id = data.get("collaboration_id")
-        study_id = data.get("study_id")
-        study = None
-        if collaboration_id:
-            collaboration = db.Collaboration.get(collaboration_id)
-            if not collaboration:
-                return {
-                    "msg": f"Collaboration id={collaboration_id} not found!"
-                }, HTTPStatus.NOT_FOUND
-        if study_id:
-            study = db.Study.get(study_id)
-            if not study:
-                return {"msg": f"Study id={study_id} not found"}, HTTPStatus.NOT_FOUND
-
-            # check if collaboration and study match if both are set
-            if collaboration_id and study.collaboration_id != collaboration_id:
-                return {
-                    "msg": (
-                        f"The study_id '{study.id}' does not belong to the "
-                        f"collaboration_id '{collaboration_id}' that is given."
-                    )
-                }, HTTPStatus.BAD_REQUEST
-
-            # get the collaboration object as well
-            collaboration_id = study.collaboration_id
-            collaboration = db.Collaboration.get(collaboration_id)
-
-        organizations_json_list = data.get("organizations")
-        org_ids = [org.get("id") for org in organizations_json_list]
-        db_ids = collaboration.get_organization_ids()
-
-        # Check that all organization ids are within the collaboration, this
-        # also ensures us that the organizations exist
-        if not set(org_ids).issubset(db_ids):
-            return {
-                "msg": (
-                    "At least one of the supplied organizations in not within "
-                    "the collaboration."
-                )
-            }, HTTPStatus.BAD_REQUEST
-        # check that they are within the study (if that has been defined)
-        if study:
-            study_org_ids = [org.id for org in study.organizations]
-            if not set(org_ids).issubset(study_org_ids):
-                return {
-                    "msg": (
-                        "At least one of the supplied organizations in not within "
-                        "the specified study."
-                    )
-                }, HTTPStatus.BAD_REQUEST
-
-        # check if all the organizations have a registered node
-        nodes = (
-            g.session.query(db.Node)
-            .filter(db.Node.organization_id.in_(org_ids))
-            .filter(db.Node.collaboration_id == collaboration_id)
-            .all()
-        )
-        if len(nodes) < len(org_ids):
-            present_nodes = [node.organization_id for node in nodes]
-            missing = [str(id) for id in org_ids if id not in present_nodes]
-            return {
-                "msg": (
-                    "Cannot create this task because there are no nodes registered"
-                    f" for the following organization(s): {', '.join(missing)}."
-                )
-            }, HTTPStatus.BAD_REQUEST
-        # check if any of the nodes that are offline shared their configuration
-        # info and if this prevents this user from creating this task
-        if g.user:
-            for node in nodes:
-                if Tasks._node_doesnt_allow_user_task(node.config):
-                    return {
-                        "msg": (
-                            "Cannot create this task because one of the nodes that"
-                            " you are trying to send this task to does not allow "
-                            "you to create tasks."
-                        )
-                    }, HTTPStatus.BAD_REQUEST
-
-        # figure out the initiating organization of the task
-        if g.user:
-            init_org = g.user.organization
-        else:  # g.container:
-            init_org = db.Node.get(g.container["node_id"]).organization
-
-        # check if the initiating organization is part of the collaboration
-        if init_org not in collaboration.organizations:
-            return {
-                "msg": "You can only create tasks for collaborations "
-                "you are participating in!"
-            }, HTTPStatus.UNAUTHORIZED
-
-        # verify permissions
-        image = data.get("image", "")
-        if g.user and not rules.can_for_col(P.CREATE, collaboration.id):
-            return {
-                "msg": "You lack the permission to do that!"
-            }, HTTPStatus.UNAUTHORIZED
-
-        elif g.container:
-            # verify that the container has permissions to create the task
-            if not Tasks.__verify_container_permissions(
-                g.container, image, collaboration_id
-            ):
-                return {"msg": "Container-token is not valid"}, HTTPStatus.UNAUTHORIZED
-
-        # get the algorithm store
-        if g.user:
-            store_id = data.get("store_id")
-            store = None
-            if store_id:
-                store = db.AlgorithmStore.get(store_id)
-                if not store:
-                    return {
-                        "msg": f"Algorithm store id={store_id} not found!"
-                    }, HTTPStatus.BAD_REQUEST
-                # check if the store is part of the collaboration
-                if (
-                    not store.is_for_all_collaborations()
-                    and store.collaboration_id != collaboration_id
-                ):
-                    return {
-                        "msg": (
-                            "The algorithm store is not part of the collaboration "
-                            "to which the task is posted."
-                        )
-                    }, HTTPStatus.FORBIDDEN
-                # get the algorithm from the algorithm store
-                try:
-                    image, digest = Tasks._get_image_and_hash_from_store(
-                        store=store,
-                        image=image,
-                        config=config,
-                        server_url_from_request=data.get("server_url"),
-                    )
-                except Exception as e:
-                    log.exception("Error while getting image from store: %s", e)
-                    return {"msg": str(e)}, HTTPStatus.BAD_REQUEST
-
-                if digest:
-                    image_with_hash = f"{image}@{digest}"
-                else:
-                    # hash lookup in store was unsuccessful, use image without hash, but
-                    # also set store to None as it was not successfully looked up
-                    image_with_hash = image
-                    store = None
-            else:
-                # no need to determine hash if we don't look it up in a store
-                image_with_hash = image
-        else:  # this is a container task
-            parent = db.Task.get(g.container["task_id"])
-            store = parent.algorithm_store
-            image_with_hash = parent.image
-
-        # check that the input is valid. If the collaboration is encrypted, it
-        # should not be possible to read the input, and we should not save it
-        # to the database as it may be sensitive information. Vice versa, if
-        # the collaboration is not encrypted, we should not allow the user to
-        # send encrypted input.
-        blob_storage_used = bool(config.get("large_result_store", {}))
-
-        is_valid_input, error_msg = Tasks._check_input(
-            organizations_json_list, collaboration, blob_storage_used
-        )
-        if not is_valid_input:
-            return {"msg": error_msg}, HTTPStatus.BAD_REQUEST
-
-        # permissions ok, create task record and TaskDatabase records
-        task = db.Task(
-            collaboration=collaboration,
-            study=study,
-            name=data.get("name", ""),
-            description=data.get("description", ""),
-            image=image_with_hash,
-            init_org=init_org,
-            algorithm_store=store,
-            created_at=datetime.datetime.now(datetime.timezone.utc),
-        )
-
-        # create job_id. Users can only create top-level -tasks (they will not
-        # have sub-tasks). Therefore, always create a new job_id. Tasks created
-        # by containers are always sub-tasks
-        if g.user:
-            task.job_id = task.next_job_id()
-            task.init_user_id = g.user.id
-            log.debug(f"New job_id {task.job_id}")
-        elif g.container:
-            task.parent_id = g.container["task_id"]
-            parent = db.Task.get(g.container["task_id"])
-            task.job_id = parent.job_id
-            task.init_user_id = parent.init_user_id
-            log.debug(f"Sub task from parent_id={task.parent_id}")
-
-        # save the databases that the task uses
-        databases = data.get("databases")
-        if isinstance(databases, str):
-            databases = [{"label": databases}]
-        elif databases is None:
-            databases = []
-        db_records = []
-        for database in databases:
-            if "label" not in database:
-                return {
-                    "msg": "Database label missing! The dictionary "
-                    f"{database} should contain a 'label' key"
-                }, HTTPStatus.BAD_REQUEST
-            # remove label from the database dictionary, which apart from it
-            # may only contain some optional parameters . Save optional
-            # parameters as JSON without spaces to database
-            label = database.pop("label")
-            # TODO task.id is only set here because in between creating the
-            # task and using the ID here, there are other database operations
-            # that silently update the task.id (i.e. next_job_id() and
-            # db.Task.get()). Task.id should be updated explicitly instead.
-            db_records.append(
-                db.TaskDatabase(
-                    task_id=task.id,
-                    database=label,
-                    parameters=json.dumps(database, separators=(",", ":")),
-                )
-            )
-
-        # All checks completed, save task to database
-        task.save()
-        [db_record.save() for db_record in db_records]  # pylint: disable=W0106
-
-        # now we need to create results for the nodes to fill. Each node
-        # receives their instructions from a result, not from the task itself
-        log.debug(f"Assigning task to {len(organizations_json_list)} nodes.")
-        for org in organizations_json_list:
-            organization = db.Organization.get(org["id"])
-            log.debug(f"Assigning task to '{organization.name}'.")
-            input_ = org.get("input")
-            # FIXME: legacy input from the client, could be removed at some
-            # point
-            if isinstance(input_, dict):
-                input_ = json.dumps(input_).encode(STRING_ENCODING)
-            # Create run
-            run = db.Run(
-                task=task,
-                organization=organization,
-                input=input_,
-                status=TaskStatus.PENDING,
-                blob_storage_used=blob_storage_used,
-            )
-            run.save()
-
-        # notify nodes a new task available (only to online nodes), nodes that
-        # are offline will receive this task on sign in.
-        socketio.emit(
-            "new_task",
-            {"id": task.id, "parent_id": task.parent_id},
-            namespace="/tasks",
-            room=f"collaboration_{task.collaboration_id}",
-        )
-
-        # add some logging
-        log.info(f"New task for collaboration '{task.collaboration.name}'")
-        if g.user:
-            log.debug(f" created by: '{g.user.username}'")
-        else:
-            log.debug(
-                f" created by container on node_id="
-                f"{g.container['node_id']}"
-                f" for (parent) task_id={g.container['task_id']}"
-            )
-
-        log.debug(f" url: '{url_for('task_with_id', id=task.id)}'")
-        log.debug(f" name: '{task.name}'")
-        log.debug(f" image: '{task.image}'")
-
-        return task_schema.dump(task, many=False), HTTPStatus.CREATED
-
-    @staticmethod
-    def __verify_container_permissions(container, image, collaboration_id):
-        """Validates that the container is allowed to create the task."""
-
-        # check that the image is allowed: algorithm containers can only
-        # create tasks with the same image
-        if not image.endswith(container["image"]):
-            log.warning(
-                (
-                    f"Container from node={container['node_id']} "
-                    f"attempts to post a task using illegal image!?"
-                )
-            )
-            log.warning(f"  task image: {image}")
-            log.warning(f"  container image: {container['image']}")
-            return False
-
-        # check that parent task is not completed yet
-        if has_task_finished(db.Task.get(container["task_id"]).status):
-            log.warning(
-                f"Container from node={container['node_id']} "
-                f"attempts to start sub-task for a completed "
-                f"task={container['task_id']}"
-            )
-            return False
-
-        # check that node id is indeed part of the collaboration
-        if not container["collaboration_id"] == collaboration_id:
-            log.warning(
-                f"Container attempts to create a task outside "
-                f"collaboration_id={container['collaboration_id']} in "
-                f"collaboration_id={collaboration_id}!"
-            )
-            return False
-
-        return True
-
-    @staticmethod
-    def _node_doesnt_allow_user_task(node_configs: list[db.NodeConfig]) -> bool:
-        """
-        Checks if the node allows user to create task.
-
-        Parameters
-        ----------
-        node_configs : list[db.NodeConfig]
-            List of node configurations.
-
-        Returns
-        -------
-        bool
-            True if the node doesn't allow the user to create task.
-        """
-        has_limitations = False
-        for config_option in node_configs:
-            if config_option.key == NodePolicy.ALLOWED_USERS:
-                has_limitations = True
-                # TODO expand when we allow also usernames, like orgs below
-                if g.user.id == int(config_option.value):
-                    return False
-            elif config_option.key == "allowed_orgs":
-                has_limitations = True
-                if config_option.value.isdigit():
-                    if g.user.organization_id == int(config_option.value):
-                        return False
-                else:
-                    org = db.Organization.get_by_name(config_option.value)
-                    if org and g.user.organization_id == org.id:
-                        return False
-        return has_limitations
-
-    @staticmethod
-    def _check_input(
-        organizations_json_list: list[dict],
-        collaboration: db.Collaboration,
-        blob_storage_used: bool,
-    ) -> tuple[bool, str]:
-        """
-        Check if the input is valid for the collaboration. If the collaboration
-        is encrypted, the input should not be readable as a string. If the
-        collaboration is not encrypted, the input should be readable as a string.
-
-        Parameters
-        ----------
-        organizations_json_list : list[dict]
-            List of organizations which contains the input per organization.
-        collaboration : db.Collaboration
-            Collaboration object.
-        blob_storage_used : bool
-            Whether or not blob storage is used for storing data.
-
-        Returns
-        -------
-        bool
-            True if the input is valid.
-        str
-            Error message if the input is invalid.
-        """
-        if not organizations_json_list:
-            return False, "No organizations provided in the request."
-        if blob_storage_used:
-            return Tasks.check_input_uuid(organizations_json_list)
-        else:
-            return Tasks._check_input_encryption(organizations_json_list, collaboration)
-
-    @staticmethod
-    def check_input_uuid(organizations_json_list: list[dict]) -> tuple[bool, str]:
-        """
-        Check if the input is a valid uuid for all collaborations.
-        Parameters
-        ----------
-        organizations_json_list : list[dict]
-            List of organizations containing the uuids of the inputs.
-
-        Returns
-        -------
-        bool
-            True if the input is valid.
-        str
-            Error message if the input is invalid.
-        """
-        for org in organizations_json_list:
-            input_ = org.get("input")
-            if not isinstance(input_, str):
-                return False, (
-                    "Your task's input cannot be parsed. Your input should be "
-                    "a UUID as a large result store has been configured. Note that if you are using "
-                    "the user interface or Python client, this should be done "
-                    "for you."
-                )
-            try:
-                uuid.UUID(input_)
-            except ValueError:
-                return False, (
-                    "Your task's input cannot be parsed. Note that if you are using "
-                    "the user interface or Python client, this should be done "
-                    "for you."
-                )
-        return True, ""
-
-    @staticmethod
-    def _check_input_encryption(
-        organizations_json_list: list[dict], collaboration: db.Collaboration
-    ) -> tuple[bool, str]:
-        """
-        Check if the input encryption status matches the expected status for
-        the collaboration. Also, check that if the input is not encrypted, it
-        can be read as a string.
-
-        Parameters
-        ----------
-        organizations_json_list : list[dict]
-            List of organizations which contains the input per organization.
-        collaboration : db.Collaboration
-            Collaboration object.
-
-        Returns
-        -------
-        bool
-            True if the input is encrypted.
-        str
-            Error message if the input is valid.
-        """
-        dummy_cryptor = DummyCryptor()
-        for org in organizations_json_list:
-            input_ = org.get("input")
-            decrypted_input = dummy_cryptor.decrypt(input_)
-            is_input_readable = False
-            try:
-                decrypted_input.decode(STRING_ENCODING)
-                is_input_readable = True
-            except UnicodeDecodeError:
-                pass
-
-            if collaboration.encrypted and is_input_readable:
-                return (
-                    False,
-                    (
-                        "Your collaboration requires encryption, but input is not "
-                        "encrypted! Please encrypt your input before sending it."
-                    ),
-                )
-            elif not collaboration.encrypted and not is_input_readable:
-                return False, (
-                    "Your task's input cannot be parsed. Your input should be "
-                    "a base64 encoded JSON string. Note that if you are using "
-                    "the user interface or Python client, this should be done "
-                    "for you. Also, make sure not to encrypt your input, "
-                    "as your collaboration is set to not use encryption."
-                )
-        return True, ""
-
-    @staticmethod
-    def _get_image_and_hash_from_store(
-        store: db.AlgorithmStore,
-        image: str,
-        config: dict,
-        server_url_from_request: str | None = None,
-    ) -> tuple[str, str]:
-        """
-        Determine the image and hash from the algorithm store.
-
-        Parameters
-        ----------
-        store : db.AlgorithmStore
-            Algorithm store.
-        image : str
-            URL of the docker image to be used.
-        config : dict
-            Configuration dictionary.
-        server_url_from_request : str, optional
-            Server URL from the request, by default None
-
-        Returns
-        -------
-        tuple[str, str]
-            Image url and image hash digest.
-
-        Raises
-        ------
-        Exception
-            If the algorithm cannot be retrieved from the store.
-        """
-        server_url = get_server_url(config, server_url_from_request)
-        if not server_url:
-            raise ValueError(
-                "Server URL is not set in the configuration nor in the request "
-                "arguments. Please provide it as 'server_url' in the request."
-            )
-        # get the algorithm from the store
-        response, status_code = request_algo_store(
-            algo_store_url=store.url,
-            server_url=server_url,
-            endpoint="algorithm",
-            method="GET",
-            params={"image": image},
->>>>>>> af04718a
         )
 
 
