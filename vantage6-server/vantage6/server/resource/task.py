--- conflicted
+++ resolved
@@ -11,11 +11,7 @@
 from sqlalchemy.sql import visitors
 
 from vantage6.common.globals import STRING_ENCODING, NodePolicy
-<<<<<<< HEAD
 from vantage6.common.enum import RunStatus, AlgorithmStepType, TaskDatabaseType
-=======
-from vantage6.common.enum import RunStatus, AlgorithmStepType
->>>>>>> 09b82239
 from vantage6.common.encryption import DummyCryptor
 from vantage6.backend.common import get_server_url
 from vantage6.server import db
@@ -828,11 +824,7 @@
                     }, HTTPStatus.BAD_REQUEST
 
             # add last modification task to dependent tasks
-<<<<<<< HEAD
             if database["type"] == TaskDatabaseType.DATAFRAME:
-=======
-            if database["type"] == "handle":
->>>>>>> 09b82239
                 df = db.Dataframe.select(session, database["label"])
                 if not df:
                     return {
