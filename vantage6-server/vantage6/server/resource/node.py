--- conflicted
+++ resolved
@@ -3,14 +3,9 @@
 
 from http import HTTPStatus
 from flask import g, request
-<<<<<<< HEAD
 from flask_restful import Api
 
-=======
-from flask_restful import reqparse, Api
-
 from vantage6.common import generate_apikey
->>>>>>> 4fb8408c
 from vantage6.server.resource import with_user_or_node, with_user
 from vantage6.server.resource import ServicesResources
 from vantage6.server.resource.common.pagination import Pagination
