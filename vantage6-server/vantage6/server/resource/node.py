--- conflicted
+++ resolved
@@ -3,11 +3,8 @@
 from http import HTTPStatus
 from flask import g, request
 from flask_restful import Api
-<<<<<<< HEAD
 from marshmallow import ValidationError
-=======
 from sqlalchemy import select
->>>>>>> 3b8aa538
 
 from vantage6.common import generate_apikey
 from vantage6.common.globals import AuthStatus
