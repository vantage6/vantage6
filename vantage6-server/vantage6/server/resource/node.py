# -*- coding: utf-8 -*-
import logging
import uuid

from pathlib import Path
from http import HTTPStatus
from flasgger.utils import swag_from
from flask import g, request
from flask_restful import reqparse


from vantage6.server.resource import with_user_or_node, with_user
from vantage6.server.resource import ServicesResources
from vantage6.server.resource.pagination import Pagination
from vantage6.server.permission import (Scope as S,
                                        Operation as P, PermissionManager)
from vantage6.server.model.base import DatabaseSessionManager
from vantage6.server import db
from vantage6.server.resource._schema import NodeSchema


module_name = __name__.split('.')[-1]
log = logging.getLogger(module_name)


def setup(api, api_base, services):
    path = "/".join([api_base, module_name])
    log.info(f'Setting up "{path}" and subdirectories')

    api.add_resource(
        Nodes,
        path,
        endpoint='node_without_id',
        methods=('GET', 'POST'),
        resource_class_kwargs=services
    )
    api.add_resource(
        Node,
        path + '/<int:id>',
        endpoint='node_with_id',
        methods=('GET', 'DELETE', 'PATCH'),
        resource_class_kwargs=services
    )


# -----------------------------------------------------------------------------
# Permissions
# -----------------------------------------------------------------------------
def permissions(permission: PermissionManager):
    add = permission.appender("node")

    add(scope=S.GLOBAL, operation=P.VIEW, description="view any node")
    add(scope=S.ORGANIZATION, operation=P.VIEW, assign_to_container=True,
        description="view your own node info", assign_to_node=True)

    add(scope=S.GLOBAL, operation=P.EDIT, description="edit any node")
    add(scope=S.ORGANIZATION, operation=P.EDIT,
        description="edit node that is part of your organization",
        assign_to_node=True)

    add(scope=S.GLOBAL, operation=P.CREATE,
        description="create node for any organization")
    add(scope=S.ORGANIZATION, operation=P.CREATE,
        description="create new node for your organization")

    add(scope=S.GLOBAL, operation=P.DELETE, description="delete any node")
    add(scope=S.ORGANIZATION, operation=P.DELETE,
        description="delete node that is part of your organization")


# ------------------------------------------------------------------------------
# Resources / API's
# ------------------------------------------------------------------------------
node_schema = NodeSchema()


class NodeBase(ServicesResources):

    def __init__(self, socketio, mail, api, permissions, config):
        super().__init__(socketio, mail, api, permissions, config)
        self.r = getattr(self.permissions, module_name)


class Nodes(NodeBase):

    @with_user_or_node
    def get(self):
        """Returns a list of nodes
        ---
        description: >-
            Returns a list of nodes which are part of the organization to which
            the user or node belongs. In case an administrator account makes
            this request, all nodes from all organizations are returned.\n\n

            ### Permission Table\n
            |Rule name|Scope|Operation|Node|Container|Description|\n
            |--|--|--|--|--|--|\n
            |Node|Global|View|❌|❌|View any node information|\n
            |Node|Organization|View|✅|✅|View node information for nodes that
            belong to your organization|\n\n

            Accessible as: `user` and `node`.\n\n

            Results can be paginated by using the parameter `page`. The
            pagination metadata can be included using `include=metadata`, note
            that this will put the actual data in an envelope.\n\n

        parameters:
            - in: query
              name: include
              schema:
                type: string
              description: what to include in the output ('metadata')
            - in: query
              name: page
              schema:
                type: integer
              description: page number for pagination
            - in: query
              name: per_page
              schema:
                type: integer
              description: number of items per page

        responses:
            200:
                description: Ok
            401:
                description: Unauthorized or missing permissions

        security:
            - bearerAuth: []

        tags: ["Node"]
        """
        q = DatabaseSessionManager.get_session().query(db.Node)
        auth_org_id = self.obtain_organization_id()
        if not self.r.v_glo.can():
            if self.r.v_org.can():
                # only the results of the user's organization are returned
                q = q.filter(db.Node.organization_id == auth_org_id)
            else:
                return {'msg': 'You lack the permission to do that!'}, \
                    HTTPStatus.UNAUTHORIZED

        # paginate results
        page = Pagination.from_query(q, request)

        # model serialization
        return self.response(page, node_schema)

    @with_user
    @swag_from(str(Path(r"swagger/post_node_without_node_id.yaml")),
               endpoint='node_without_id')
    def post(self):
        """ Create a new node account"""
        parser = reqparse.RequestParser()
        parser.add_argument("collaboration_id", type=int, required=True,
                            help="This field cannot be left blank!")
        parser.add_argument("organization_id", type=int, required=False)
        data = parser.parse_args()

        collaboration = db.Collaboration.get(data["collaboration_id"])

        # check that the collaboration exists
        if not collaboration:
            return {"msg": f"collaboration id={data['collaboration_id']} "
                    "does not exist"}, HTTPStatus.NOT_FOUND  # 404

        # check permissions
        org_id = data["organization_id"]
        user_org_id = g.user.organization.id
        if not self.r.c_glo.can():
            own = not org_id or org_id == user_org_id
            if not (self.r.c_org.can() and own):
                return {'msg': 'You lack the permission to do that!'}, \
                    HTTPStatus.UNAUTHORIZED
            else:
                org_id = g.user.organization.id
        organization = db.Organization.get(org_id or user_org_id)

        # we need to check that the organization belongs to the
        # collaboration
        if not (organization in collaboration.organizations):
            return {'msg': f'The organization id={org_id} is not part of '
                    f'collabotation id={collaboration.id}. Add it first!'}, \
                        HTTPStatus.BAD_REQUEST

        # verify that this node does not already exist
        if db.Node.exists(organization.id, collaboration.id):
            return {'msg': f'Organization id={organization.id} already has a '
                    f'node for collaboration id={collaboration.id}'}, \
                        HTTPStatus.BAD_REQUEST

        # Ok we're good to go!
        api_key = str(uuid.uuid1())
        node = db.Node(
            name=f"{organization.name} - {collaboration.name} Node",
            collaboration=collaboration,
            organization=organization,
            api_key=api_key
        )
        node.save()

        # Return the node information to the user. Manually return the api_key
        # to the user as the hashed key is not returned
        node_json = node_schema.dump(node).data
        node_json['api_key'] = api_key
        return node_json, HTTPStatus.CREATED  # 201


class Node(NodeBase):

    @with_user_or_node
    @swag_from(str(Path(r"swagger/get_node_with_id.yaml")),
               endpoint='node_with_id')
    def get(self, id):
        """ View node that belong in the same organization"""
        node = db.Node.get(id)
        if not node:
            return {'msg': f'Node id={id} is not found!'}, HTTPStatus.NOT_FOUND

        # obtain authenticated model
        auth = self.obtain_auth()

        # check permissions
        if not self.r.v_glo.can():
            same_org = auth.organization.id == node.organization.id
            if not (self.r.v_org.can() and same_org):
                return {'msg': 'You lack the permission to do that!'}, \
                    HTTPStatus.UNAUTHORIZED

        return node_schema.dump(node, many=False).data, HTTPStatus.OK

    @with_user
    @swag_from(str(Path(r"swagger/delete_node_with_id.yaml")),
               endpoint='node_with_id')
    def delete(self, id):
        """delete node account"""
        node = db.Node.get(id)
        if not node:
            return {"msg": f"Node id={id} not found"}, HTTPStatus.NOT_FOUND

        if not self.r.d_glo.can():
            own = node.organization == g.user.organization
            if not (self.r.d_org.can() and own):
                return {'msg': 'You lack the permission to do that!'}, \
                    HTTPStatus.UNAUTHORIZED

        node.delete()
        return {"msg": f"successfully deleted node id={id}"}, HTTPStatus.OK

    @with_user_or_node
    @swag_from(str(Path(r"swagger/patch_node_with_id.yaml")),
               endpoint='node_with_id')
    def patch(self, id):
        """update existing node"""
        node = db.Node.get(id)
        if not node:
            return {'msg': f'Node id={id} not found!'}, HTTPStatus.NOT_FOUND

        auth = g.user or g.node

        if not self.r.e_glo.can():
            own = auth.organization.id == node.organization.id
            if not (self.r.e_org.can() and own):
                return {'msg': 'You lack the permission to do that!'}, \
                    HTTPStatus.UNAUTHORIZED

        data = request.get_json()

        # update fields
        if 'name' in data:
            node.name = data['name']

        # organization goes before collaboration (!)
        if 'organization_id' in data:
            if not self.r.e_glo.can():
                return {'msg': 'You lack the permission to do that!'}, \
                    HTTPStatus.UNAUTHORIZED
            organization = db.Organization.get(data['organization_id'])
            if not organization:
                return {'msg': f'Organization id={data["organization_id"]} '
                        'not found!'}, HTTPStatus.NOT_FOUND
            node.organization = organization

        if 'collaboration_id' in data:
            collaboration = db.Collaboration.get(data['collaboration_id'])
            if not collaboration:
                return {'msg': f'collaboration id={data["collaboration_id"]}'
                        'not found!'}, HTTPStatus.NOT_FOUND

            if not self.r.e_glo.can():
                if auth.organization not in collaboration.organizations:
                    return {'msg': f'Organization id={auth.organization.id} '
                            'of this node is not part of this collaboration id'
                            f'={collaboration.id}'}

            node.collaboration = collaboration

        if 'ip' in data:
            node.ip = data['ip']
<<<<<<< HEAD
            node.save()

=======

        # validate that node does not already exist when we change either
        # the organization and/or collaboration
        if 'organization_id' in data or 'collaboration_id' in data:
            if db.Node.exists(node.organization.id, node.collaboration.id):
                return {'msg': 'A node with organization id='
                        f'{node.organization.id} and collaboration id='
                        f'{node.collaboration.id} already exists!'}, \
                            HTTPStatus.BAD_REQUEST

        node.save()
>>>>>>> 106fc23a
        return node_schema.dump(node).data, HTTPStatus.OK<|MERGE_RESOLUTION|>--- conflicted
+++ resolved
@@ -300,10 +300,6 @@
 
         if 'ip' in data:
             node.ip = data['ip']
-<<<<<<< HEAD
-            node.save()
-
-=======
 
         # validate that node does not already exist when we change either
         # the organization and/or collaboration
@@ -315,5 +311,4 @@
                             HTTPStatus.BAD_REQUEST
 
         node.save()
->>>>>>> 106fc23a
         return node_schema.dump(node).data, HTTPStatus.OK