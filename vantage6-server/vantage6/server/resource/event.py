import datetime as dt
import logging
from http import HTTPStatus
from socket import SocketIO

from flask import g, request
from flask_restful import Api
from marshmallow import ValidationError

from vantage6.common import logger_name
from vantage6.common.enum import RunStatus, TaskStatus
from vantage6.common.globals import AuthStatus

from vantage6.server import db
from vantage6.server.permission import Operation, PermissionManager, Scope
from vantage6.server.resource import ServicesResources, with_user
from vantage6.server.resource.common.input_schema import (
    KillNodeTasksInputSchema,
    KillTaskInputSchema,
)

module_name = logger_name(__name__)
log = logging.getLogger(module_name)


def setup(api: Api, api_base: str, services: dict) -> None:
    """
    Setup the event resource.

    Parameters
    ----------
    api : Api
        Flask restful api instance
    api_base : str
        Base url of the api
    services : dict
        Dictionary with services required for the resource endpoints
    """
    path = "/".join([api_base, module_name])
    log.info(f'Setting up "{path}" and subdirectories')

    api.add_resource(
        KillTask,
        api_base + "/kill/task",
        endpoint="kill_task",
        methods=("POST",),
        resource_class_kwargs=services,
    )

    api.add_resource(
        KillNodeTasks,
        api_base + "/kill/node/tasks",
        endpoint="kill_node_tasks",
        methods=("POST",),
        resource_class_kwargs=services,
    )


# -----------------------------------------------------------------------------
# Permissions
# -----------------------------------------------------------------------------
def permissions(permissions: PermissionManager) -> None:
    """
    Define the permissions for this resource.

    Parameters
    ----------
    permissions : PermissionManager
        Permission manager instance to which permissions are added
    """
    add = permissions.appender(module_name)

    add(
        scope=Scope.ORGANIZATION,
        operation=Operation.RECEIVE,
        description="view websocket events of your organization",
    )
    add(
        scope=Scope.COLLABORATION,
        operation=Operation.RECEIVE,
        description="view websocket events of your collaborations",
    )
    add(
        scope=Scope.GLOBAL,
        operation=Operation.RECEIVE,
        description="view websocket events",
    )
    add(
        scope=Scope.ORGANIZATION,
        operation=Operation.SEND,
        description="send websocket events for your organization",
    )
    add(
        scope=Scope.COLLABORATION,
        operation=Operation.SEND,
        description="send websocket events for your collaborations",
    )
    add(
        scope=Scope.GLOBAL,
        operation=Operation.SEND,
        description="send websocket events to all collaborations",
    )


kill_task_schema = KillTaskInputSchema()
kill_node_tasks_schema = KillNodeTasksInputSchema()


# ------------------------------------------------------------------------------
# Resources / API's
# ------------------------------------------------------------------------------
class KillTask(ServicesResources):
    """Provide endpoint to kill all containers executing a certain task"""

    def __init__(self, socketio, storage_adapter, mail, api, permissions, config):
        super().__init__(socketio, storage_adapter, mail, api, permissions, config)
        self.r = getattr(self.permissions, module_name)

    @with_user
    def post(self):
        """Kill task specified by task id
        ---
        description: >-
          Kill a task that is currently being executed on a node.

          ### Permission Table\n
          |Rule name|Scope|Operation|Assigned to node|Assigned to container|
          Description|\n
          |--|--|--|--|--|--|\n
          |Event|Global|Create|❌|❌|Create kill signal for any task|\n
          |Event|Collaboration|Create|❌|❌|
          Create kill signal for any task in your collaboration|\n

          Accessible to users.

        requestBody:
          content:
            application/json:
              schema:
                properties:
                  id:
                    type: integer
                    description: Task id which is to be killed

        responses:
          200:
            description: Ok
          404:
            description: Task not found or already completed
          401:
            description: Unauthorized
          400:
            description: No task id provided

        tags: ["Task"]
        """
        body = request.get_json(silent=True)

        # validate request body
        try:
            body = kill_task_schema.load(body)
        except ValidationError as e:
            return {
                "msg": "Request body is incorrect",
                "errors": e.messages,
            }, HTTPStatus.BAD_REQUEST

        id_ = body.get("id")
        task = db.Task.get(id_)
        if not task:
            return {"msg": f"Task id={id_} not found"}, HTTPStatus.NOT_FOUND

        if TaskStatus.has_finished(task.status):
            return {
                "msg": f"Task {id_} already finished with status "
                f"'{task.status}', so cannot kill it!"
            }, HTTPStatus.BAD_REQUEST

        # Check permissions. If someone doesn't have global permissions, we
        # check if their organization is part of the appropriate collaboration.
        if not self.r.s_glo.can():
            orgs = task.collaboration.organizations
            if not (self.r.s_col.can() and g.user.organization in orgs):
                return {
                    "msg": "You lack the permission to do that!"
                }, HTTPStatus.UNAUTHORIZED

        # call function to kill the task. This function is outside of the
        # endpoint as it is also used in other endpoints
        kill_task(task, self.socketio)

        return {
            "msg": "Nodes have been instructed to kill any containers running "
            f"for task {id_}."
        }, HTTPStatus.OK


class KillNodeTasks(ServicesResources):
    """Provide endpoint to kill all tasks on a certain node"""

<<<<<<< HEAD
    def __init__(self, socketio, mail, api, permissions, config):
        super().__init__(socketio, mail, api, permissions, config)
        self.r = getattr(self.permissions, module_name)
=======
    def __init__(self, socketio, storage_adapter, mail, api, permissions, config):
        super().__init__(socketio, storage_adapter, mail, api, permissions, config)
        self.r = getattr(self.permissions, "task")
>>>>>>> af04718a

    @with_user
    def post(self):
        """Kill all tasks on a node specified by node id
        ---
        description: >-
          Kill all tasks that are currently being executed on a certain node.

          ### Permission Table\n
          |Rule name|Scope|Operation|Assigned to node|Assigned to container|
          Description|\n
          |--|--|--|--|--|--|\n
          |Event|Global|Create|❌|❌|Create kill signal for all tasks on any
          node|\n
          |Event|Collaboration|Create|❌|❌|Create kill signal for all tasks
          on any node in collaborations|\n
          |Event|Organization|Create|❌|❌|Create kill signal for all tasks on
          any node of own organization|\n

          Accessible to users.

        requestBody:
          content:
            application/json:
              schema:
                properties:
                  id:
                    type: integer
                    description: Node id on which tasks are to be killed

        responses:
          200:
            description: Ok
          404:
            description: Node not found
          401:
            description: Unauthorized
          400:
            description: No task id provided or node is not online

        tags: ["Task"]
        """
        body = request.get_json(silent=True)
        # validate request body
        try:
            body = kill_node_tasks_schema.load(body)
        except ValidationError as e:
            return {
                "msg": "Request body is incorrect",
                "errors": e.messages,
            }, HTTPStatus.BAD_REQUEST

        id_ = body.get("id")
        node = db.Node.get(id_)
        if not node:
            return {"msg": f"Node id={id_} not found"}, HTTPStatus.NOT_FOUND

        if node.status != AuthStatus.ONLINE:
            return {
                "msg": f"Node {id_} is not online so cannot kill its tasks!"
            }, HTTPStatus.BAD_REQUEST

        # Check permissions. If someone doesn't have global permissions, we
        # check if their organization is part of the appropriate collaboration.
        if not self.r.s_glo.can():
            collab_orgs = node.collaboration.organizations
            if not (
                (self.r.s_col.can() and g.user.organization in collab_orgs)
                or (
                    self.r.s_org.can()
                    and node.organization_id == g.user.organization_id
                )
            ):
                return {
                    "msg": "You lack the permission to do that!"
                }, HTTPStatus.UNAUTHORIZED

        self.socketio.emit(
            "kill_containers",
            {"node_id": node.id, "collaboration_id": node.collaboration_id},
            namespace="/tasks",
            room=f"collaboration_{node.collaboration_id}",
        )

        return {
            "msg": f"Node {node.id} has been instructed to kill all containers"
            " running on it."
        }, HTTPStatus.OK


def kill_task(task: db.Task, socket: SocketIO) -> None:
    """
    Send instructions to node(s) to kill a certain task

    Parameters
    ----------
    task: Task
        Task that should be killed
    socket: SocketIO
        SocketIO connection object to communicate kill instructions to node
    """
    # Gather runs and task ids of current task and child tasks
    child_runs = [r for child in task.children for r in child.runs]
    all_runs = task.runs + child_runs

    kill_list = [
        {
            "task_id": run.task_id,
            "run_id": run.id,
            "organization_id": run.organization_id,
        }
        for run in all_runs
    ]

    # emit socket event to the node to execute the container kills
    socket.emit(
        "kill_containers",
        {"kill_list": kill_list, "collaboration_id": task.collaboration.id},
        namespace="/tasks",
        room=f"collaboration_{task.collaboration_id}",
    )

    # set tasks and subtasks status to killed
    def set_killed(task: db.Task):
        for run in task.runs:
            if RunStatus.has_finished(run.status):
                continue  # don't overwrite status if run is already finished
            run.status = RunStatus.KILLED.value
            run.finished_at = dt.datetime.now(dt.timezone.utc)
            run.save()

    set_killed(task)
    for subtask in task.children:
        set_killed(subtask)<|MERGE_RESOLUTION|>--- conflicted
+++ resolved
@@ -198,15 +198,9 @@
 class KillNodeTasks(ServicesResources):
     """Provide endpoint to kill all tasks on a certain node"""
 
-<<<<<<< HEAD
-    def __init__(self, socketio, mail, api, permissions, config):
-        super().__init__(socketio, mail, api, permissions, config)
-        self.r = getattr(self.permissions, module_name)
-=======
     def __init__(self, socketio, storage_adapter, mail, api, permissions, config):
         super().__init__(socketio, storage_adapter, mail, api, permissions, config)
-        self.r = getattr(self.permissions, "task")
->>>>>>> af04718a
+        self.r = getattr(self.permissions, module_name)
 
     @with_user
     def post(self):
