--- conflicted
+++ resolved
@@ -3,14 +3,11 @@
 Resources below '/<api_base>/token'
 """
 import logging
+import datetime as dt
 import pyotp
 
 from typing import Union
-<<<<<<< HEAD
 from flask import request, g, render_template
-=======
-from flask import request, g
->>>>>>> e249b499
 from flask_jwt_extended import (
     jwt_required,
     create_access_token,
@@ -168,7 +165,6 @@
         log.info(f"Succesfull login from {username}")
         return ret, HTTPStatus.OK, {'jwt-token': token}
 
-<<<<<<< HEAD
     def user_login(self, username: str, password: str) -> Union[dict, db.User]:
         """Returns user a message in case of failed login attempt."""
         log.info(f"Trying to login '{username}'")
@@ -225,7 +221,6 @@
                                       **template_vars)
         )
 
-=======
     @staticmethod
     def validate_2fa_token(user: User, mfa_code: Union[int, str]) -> bool:
         """
@@ -248,7 +243,6 @@
         # the time window can still login successfully if server is a bit slow
         return pyotp.TOTP(user.otp_secret).verify(str(mfa_code),
                                                   valid_window=1)
->>>>>>> e249b499
 
 
 class NodeToken(ServicesResources):
@@ -258,7 +252,7 @@
         ---
         description: >-
           Allows node to sign in using a unique API key. If the login is
-          successful this returns a dictionairy with access and refresh tokens
+          successful this returns a dictionary with access and refresh tokens
           for the node as well as a node_url and a refresh_url.
 
         requestBody:
