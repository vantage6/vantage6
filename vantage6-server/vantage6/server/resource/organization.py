# -*- coding: utf-8 -*-
import logging

from flask import request, g
from flask_restful import Api
from http import HTTPStatus

from vantage6.common import logger_name
from vantage6.server import db
from vantage6.server.resource.common.pagination import Pagination
from vantage6.server.permission import (
    Scope as S,
    Operation as P,
    PermissionManager
)
from vantage6.server.resource import (
    only_for, with_user, ServicesResources
)
<<<<<<< HEAD
from vantage6.server.resource.common.schema import (
    OrganizationSchema,
    CollaborationSchema,
    NodeSchema
)

=======
from vantage6.server.resource.common._schema import OrganizationSchema
>>>>>>> 1eac29f1

module_name = logger_name(__name__)
log = logging.getLogger(module_name)


def setup(api: Api, api_base: str, services: dict) -> None:
    """
    Setup the organization resource.

    Parameters
    ----------
    api : Api
        Flask restful api instance
    api_base : str
        Base url of the api
    services : dict
        Dictionary with services required for the resource endpoints
    """
    path = "/".join([api_base, module_name])
    log.info(f'Setting up "{path}" and subdirectories')

    api.add_resource(
        Organizations,
        path,
        endpoint='organization_without_id',
        methods=('GET', 'POST'),
        resource_class_kwargs=services
     )
    api.add_resource(
        Organization,
        path + '/<int:id>',
        endpoint='organization_with_id',
        methods=('GET', 'PATCH'),
        resource_class_kwargs=services
    )


# -----------------------------------------------------------------------------
# Permissions
# -----------------------------------------------------------------------------
def permissions(permissions: PermissionManager) -> None:
    """
    Define the permissions for this resource.

    Parameters
    ----------
    permissions : PermissionManager
        Permission manager instance to which permissions are added
    """
    add = permissions.appender(module_name)

    add(scope=S.GLOBAL, operation=P.VIEW,
        description="view any organization")
    add(scope=S.ORGANIZATION, operation=P.VIEW,
        description="view your own organization info",
        assign_to_container=True, assign_to_node=True)
    add(scope=S.COLLABORATION, operation=P.VIEW,
        description='view collaborating organizations',
        assign_to_container=True, assign_to_node=True)
    add(scope=S.GLOBAL, operation=P.EDIT,
        description="edit any organization")
    add(scope=S.ORGANIZATION, operation=P.EDIT,
        description="edit your own organization info", assign_to_node=True)
    add(scope=S.GLOBAL, operation=P.CREATE,
        description="create a new organization")


# ------------------------------------------------------------------------------
# Resources / API's
# ------------------------------------------------------------------------------
org_schema = OrganizationSchema()


class OrganizationBase(ServicesResources):

    def __init__(self, socketio, mail, api, permissions, config):
        super().__init__(socketio, mail, api, permissions, config)
        self.r = getattr(self.permissions, module_name)


class Organizations(OrganizationBase):

    @only_for(("user", "node", "container"))
    def get(self):
        """ Returns a list organizations
        ---
        description: >-
            Get a list of organizations based on filters and user permissions\n

            ### Permission Table\n
            |Rule name|Scope|Operation|Assigned to node|Assigned to container|
            Description|\n
            |--|--|--|--|--|--|\n
            |Organization|Global|View|❌|❌|View all organizations|\n
            |Organization|Collaboration|View|✅|✅|View a list of organizations
            within the scope of the collaboration|\n
            |Organization|Organization|View|✅|✅|View a 'list' of just the
            organization you are part of|\n

            Accessible to users.

        parameters:
          - in: query
            name: name
            schema:
              type: string
            description: >-
              Name to match with a LIKE operator. \n
              * The percent sign (%) represents zero, one, or multiple
              characters\n
              * underscore sign (_) represents one, single character
          - in: query
            name: country
            schema:
              type: string
            description: Country
          - in: query
            name: collaboration_id
            schema:
              type: integer
            description: Collaboration id
          - in: query
            name: page
            schema:
              type: integer
            description: Page number for pagination (default=1)
          - in: query
            name: per_page
            schema:
              type: integer
            description: Number of items per page (default=10)
          - in: query
            name: sort
            schema:
              type: string
            description: >-
              Sort by one or more fields, separated by a comma. Use a minus
              sign (-) in front of the field to sort in descending order.

        responses:
          200:
            description: Ok
          401:
            description: Unauthorized
          400:
            description: Improper values for pagination or sorting parameters

        security:
          - bearerAuth: []

        tags: ["Organization"]
        """

        # Obtain the organization of the requester
        auth_org = self.obtain_auth_organization()
        args = request.args

        # query
        q = g.session.query(db.Organization)
        g.session.commit()

        # filter by a field of this endpoint
        if 'name' in args:
            q = q.filter(db.Organization.name.like(args['name']))
        if 'country' in args:
            q = q.filter(db.Organization.country == args['country'])
        if 'collaboration_id' in args:
            q = q.join(db.Member).join(db.Collaboration)\
                 .filter(db.Collaboration.id == args['collaboration_id'])

        # filter the list of organizations based on the scope
        if self.r.v_glo.can():
            pass  # don't apply filters
        elif self.r.v_col.can():
            # obtain collaborations your organization participates in
            collabs = g.session.query(db.Collaboration).filter(
                db.Collaboration.organizations.any(id=auth_org.id)
            ).all()
            g.session.commit()

            # list comprehension fetish, and add own organization in case
            # this organization does not participate in any collaborations yet
            org_ids = [o.id for col in collabs for o in col.organizations]
            org_ids = list(set(org_ids + [auth_org.id]))

            # select only the organizations in the collaborations
            q = q.filter(db.Organization.id.in_(org_ids))

        elif self.r.v_org.can():
            q = q.filter(db.Organization.id == auth_org.id)
        else:
            return {'msg': 'You lack the permission to do that!'}, \
                HTTPStatus.UNAUTHORIZED

        # paginate the results
        try:
            page = Pagination.from_query(query=q, request=request)
        except ValueError as e:
            return {'msg': str(e)}, HTTPStatus.BAD_REQUEST

        # serialization of DB model
        return self.response(page, org_schema)

    @with_user
    def post(self):
        """Create new organization
        ---
        description: >-
          Creates a new organization from the specified values\n

          ### Permission Table\n
          |Rule name|Scope|Operation|Assigned to node|Assigned to container|
          Description|\n
          |--|--|--|--|--|--|\n
          |Organization|Global|Create|❌|❌|Create a new organization|\n

          Accessible to users.

        requestBody:
          content:
            application/json:
              schema:
                $ref: '#/components/schemas/Organization'

        responses:
          201:
            description: Ok
          401:
            description: Unauthorized
          400:
            description: Organization with that name already exists

        security:
          - bearerAuth: []

        tags: ["Organization"]
        """

        if not self.r.c_glo.can():
            return {'msg': 'You lack the permissions to do that!'},\
                HTTPStatus.UNAUTHORIZED

        data = request.get_json()
        name = data.get('name', '')
        if db.Organization.exists("name", name):
            return {
                "msg": f"Organization with name '{name}' already exists!"
            }, HTTPStatus.BAD_REQUEST

        organization = db.Organization(
            name=name,
            address1=data.get('address1', ''),
            address2=data.get('address2' ''),
            zipcode=data.get('zipcode', ''),
            country=data.get('country', ''),
            public_key=data.get('public_key', ''),
            domain=data.get('domain', '')
        )
        organization.save()

        return org_schema.dump(organization, many=False), \
            HTTPStatus.CREATED


class Organization(OrganizationBase):

    @only_for(("user", "node", "container"))
    def get(self, id):
        """Get organization
        ---
        description: >-
          Returns the organization specified by the id\n

          ### Permission Table\n
          |Rule name|Scope|Operation|Assigned to node|Assigned to container|
          Description|\n
          |--|--|--|--|--|--|\n
          |Organization|Global|View|❌|❌|View all organizations|\n
          |Organization|Collaboration|View|✅|✅|View a list of organizations
          within the scope of the collaboration|\n
          |Organization|Organization|View|✅|✅|View a list of organizations
          that the user is part of|\n

          Accessible to users.

        parameters:
          - in: path
            name: id
            schema:
              type: integer
            description: Organization id
            required: true

        responses:
          200:
            description: Ok
          404:
            description: Organization not found
          401:
            description: Unauthorized

        security:
          - bearerAuth: []

        tags: ["Organization"]
        """

        # obtain organization of authenticated
        auth_org = self.obtain_auth_organization()

        # retrieve requested organization
        req_org = db.Organization.get(id)
        if not req_org:
            return {'msg': f'Organization id={id} not found!'}, \
                HTTPStatus.NOT_FOUND

        accepted = False
        # Check if auth has enough permissions
        if self.r.v_glo.can():
            accepted = True
        elif self.r.v_col.can():
            # check if the organization is whithin a collaboration
            for col in auth_org.collaborations:
                if req_org in col.organizations:
                    accepted = True
            # or that the organization is auths org
            if req_org == auth_org:
                accepted = True
        elif self.r.v_org.can():
            accepted = auth_org == req_org

        if accepted:
            return org_schema.dump(req_org, many=False), HTTPStatus.OK
        else:
            return {'msg': 'You do not have permission to do that!'}, \
                HTTPStatus.UNAUTHORIZED

    @only_for(("user", "node"))
    def patch(self, id):
        """Update organization
        ---
        description: >-
          Updates the organization with the specified id.\n

          ### Permission Table\n
          |Rule name|Scope|Operation|Assigned to node|Assigned to container|
          Description|\n
          |--|--|--|--|--|--|\n
          |Organization|Global|Edit|❌|❌|Update an organization with
          specified id|\n
          |Organization|Organization|Edit|❌|❌|Update the organization that
          the user is part of|\n

          Accessible to users.

        parameters:
          - in: path
            name: id
            schema:
              type: integer
            description: Organization id
            required: tr

        requestBody:
          content:
            application/json:
              schema:
                $ref: '#/components/schemas/Organization'

        responses:
          200:
            description: Ok
          404:
            description: Organization with specified id is not found
          401:
            description: Unauthorized
          400:
            description: Organization with that name already exists

        security:
          - bearerAuth: []

        tags: ["Organization"]
        """

        organization = db.Organization.get(id)
        if not organization:
            return {"msg": f"Organization with id={id} not found"}, \
                HTTPStatus.NOT_FOUND

        if not (
            self.r.e_glo.can() or
            (self.r.e_org.can() and g.user and id == g.user.organization.id) or
            (self.r.e_org.can() and g.node and id == g.node.organization.id)
        ):
            return {'msg': 'You lack the permission to do that!'}, \
                HTTPStatus.UNAUTHORIZED

        data = request.get_json()
        name = data.get('name', None)
        if name:
            if organization.name != name and \
                    db.Organization.exists("name", name):
                return {
                    "msg": f"Organization with name '{name}' already exists!"
                }, HTTPStatus.BAD_REQUEST
            organization.name = name

        fields = ["address1", "address2", "zipcode", "country",
                  "public_key", "domain"]
        for field in fields:
            if field in data and data[field] is not None:
                setattr(organization, field, data[field])

        organization.save()
        return org_schema.dump(organization, many=False), HTTPStatus.OK<|MERGE_RESOLUTION|>--- conflicted
+++ resolved
@@ -16,16 +16,8 @@
 from vantage6.server.resource import (
     only_for, with_user, ServicesResources
 )
-<<<<<<< HEAD
-from vantage6.server.resource.common.schema import (
-    OrganizationSchema,
-    CollaborationSchema,
-    NodeSchema
-)
-
-=======
-from vantage6.server.resource.common._schema import OrganizationSchema
->>>>>>> 1eac29f1
+from vantage6.server.resource.common.schema import OrganizationSchema
+
 
 module_name = logger_name(__name__)
 log = logging.getLogger(module_name)
