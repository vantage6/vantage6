--- conflicted
+++ resolved
@@ -3,11 +3,8 @@
 from flask import request, g
 from flask_restful import Api
 from http import HTTPStatus
-<<<<<<< HEAD
 from marshmallow import ValidationError
-=======
 from sqlalchemy import select
->>>>>>> 3b8aa538
 
 from vantage6.common import logger_name
 from vantage6.server import db
