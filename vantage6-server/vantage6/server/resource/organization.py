# -*- coding: utf-8 -*-
import logging

from flask import request, g
from flask_restful import Api
from http import HTTPStatus

from vantage6.common import logger_name
from vantage6.server import db
from vantage6.server.resource.common.pagination import Pagination
from vantage6.server.permission import (
    Scope as S,
    Operation as P,
    PermissionManager
)
from vantage6.server.resource import (
    only_for, with_user, ServicesResources
)
from vantage6.server.resource.common._schema import OrganizationSchema

module_name = logger_name(__name__)
log = logging.getLogger(module_name)


def setup(api: Api, api_base: str, services: dict) -> None:
    """
    Setup the organization resource.

    Parameters
    ----------
    api : Api
        Flask restful api instance
    api_base : str
        Base url of the api
    services : dict
        Dictionary with services required for the resource endpoints
    """
    path = "/".join([api_base, module_name])
    log.info(f'Setting up "{path}" and subdirectories')

    api.add_resource(
        Organizations,
        path,
        endpoint='organization_without_id',
        methods=('GET', 'POST'),
        resource_class_kwargs=services
     )
    api.add_resource(
        Organization,
        path + '/<int:id>',
        endpoint='organization_with_id',
        methods=('GET', 'PATCH'),
        resource_class_kwargs=services
    )


# -----------------------------------------------------------------------------
# Permissions
# -----------------------------------------------------------------------------
def permissions(permissions: PermissionManager) -> None:
    """
    Define the permissions for this resource.

    Parameters
    ----------
    permissions : PermissionManager
        Permission manager instance to which permissions are added
    """
    add = permissions.appender(module_name)

    add(scope=S.GLOBAL, operation=P.VIEW,
        description="view any organization")
    add(scope=S.ORGANIZATION, operation=P.VIEW,
        description="view your own organization info",
        assign_to_container=True, assign_to_node=True)
    add(scope=S.COLLABORATION, operation=P.VIEW,
        description='view collaborating organizations',
        assign_to_container=True, assign_to_node=True)
    add(scope=S.GLOBAL, operation=P.EDIT,
        description="edit any organization")
    add(scope=S.ORGANIZATION, operation=P.EDIT,
        description="edit your own organization info", assign_to_node=True)
    add(scope=S.GLOBAL, operation=P.CREATE,
        description="create a new organization")


# ------------------------------------------------------------------------------
# Resources / API's
# ------------------------------------------------------------------------------
org_schema = OrganizationSchema()


class OrganizationBase(ServicesResources):

    def __init__(self, socketio, mail, api, permissions, config):
        super().__init__(socketio, mail, api, permissions, config)
        self.r = getattr(self.permissions, module_name)


class Organizations(OrganizationBase):

    @only_for(("user", "node", "container"))
    def get(self):
        """ Returns a list organizations
        ---
        description: >-
            Get a list of organizations based on filters and user permissions\n

            ### Permission Table\n
            |Rule name|Scope|Operation|Assigned to node|Assigned to container|
            Description|\n
            |--|--|--|--|--|--|\n
            |Organization|Global|View|❌|❌|View all organizations|\n
            |Organization|Collaboration|View|✅|✅|View a list of organizations
            within the scope of the collaboration|\n
            |Organization|Organization|View|✅|✅|View a 'list' of just the
            organization you are part of|\n

            Accessible to users.

        parameters:
          - in: query
            name: name
            schema:
              type: string
            description: >-
              Name to match with a LIKE operator. \n
              * The percent sign (%) represents zero, one, or multiple
              characters\n
              * underscore sign (_) represents one, single character
          - in: query
            name: country
            schema:
              type: string
            description: Country
          - in: query
            name: collaboration_id
            schema:
              type: integer
            description: Collaboration id
          - in: query
            name: page
            schema:
              type: integer
            description: Page number for pagination (default=1)
          - in: query
            name: per_page
            schema:
              type: integer
            description: Number of items per page (default=10)
          - in: query
            name: sort
            schema:
              type: string
            description: >-
              Sort by one or more fields, separated by a comma. Use a minus
              sign (-) in front of the field to sort in descending order.

        responses:
          200:
            description: Ok
          401:
            description: Unauthorized
          400:
            description: Improper values for pagination or sorting parameters

        security:
          - bearerAuth: []

        tags: ["Organization"]
        """

        # Obtain the organization of the requester
        auth_org = self.obtain_auth_organization()
        args = request.args

        # query
        q = g.session.query(db.Organization)
        g.session.commit()

        # filter by a field of this endpoint
        if 'name' in args:
            q = q.filter(db.Organization.name.like(args['name']))
        if 'country' in args:
            q = q.filter(db.Organization.country == args['country'])
        if 'collaboration_id' in args:
            q = q.join(db.Member).join(db.Collaboration)\
                 .filter(db.Collaboration.id == args['collaboration_id'])

        # filter the list of organizations based on the scope
        if self.r.v_glo.can():
            pass  # don't apply filters
        elif self.r.v_col.can():
            # obtain collaborations your organization participates in
            collabs = g.session.query(db.Collaboration).filter(
                db.Collaboration.organizations.any(id=auth_org.id)
            ).all()
            g.session.commit()

            # list comprehension fetish, and add own organization in case
            # this organization does not participate in any collaborations yet
            org_ids = [o.id for col in collabs for o in col.organizations]
            org_ids = list(set(org_ids + [auth_org.id]))

            # select only the organizations in the collaborations
            q = q.filter(db.Organization.id.in_(org_ids))

        elif self.r.v_org.can():
            q = q.filter(db.Organization.id == auth_org.id)
        else:
            return {'msg': 'You lack the permission to do that!'}, \
                HTTPStatus.UNAUTHORIZED

        # paginate the results
        try:
            page = Pagination.from_query(query=q, request=request)
        except ValueError as e:
            return {'msg': str(e)}, HTTPStatus.BAD_REQUEST

        # serialization of DB model
        return self.response(page, org_schema)

    @with_user
    def post(self):
        """Create new organization
        ---
        description: >-
          Creates a new organization from the specified values\n

          ### Permission Table\n
          |Rule name|Scope|Operation|Assigned to node|Assigned to container|
          Description|\n
          |--|--|--|--|--|--|\n
          |Organization|Global|Create|❌|❌|Create a new organization|\n

          Accessible to users.

        requestBody:
          content:
            application/json:
              schema:
                $ref: '#/components/schemas/Organization'

        responses:
          201:
            description: Ok
          401:
            description: Unauthorized
          400:
            description: Organization with that name already exists

        security:
          - bearerAuth: []

        tags: ["Organization"]
        """

        if not self.r.c_glo.can():
            return {'msg': 'You lack the permissions to do that!'},\
                HTTPStatus.UNAUTHORIZED

        data = request.get_json()
        name = data.get('name', '')
        if db.Organization.exists("name", name):
            return {
                "msg": f"Organization with name '{name}' already exists!"
            }, HTTPStatus.BAD_REQUEST

        organization = db.Organization(
            name=name,
            address1=data.get('address1', ''),
            address2=data.get('address2' ''),
            zipcode=data.get('zipcode', ''),
            country=data.get('country', ''),
            public_key=data.get('public_key', ''),
            domain=data.get('domain', '')
        )
        organization.save()

        return org_schema.dump(organization, many=False), \
            HTTPStatus.CREATED


class Organization(OrganizationBase):

    @only_for(("user", "node", "container"))
    def get(self, id):
        """Get organization
        ---
        description: >-
          Returns the organization specified by the id\n

          ### Permission Table\n
          |Rule name|Scope|Operation|Assigned to node|Assigned to container|
          Description|\n
          |--|--|--|--|--|--|\n
          |Organization|Global|View|❌|❌|View all organizations|\n
          |Organization|Collaboration|View|✅|✅|View a list of organizations
          within the scope of the collaboration|\n
          |Organization|Organization|View|✅|✅|View a list of organizations
          that the user is part of|\n

          Accessible to users.

        parameters:
          - in: path
            name: id
            schema:
              type: integer
            description: Organization id
            required: true

        responses:
          200:
            description: Ok
          404:
            description: Organization not found
          401:
            description: Unauthorized

        security:
          - bearerAuth: []

        tags: ["Organization"]
        """

        # obtain organization of authenticated
        auth_org = self.obtain_auth_organization()

        # retrieve requested organization
        req_org = db.Organization.get(id)
        if not req_org:
            return {'msg': f'Organization id={id} not found!'}, \
                HTTPStatus.NOT_FOUND

        accepted = False
        # Check if auth has enough permissions
        if self.r.v_glo.can():
            accepted = True
        elif self.r.v_col.can():
            # check if the organization is whithin a collaboration
            for col in auth_org.collaborations:
                if req_org in col.organizations:
                    accepted = True
            # or that the organization is auths org
            if req_org == auth_org:
                accepted = True
        elif self.r.v_org.can():
            accepted = auth_org == req_org

        if accepted:
            return org_schema.dump(req_org, many=False), HTTPStatus.OK
        else:
            return {'msg': 'You do not have permission to do that!'}, \
                HTTPStatus.UNAUTHORIZED

    @only_for(("user", "node"))
    def patch(self, id):
        """Update organization
        ---
        description: >-
          Updates the organization with the specified id.\n

          ### Permission Table\n
          |Rule name|Scope|Operation|Assigned to node|Assigned to container|
          Description|\n
          |--|--|--|--|--|--|\n
          |Organization|Global|Edit|❌|❌|Update an organization with
          specified id|\n
          |Organization|Organization|Edit|❌|❌|Update the organization that
          the user is part of|\n

          Accessible to users.

        parameters:
          - in: path
            name: id
            schema:
              type: integer
            description: Organization id
            required: tr

        requestBody:
          content:
            application/json:
              schema:
                $ref: '#/components/schemas/Organization'

        responses:
          200:
            description: Ok
          404:
            description: Organization with specified id is not found
          401:
            description: Unauthorized
          400:
            description: Organization with that name already exists

        security:
          - bearerAuth: []

        tags: ["Organization"]
        """

        organization = db.Organization.get(id)
        if not organization:
            return {"msg": f"Organization with id={id} not found"}, \
                HTTPStatus.NOT_FOUND

        if not (
            self.r.e_glo.can() or
            (self.r.e_org.can() and g.user and id == g.user.organization.id) or
            (self.r.e_org.can() and g.node and id == g.node.organization.id)
        ):
            return {'msg': 'You lack the permission to do that!'}, \
                HTTPStatus.UNAUTHORIZED

        data = request.get_json()
        name = data.get('name', None)
        if name:
            if organization.name != name and \
                    db.Organization.exists("name", name):
                return {
                    "msg": f"Organization with name '{name}' already exists!"
                }, HTTPStatus.BAD_REQUEST
            organization.name = name

        fields = ["address1", "address2", "zipcode", "country",
                  "public_key", "domain"]
        for field in fields:
            if field in data and data[field] is not None:
                setattr(organization, field, data[field])

        organization.save()
<<<<<<< HEAD
        return org_schema.dump(organization, many=False).data, \
=======
        return org_schema.dump(organization, many=False), HTTPStatus.OK


class OrganizationCollaboration(ServicesResources):
    """Collaborations for a specific organization."""

    col_schema = CollaborationSchema()

    @only_for(("user", "node"))
    def get(self, id):
        """Get collaborations from organization
        ---
        description: >-
          Returns a list of collaborations in which the organization is a
          participant of.\n

          ### Permission Table\n
          |Rule name|Scope|Operation|Assigned to node|Assigned to container|
          Description|\n
          |--|--|--|--|--|--|\n
          |Collaboration|Global|View|❌|❌|View all collaborations|\n
          |Collaboration|Organization|View|✅|✅|View a list of collaborations
          that the organization is a part of|\n

          Accessible to users.

        parameters:
          - in: path
            name: id
            schema:
              type: integer
            description: Organization id
            required: true

        responses:
          200:
            description: Ok
          404:
            description: Organization not found
          401:
            description: Unauthorized

        security:
          - bearerAuth: []

        tags: ["Organization"]
        """
        organization = db.Organization.get(id)
        if not organization:
            return {"msg": f"organization id={id} not found"}, \
                HTTPStatus.NOT_FOUND

        if g.node:
            auth_org_id = g.node.organization.id
        else:  # g.user:
            auth_org_id = g.user.organization.id

        if not self.permissions.collaboration.v_glo.can():
            if not (self.permissions.collaboration.v_org.can() and
                    auth_org_id == id):
                return {'msg': 'You lack the permission to do that!'}, \
                    HTTPStatus.UNAUTHORIZED

        return self.col_schema.dump(
            organization.collaborations,
            many=True
        ), HTTPStatus.OK


class OrganizationNode(ServicesResources):
    """Resource for /api/organization/<int:id>/node."""

    nod_schema = NodeSchema()

    @with_user_or_node
    def get(self, id):
        """Return a list of nodes.
        ---
        description: >-
          Returns a list of nodes which are from the organization.\n

          ### Permission Table\n
          |Rule name|Scope|Operation|Assigned to node|Assigned to container|
          Description|\n
          |--|--|--|--|--|--|\n
          |Organization|Global|View|❌|❌|View any node|\n
          |Organization|Organization|View|✅|✅|View a list of nodes that
          belong to your organization|\n

          Accessible to users.

        parameters:
          - in: path
            name: id
            schema:
              type: integer
            description: Organization id
            required: true

        responses:
          200:
            description: Ok
          404:
            description: Organization not found
          401:
            description: Unauthorized

        security:
          - bearerAuth: []

        tags: ["Organization"]
        """
        organization = db.Organization.get(id)
        if not organization:
            return {"msg": f"organization id={id} not found"}, \
                HTTPStatus.NOT_FOUND

        if g.user:
            auth_org_id = g.user.organization.id
        else:  # g.node
            auth_org_id = g.node.organization.id

        if not self.permissions.node.v_glo.can():
            if not (self.permissions.node.v_org.can() and id == auth_org_id):
                return {'msg': 'You lack the permission to do that!'}, \
                    HTTPStatus.UNAUTHORIZED

        return self.nod_schema.dump(organization.nodes, many=True), \
>>>>>>> b280a7c6
            HTTPStatus.OK<|MERGE_RESOLUTION|>--- conflicted
+++ resolved
@@ -432,136 +432,4 @@
                 setattr(organization, field, data[field])
 
         organization.save()
-<<<<<<< HEAD
-        return org_schema.dump(organization, many=False).data, \
-=======
-        return org_schema.dump(organization, many=False), HTTPStatus.OK
-
-
-class OrganizationCollaboration(ServicesResources):
-    """Collaborations for a specific organization."""
-
-    col_schema = CollaborationSchema()
-
-    @only_for(("user", "node"))
-    def get(self, id):
-        """Get collaborations from organization
-        ---
-        description: >-
-          Returns a list of collaborations in which the organization is a
-          participant of.\n
-
-          ### Permission Table\n
-          |Rule name|Scope|Operation|Assigned to node|Assigned to container|
-          Description|\n
-          |--|--|--|--|--|--|\n
-          |Collaboration|Global|View|❌|❌|View all collaborations|\n
-          |Collaboration|Organization|View|✅|✅|View a list of collaborations
-          that the organization is a part of|\n
-
-          Accessible to users.
-
-        parameters:
-          - in: path
-            name: id
-            schema:
-              type: integer
-            description: Organization id
-            required: true
-
-        responses:
-          200:
-            description: Ok
-          404:
-            description: Organization not found
-          401:
-            description: Unauthorized
-
-        security:
-          - bearerAuth: []
-
-        tags: ["Organization"]
-        """
-        organization = db.Organization.get(id)
-        if not organization:
-            return {"msg": f"organization id={id} not found"}, \
-                HTTPStatus.NOT_FOUND
-
-        if g.node:
-            auth_org_id = g.node.organization.id
-        else:  # g.user:
-            auth_org_id = g.user.organization.id
-
-        if not self.permissions.collaboration.v_glo.can():
-            if not (self.permissions.collaboration.v_org.can() and
-                    auth_org_id == id):
-                return {'msg': 'You lack the permission to do that!'}, \
-                    HTTPStatus.UNAUTHORIZED
-
-        return self.col_schema.dump(
-            organization.collaborations,
-            many=True
-        ), HTTPStatus.OK
-
-
-class OrganizationNode(ServicesResources):
-    """Resource for /api/organization/<int:id>/node."""
-
-    nod_schema = NodeSchema()
-
-    @with_user_or_node
-    def get(self, id):
-        """Return a list of nodes.
-        ---
-        description: >-
-          Returns a list of nodes which are from the organization.\n
-
-          ### Permission Table\n
-          |Rule name|Scope|Operation|Assigned to node|Assigned to container|
-          Description|\n
-          |--|--|--|--|--|--|\n
-          |Organization|Global|View|❌|❌|View any node|\n
-          |Organization|Organization|View|✅|✅|View a list of nodes that
-          belong to your organization|\n
-
-          Accessible to users.
-
-        parameters:
-          - in: path
-            name: id
-            schema:
-              type: integer
-            description: Organization id
-            required: true
-
-        responses:
-          200:
-            description: Ok
-          404:
-            description: Organization not found
-          401:
-            description: Unauthorized
-
-        security:
-          - bearerAuth: []
-
-        tags: ["Organization"]
-        """
-        organization = db.Organization.get(id)
-        if not organization:
-            return {"msg": f"organization id={id} not found"}, \
-                HTTPStatus.NOT_FOUND
-
-        if g.user:
-            auth_org_id = g.user.organization.id
-        else:  # g.node
-            auth_org_id = g.node.organization.id
-
-        if not self.permissions.node.v_glo.can():
-            if not (self.permissions.node.v_org.can() and id == auth_org_id):
-                return {'msg': 'You lack the permission to do that!'}, \
-                    HTTPStatus.UNAUTHORIZED
-
-        return self.nod_schema.dump(organization.nodes, many=True), \
->>>>>>> b280a7c6
-            HTTPStatus.OK+        return org_schema.dump(organization, many=False), HTTPStatus.OK