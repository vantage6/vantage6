# -*- coding: utf-8 -*-
import logging

from flask import request, g
from flask_restful import Api
from http import HTTPStatus

from vantage6.common import logger_name
from vantage6.server import db
from vantage6.server.resource.common.pagination import Pagination
from vantage6.server.permission import (
    Scope as S,
    Operation as P,
    PermissionManager,
    RuleCollection
)
from vantage6.server.resource import (
    with_user_or_node, only_for, with_user, ServicesResources
)
from vantage6.server.resource.common._schema import (
    OrganizationSchema,
    CollaborationSchema,
    NodeSchema
)


module_name = logger_name(__name__)
log = logging.getLogger(module_name)


def setup(api: Api, api_base: str, services: dict) -> None:
    """
    Setup the organization resource.

    Parameters
    ----------
    api : Api
        Flask restful api instance
    api_base : str
        Base url of the api
    services : dict
        Dictionary with services required for the resource endpoints
    """
    path = "/".join([api_base, module_name])
    log.info(f'Setting up "{path}" and subdirectories')

    api.add_resource(
        Organizations,
        path,
        endpoint='organization_without_id',
        methods=('GET', 'POST'),
        resource_class_kwargs=services
     )
    api.add_resource(
        Organization,
        path + '/<int:id>',
        endpoint='organization_with_id',
        methods=('GET', 'PATCH'),
        resource_class_kwargs=services
    )
    api.add_resource(
        OrganizationCollaboration,
        path + '/<int:id>/collaboration',
        endpoint='organization_collaboration',
        methods=('GET',),
        resource_class_kwargs=services
    )
    api.add_resource(
        OrganizationNode,
        path + '/<int:id>/node',
        endpoint='organization_node',
        methods=('GET',),
        resource_class_kwargs=services
    )


# -----------------------------------------------------------------------------
# Permissions
# -----------------------------------------------------------------------------
def permissions(permissions: PermissionManager) -> None:
    """
    Define the permissions for this resource.

    Parameters
    ----------
    permissions : PermissionManager
        Permission manager instance to which permissions are added
    """
    add = permissions.appender(module_name)

    add(scope=S.GLOBAL, operation=P.VIEW,
        description="view any organization")
    add(scope=S.ORGANIZATION, operation=P.VIEW,
        description="view your own organization info",
        assign_to_container=True, assign_to_node=True)
    add(scope=S.COLLABORATION, operation=P.VIEW,
        description='view collaborating organizations',
        assign_to_container=True, assign_to_node=True)
    add(scope=S.GLOBAL, operation=P.EDIT,
        description="edit any organization")
    add(scope=S.ORGANIZATION, operation=P.EDIT,
        description="edit your own organization info", assign_to_node=True)
    add(scope=S.COLLABORATION, operation=P.EDIT,
        description='edit collaborating organizations')
    add(scope=S.GLOBAL, operation=P.CREATE,
        description="create a new organization")


# ------------------------------------------------------------------------------
# Resources / API's
# ------------------------------------------------------------------------------
org_schema = OrganizationSchema()


class OrganizationBase(ServicesResources):

    def __init__(self, socketio, mail, api, permissions, config):
        super().__init__(socketio, mail, api, permissions, config)
        self.r: RuleCollection = getattr(self.permissions, module_name)


class Organizations(OrganizationBase):

    @only_for(("user", "node", "container"))
    def get(self):
        """ Returns a list organizations
        ---
        description: >-
            Get a list of organizations based on filters and user permissions\n

            ### Permission Table\n
            |Rule name|Scope|Operation|Assigned to node|Assigned to container|
            Description|\n
            |--|--|--|--|--|--|\n
            |Organization|Global|View|❌|❌|View all organizations|\n
            |Organization|Collaboration|View|✅|✅|View a list of organizations
            within the scope of the collaboration|\n
            |Organization|Organization|View|✅|✅|View a 'list' of just the
            organization you are part of|\n

            Accessible to users.

        parameters:
          - in: query
            name: name
            schema:
              type: string
            description: >-
              Name to match with a LIKE operator. \n
              * The percent sign (%) represents zero, one, or multiple
              characters\n
              * underscore sign (_) represents one, single character
          - in: query
            name: country
            schema:
              type: string
            description: Country
          - in: query
            name: collaboration_id
            schema:
              type: integer
            description: Collaboration id
          - in: query
            name: page
            schema:
              type: integer
            description: Page number for pagination (default=1)
          - in: query
            name: per_page
            schema:
              type: integer
            description: Number of items per page (default=10)
          - in: query
            name: sort
            schema:
              type: string
            description: >-
              Sort by one or more fields, separated by a comma. Use a minus
              sign (-) in front of the field to sort in descending order.

        responses:
          200:
            description: Ok
          401:
            description: Unauthorized
          400:
            description: Improper values for pagination or sorting parameters

        security:
          - bearerAuth: []

        tags: ["Organization"]
        """

        # Obtain the organization of the requester
        auth_org = self.obtain_auth_organization()
        args = request.args

        # query
        q = g.session.query(db.Organization)
        g.session.commit()

        # filter by a field of this endpoint
        if 'name' in args:
            q = q.filter(db.Organization.name.like(args['name']))
        if 'country' in args:
            q = q.filter(db.Organization.country == args['country'])
        if 'collaboration_id' in args:
            # TODO we also need to check here if the user is part of the collab
            if not self.r.can_for_col(P.VIEW, args['collaboration_id'],
                                      self.obtain_auth_collaborations()):
                return {
                    'msg': 'You lack the permission to get all organizations '
                    'in your collaboration!'
                }, HTTPStatus.UNAUTHORIZED
            q = q.join(db.Member).join(db.Collaboration)\
                 .filter(db.Collaboration.id == args['collaboration_id'])

        # filter the list of organizations based on the scope
        if self.r.v_glo.can():
            pass  # don't apply filters
        elif self.r.v_col.can():
            # obtain collaborations your organization participates in
            collabs = g.session.query(db.Collaboration).filter(
                db.Collaboration.organizations.any(id=auth_org.id)
            ).all()
            g.session.commit()

            # filter orgs in own collaborations, and add own organization in
            # case this organization does not participate in any collaborations
            # yet
            org_ids = [o.id for col in collabs for o in col.organizations]
            org_ids = list(set(org_ids + [auth_org.id]))

            # select only the organizations in the collaborations
            q = q.filter(db.Organization.id.in_(org_ids))

        elif self.r.v_org.can():
            q = q.filter(db.Organization.id == auth_org.id)
        else:
            return {'msg': 'You lack the permission to do that!'}, \
                HTTPStatus.UNAUTHORIZED

        # paginate the results
        try:
            page = Pagination.from_query(query=q, request=request)
        except ValueError as e:
            return {'msg': str(e)}, HTTPStatus.BAD_REQUEST

        # serialization of DB model
        return self.response(page, org_schema)

    @with_user
    def post(self):
        """Create new organization
        ---
        description: >-
          Creates a new organization from the specified values\n

          ### Permission Table\n
          |Rule name|Scope|Operation|Assigned to node|Assigned to container|
          Description|\n
          |--|--|--|--|--|--|\n
          |Organization|Global|Create|❌|❌|Create a new organization|\n

          Accessible to users.

        requestBody:
          content:
            application/json:
              schema:
                $ref: '#/components/schemas/Organization'

        responses:
          201:
            description: Ok
          401:
            description: Unauthorized
          400:
            description: Organization with that name already exists

        security:
          - bearerAuth: []

        tags: ["Organization"]
        """

        if not self.r.c_glo.can():
            return {'msg': 'You lack the permissions to do that!'},\
                HTTPStatus.UNAUTHORIZED

        data = request.get_json()
        name = data.get('name', '')
        if db.Organization.exists("name", name):
            return {
                "msg": f"Organization with name '{name}' already exists!"
            }, HTTPStatus.BAD_REQUEST

        organization = db.Organization(
            name=name,
            address1=data.get('address1', ''),
            address2=data.get('address2' ''),
            zipcode=data.get('zipcode', ''),
            country=data.get('country', ''),
            public_key=data.get('public_key', ''),
            domain=data.get('domain', '')
        )
        organization.save()

        return org_schema.dump(organization, many=False), \
            HTTPStatus.CREATED


class Organization(OrganizationBase):

    @only_for(("user", "node", "container"))
    def get(self, id):
        """Get organization
        ---
        description: >-
          Returns the organization specified by the id\n

          ### Permission Table\n
          |Rule name|Scope|Operation|Assigned to node|Assigned to container|
          Description|\n
          |--|--|--|--|--|--|\n
          |Organization|Global|View|❌|❌|View all organizations|\n
          |Organization|Collaboration|View|✅|✅|View a list of organizations
          within the scope of the collaboration|\n
          |Organization|Organization|View|✅|✅|View a list of organizations
          that the user is part of|\n

          Accessible to users.

        parameters:
          - in: path
            name: id
            schema:
              type: integer
            description: Organization id
            required: true

        responses:
          200:
            description: Ok
          404:
            description: Organization not found
          401:
            description: Unauthorized

        security:
          - bearerAuth: []

        tags: ["Organization"]
        """

        # obtain organization of authenticated
        auth_org = self.obtain_auth_organization()

        # retrieve requested organization
        req_org = db.Organization.get(id)
        if not req_org:
            return {'msg': f'Organization id={id} not found!'}, \
                HTTPStatus.NOT_FOUND

        # Check if auth has enough permissions
<<<<<<< HEAD
        if not self.r.can_for_org(P.VIEW, id, auth_org):
=======
        if self.r.v_glo.can():
            accepted = True
        elif self.r.v_col.can():
            # check if the organization is whithin a collaboration
            for col in auth_org.collaborations:
                if req_org in col.organizations:
                    accepted = True
            # or that the organization is auths org
            if req_org == auth_org:
                accepted = True
        elif self.r.v_org.can():
            accepted = auth_org == req_org

        if accepted:
            return org_schema.dump(req_org, many=False), HTTPStatus.OK
        else:
>>>>>>> 6489c669
            return {'msg': 'You do not have permission to do that!'}, \
                HTTPStatus.UNAUTHORIZED

        return org_schema.dump(req_org, many=False).data, HTTPStatus.OK

    @only_for(("user", "node"))
    def patch(self, id):
        """Update organization
        ---
        description: >-
          Updates the organization with the specified id.\n

          ### Permission Table\n
          |Rule name|Scope|Operation|Assigned to node|Assigned to container|
          Description|\n
          |--|--|--|--|--|--|\n
          |Organization|Global|Edit|❌|❌|Update an organization with
          specified id|\n
          |Organization|Collaboration|Edit|❌|❌|Update an organization within
          the collaboration the user is part of|\n
          |Organization|Organization|Edit|❌|❌|Update the organization that
          the user is part of|\n

          Accessible to users.

        parameters:
          - in: path
            name: id
            schema:
              type: integer
            description: Organization id
            required: tr

        requestBody:
          content:
            application/json:
              schema:
                $ref: '#/components/schemas/Organization'

        responses:
          200:
            description: Ok
          404:
            description: Organization with specified id is not found
          401:
            description: Unauthorized
          400:
            description: Organization with that name already exists

        security:
          - bearerAuth: []

        tags: ["Organization"]
        """

        organization = db.Organization.get(id)
        if not organization:
            return {"msg": f"Organization with id={id} not found"}, \
                HTTPStatus.NOT_FOUND

        own_org = g.user.organization if g.user else g.node.organization
        if not self.r.can_for_org(P.EDIT, id, own_org):
            return {'msg': 'You lack the permission to do that!'}, \
                HTTPStatus.UNAUTHORIZED

        data = request.get_json()
        name = data.get('name', None)
        if name:
            if organization.name != name and \
                    db.Organization.exists("name", name):
                return {
                    "msg": f"Organization with name '{name}' already exists!"
                }, HTTPStatus.BAD_REQUEST
            organization.name = name

        fields = ["address1", "address2", "zipcode", "country",
                  "public_key", "domain"]
        for field in fields:
            if field in data and data[field] is not None:
                setattr(organization, field, data[field])

        organization.save()
        return org_schema.dump(organization, many=False), HTTPStatus.OK


class OrganizationCollaboration(ServicesResources):
    """Collaborations for a specific organization."""

    col_schema = CollaborationSchema()

    @only_for(("user", "node"))
    def get(self, id):
        """Get collaborations from organization
        ---
        description: >-
          Returns a list of collaborations in which the organization is a
          participant of.\n

          ### Permission Table\n
          |Rule name|Scope|Operation|Assigned to node|Assigned to container|
          Description|\n
          |--|--|--|--|--|--|\n
          |Collaboration|Global|View|❌|❌|View all collaborations|\n
          |Collaboration|Organization|View|✅|✅|View a list of collaborations
          that the organization is a part of|\n

          Accessible to users.

        parameters:
          - in: path
            name: id
            schema:
              type: integer
            description: Organization id
            required: true

        responses:
          200:
            description: Ok
          404:
            description: Organization not found
          401:
            description: Unauthorized

        security:
          - bearerAuth: []

        tags: ["Organization"]
        """
        organization = db.Organization.get(id)
        if not organization:
            return {"msg": f"organization id={id} not found"}, \
                HTTPStatus.NOT_FOUND

        if g.node:
            auth_org_id = g.node.organization.id
        else:  # g.user:
            auth_org_id = g.user.organization.id

        if not self.permissions.collaboration.v_glo.can():
            if not (self.permissions.collaboration.v_org.can() and
                    auth_org_id == id):
                return {'msg': 'You lack the permission to do that!'}, \
                    HTTPStatus.UNAUTHORIZED

        return self.col_schema.dump(
            organization.collaborations,
            many=True
        ), HTTPStatus.OK


class OrganizationNode(ServicesResources):
    """Resource for /api/organization/<int:id>/node."""

    nod_schema = NodeSchema()

    @with_user_or_node
    def get(self, id):
        """Return a list of nodes.
        ---
        description: >-
          Returns a list of nodes which are from the organization.\n

          ### Permission Table\n
          |Rule name|Scope|Operation|Assigned to node|Assigned to container|
          Description|\n
          |--|--|--|--|--|--|\n
          |Organization|Global|View|❌|❌|View any node|\n
          |Organization|Organization|View|✅|✅|View a list of nodes that
          belong to your organization|\n

          Accessible to users.

        parameters:
          - in: path
            name: id
            schema:
              type: integer
            description: Organization id
            required: true

        responses:
          200:
            description: Ok
          404:
            description: Organization not found
          401:
            description: Unauthorized

        security:
          - bearerAuth: []

        tags: ["Organization"]
        """
        organization = db.Organization.get(id)
        if not organization:
            return {"msg": f"organization id={id} not found"}, \
                HTTPStatus.NOT_FOUND

        if g.user:
            auth_org_id = g.user.organization.id
        else:  # g.node
            auth_org_id = g.node.organization.id

        if not self.permissions.node.v_glo.can():
            if not (self.permissions.node.v_org.can() and id == auth_org_id):
                return {'msg': 'You lack the permission to do that!'}, \
                    HTTPStatus.UNAUTHORIZED

        return self.nod_schema.dump(organization.nodes, many=True), \
            HTTPStatus.OK<|MERGE_RESOLUTION|>--- conflicted
+++ resolved
@@ -364,26 +364,7 @@
                 HTTPStatus.NOT_FOUND
 
         # Check if auth has enough permissions
-<<<<<<< HEAD
         if not self.r.can_for_org(P.VIEW, id, auth_org):
-=======
-        if self.r.v_glo.can():
-            accepted = True
-        elif self.r.v_col.can():
-            # check if the organization is whithin a collaboration
-            for col in auth_org.collaborations:
-                if req_org in col.organizations:
-                    accepted = True
-            # or that the organization is auths org
-            if req_org == auth_org:
-                accepted = True
-        elif self.r.v_org.can():
-            accepted = auth_org == req_org
-
-        if accepted:
-            return org_schema.dump(req_org, many=False), HTTPStatus.OK
-        else:
->>>>>>> 6489c669
             return {'msg': 'You do not have permission to do that!'}, \
                 HTTPStatus.UNAUTHORIZED
 
