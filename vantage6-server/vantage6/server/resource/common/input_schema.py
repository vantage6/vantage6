import ipaddress
import re

from marshmallow import Schema, fields, ValidationError, validates, validates_schema
from marshmallow.validate import Length, Range, OneOf

from vantage6.common.enum import AlgorithmStepType, RunStatus, TaskDatabaseType
from vantage6.server.model.rule import Scope
from vantage6.backend.common.resource.input_schema import (
    MAX_LEN_NAME,
    MAX_LEN_STR_LONG,
    validate_name,
)
from vantage6.server.model.common.utils import validate_password

_MAX_LEN_STR_SHORT = 128


def _validate_username(username: str) -> None:
    """
    Validate a username field in the request input.

    Parameters
    ----------
    username : str
        Username to validate.

    Raises
    ------
    ValidationError
        If the username is empty, too long or numerical
    """
    validate_name(username)
    username_regex = r"^[a-zA-Z][a-zA-Z0-9._-]+$"
    if re.match(username_regex, username) is None:
        raise ValidationError(
            f"Username {username} is invalid. Only letters, numbers, hyphens and "
            "underscores are allowed, and it should start with a letter."
        )


def _validate_password(password: str) -> None:
    """
    Check if the password is strong enough.

    Parameters
    ----------
    password : str
        Password to validate.

    Raises
    ------
    ValidationError
        If the password is not strong enough.
    """
    try:
        validate_password(password)
    except ValueError as e:
        raise ValidationError(str(e))


def _validate_organization_ids(organization_ids: list[int]) -> None:
    """
    Validate the organization ids in the input.

    Parameters
    ----------
    organization_ids : list[int]
        List of organization ids to validate.

    Raises
    ------
    ValidationError
        If the organization ids are not valid.
    """
    if not all(i > 0 for i in organization_ids):
        raise ValidationError("Organization ids must be greater than 0")
    if not len(organization_ids) == len(set(organization_ids)):
        raise ValidationError("Organization ids must be unique")
    if not len(organization_ids):
        raise ValidationError("At least one organization id is required")


def _validate_organizations(organizations: list[dict]) -> None:
    """
    Validate the organizations in the input.

    Parameters
    ----------
    organizations : list[dict]
        List of organizations to validate. Each organization must have at
        least an organization id.

    Raises
    ------
    ValidationError
        If the organizations are not valid.
    """
    if not len(organizations):
        raise ValidationError("At least one organization is required")
    for organization in organizations:
        if "id" not in organization:
            raise ValidationError("Organization id is required for each organization")


class _OnlyIdSchema(Schema):
    """Schema for validating POST requests that only require an ID field."""

    id = fields.Integer(required=True, validate=Range(min=1))


class _NameValidationSchema(Schema):
    """Schema for validating POST requests with a name field."""

    name = fields.String(required=True)

    @validates("name")
    def validate_name(self, name: str):
        """
        Validate the name in the input.

        Parameters
        ----------
        name : str
            Name to validate.

        Raises
        ------
        ValidationError
            If the name is empty, too long or numerical
        """
        validate_name(name)


class CollaborationInputSchema(_NameValidationSchema):
    """Schema for validating input for a creating a collaboration."""

    organization_ids = fields.List(fields.Integer(), required=True)
    encrypted = fields.Boolean(required=True)
    session_restrict_to_same_image = fields.Boolean(load_default=0)

    @validates("organization_ids")
    def validate_organization_ids(self, organization_ids):
        """
        Validate the organization ids in the input.

        Parameters
        ----------
        organization_ids : list[int]
            List of organization ids to validate.

        Raises
        ------
        ValidationError
            If the organization ids are not valid.
        """
        _validate_organization_ids(organization_ids)


class CollaborationChangeOrganizationSchema(_OnlyIdSchema):
    """
    Schema for validating requests that add an organization to a collaboration.
    """

    pass


class CollaborationAddNodeSchema(_OnlyIdSchema):
    """Schema for validating requests that add a node to a collaboration."""

    pass


class KillTaskInputSchema(_OnlyIdSchema):
    """Schema for validating input for killing a task."""

    pass


class KillNodeTasksInputSchema(_OnlyIdSchema):
    """Schema for validating input for killing tasks on a node."""

    pass


class NodeInputSchema(_NameValidationSchema):
    """Schema for validating input for a creating a node."""

    # overwrite name attr as it is not required for a node
    name = fields.String(required=False)
    collaboration_id = fields.Integer(required=True, validate=Range(min=1))
    organization_id = fields.Integer(validate=Range(min=1))
    ip = fields.String()
    clear_ip = fields.Boolean()

    @validates("ip")
    def validate_ip(self, ip: str):
        """
        Validate IP address in request body.

        Parameters
        ----------
        ip : str
            IP address to validate.

        Raises
        ------
        ValidationError
            If the IP address is not valid.
        """
        try:
            ipaddress.ip_address(ip)
        except ValueError as exc:
            raise ValidationError(f"IP address {ip} is not a valid IP address") from exc


class OrganizationInputSchema(_NameValidationSchema):
    """Schema for validating input for a creating an organization."""

    address1 = fields.String(validate=Length(max=_MAX_LEN_STR_SHORT))
    address2 = fields.String(validate=Length(max=_MAX_LEN_STR_SHORT))
    zipcode = fields.String(validate=Length(max=_MAX_LEN_STR_SHORT))
    country = fields.String(validate=Length(max=_MAX_LEN_STR_SHORT))
    domain = fields.String(validate=Length(max=_MAX_LEN_STR_SHORT))
    public_key = fields.String()


<<<<<<< HEAD
class RecoverPasswordInputSchema(Schema):
    """Schema for validating input for recovering a password."""

    email = fields.Email()
    username = fields.String(validate=Length(max=MAX_LEN_NAME))

    @validates_schema
    def validate_email_or_username(self, data: dict, **kwargs) -> None:
        """
        Validate the input, which should contain either an email or username.

        Parameters
        ----------
        data : dict
            The input data. Should contain an email or username.
=======
class PortInputSchema(Schema):
    """Schema for validating input for a creating a port."""

    port = fields.Integer(required=True)
    run_id = fields.Integer(required=True, validate=Range(min=1))
    label = fields.String(validate=Length(max=_MAX_LEN_STR_SHORT), allow_none=True)

    @validates("port")
    def validate_port(self, port):
        """
        Validate the port in the input.

        Parameters
        ----------
        port : int
            Port to validate.
>>>>>>> a5d14128

        Raises
        ------
        ValidationError
<<<<<<< HEAD
            If the input does not contain an email or username.
        """
        if not ("email" in data or "username" in data):
            raise ValidationError("Email or username is required")


class ResetPasswordInputSchema(_PasswordValidationSchema):
    """Schema for validating input for resetting a password."""

    reset_token = fields.String(required=True, validate=Length(max=MAX_LEN_STR_LONG))


class Recover2FAInputSchema(BasicAuthInputSchema):
    """Schema for validating input for recovering 2FA."""


class Reset2FAInputSchema(Schema):
    """Schema for validating input for resetting 2FA."""

    reset_token = fields.String(required=True, validate=Length(max=MAX_LEN_STR_LONG))
=======
            If the port is not valid.
        """
        if not 1 <= port <= 65535:
            raise ValidationError("Port must be between 1 and 65535")
>>>>>>> a5d14128


class ResetAPIKeyInputSchema(_OnlyIdSchema):
    """Schema for validating input for resetting an API key."""

    pass


class RunInputSchema(Schema):
    """Schema for validating input for patching an algorithm run."""

    started_at = fields.DateTime()
    finished_at = fields.DateTime()
    log = fields.String()
    result = fields.String()
    status = fields.String(validate=OneOf([s.value for s in RunStatus]))


class TaskInputSchema(_NameValidationSchema):
    """Schema for validating input for creating a task."""

    # overwrite name attr as it is not required for a task
    name = fields.String()
    description = fields.String(validate=Length(max=MAX_LEN_STR_LONG))
    image = fields.String(required=True, validate=Length(min=1))
    method = fields.String(required=True)
    collaboration_id = fields.Integer(validate=Range(min=1))
    study_id = fields.Integer(validate=Range(min=1))
    store_id = fields.Integer(validate=Range(min=1))
    depends_on_ids = fields.List(
        fields.Integer(validate=Range(min=1), required=False), load_default=[]
    )
    organizations = fields.List(fields.Dict(), required=True)
    databases = fields.List(fields.List(fields.Dict()), allow_none=True)
    session_id = fields.Integer(validate=Range(min=1), required=True)
    dataframe_id = fields.Integer(validate=Range(min=1))
    action = fields.String(validate=OneOf([s.value for s in AlgorithmStepType]))

    @validates_schema
    def validate_schema(self, data: dict, **kwargs) -> None:
        """
        Validate the input, which should contain a collaboration_id or a study_id. The
        input may also contain both.

        Parameters
        ----------
        data : dict
            The input data.

        Raises
        ------
        ValidationError
            If the input does not contain a collaboration_id or a study_id.
        """
        if not ("collaboration_id" in data or "study_id" in data):
            raise ValidationError("Collaboration_id or study_id is required")

    @validates("organizations")
    def validate_organizations(self, organizations: list[dict]):
        _validate_organizations(organizations)

    @validates("databases")
    def validate_databases(self, databases: list[list[dict]] | None):
        """
        Validate the databases in the input.

        Parameters
        ----------
        databases : list[list[dict]] | None
            List of databases to validate. Each database must have at least a database
            label or dataframe_id.

        Raises
        ------
        ValidationError
            If the databases are not valid.
        """
        if databases is None:
            return  # some algorithms don't use any database

        if isinstance(databases, list) and not isinstance(databases[0], list):
            raise ValidationError(
                "Databases must be a list of lists of dictionaries or None"
            )

        for database in [db for sublist in databases for db in sublist]:
            if "type" not in database:
                raise ValidationError("Each database must have a 'type' key")

            allowed_keys = {"label", "type", "dataframe_id"}
            if not set(database.keys()).issubset(set(allowed_keys)):
                raise ValidationError(
                    f"Database {database} contains unknown keys. Allowed keys "
                    f"are {allowed_keys}."
                )

            if database["type"] == TaskDatabaseType.DATAFRAME and not database.get(
                "dataframe_id"
            ):
                raise ValidationError(
                    "Database of type 'dataframe' must have a 'dataframe_id' key"
                )
            elif database["type"] != TaskDatabaseType.DATAFRAME and not database.get(
                "label"
            ):
                raise ValidationError(
                    f"Database of type '{database['type']}' must have a 'label' key"
                )


class TokenAlgorithmInputSchema(Schema):
    """Schema for validating input for creating a token for an algorithm."""

    task_id = fields.Integer(required=True, validate=Range(min=1))
    image = fields.String(required=True, validate=Length(min=1))


class UserInputSchema(Schema):
    """Schema for validating input for creating a user."""

    username = fields.String(required=True, validate=Length(min=3, max=MAX_LEN_NAME))
    password = fields.String()
    organization_id = fields.Integer(validate=Range(min=1))
    roles = fields.List(fields.Integer(validate=Range(min=1)))
    rules = fields.List(fields.Integer(validate=Range(min=1)))

    @validates("username")
    def validate_username(self, username: str):
        """
        Check if the username is appropriate

        Parameters
        ----------
        username : str
            Username to validate.

        Raises
        ------
        ValidationError
            If the username is too short, too long or numeric.
        """
        _validate_username(username)

    @validates("password")
    def _validate_password(self, password: str):
        """
        Check if the password is strong enough.

        Parameters
        ----------
        password : str
            Password to validate.

        Raises
        ------
        ValidationError
            If the password is not strong enough.
        """
        _validate_password(password)


class UserEditInputSchema(UserInputSchema):
    """Schema for validating input for editing a user."""

    class Meta:
        fields = ("roles", "rules")


class UserDeleteInputSchema(Schema):
    """Schema for validating input for deleting a user."""

    delete_dependents = fields.Boolean()


class ColumnNameInputSchema(Schema):
    """Schema for validating input for collecting database column names."""

    db_label = fields.String(required=True)
    collaboration_id = fields.Integer(required=True, validate=Range(min=1))
    organizations = fields.List(fields.Dict(), required=True)
    sheet_name = fields.String(required=False)
    query = fields.String(required=False)

    @validates("organizations")
    def validate_organizations(self, organizations: list[dict]):
        _validate_organizations(organizations)


class AlgorithmStoreInputSchema(Schema):
    """Schema for validating input for creating an algorithm store."""

    name = fields.String(required=True)
    algorithm_store_url = fields.Url(required=True)
    collaboration_id = fields.Integer(validate=Range(min=1))


class StudyInputSchema(_NameValidationSchema):
    """Schema for validating input for creating a study"""

    collaboration_id = fields.Integer(required=True, validate=Range(min=1))
    organization_ids = fields.List(fields.Integer(), required=True)

    @validates("organization_ids")
    def validate_organization_ids(self, organization_ids):
        """
        Validate the organization ids in the input.

        Parameters
        ----------
        organization_ids : list[int]
            List of organization ids to validate.

        Raises
        ------
        ValidationError
            If the organization ids are not valid.
        """
        _validate_organization_ids(organization_ids)


class StudyChangeOrganizationSchema(_OnlyIdSchema):
    """
    Schema for validating requests that add an organization to a study.
    """

    pass


class SessionTaskInputSchema(Schema):
    """Schema for validating input for creating a session task."""

    image = fields.String(required=True)
    store_id = fields.Integer(validate=Range(min=1))
    method = fields.String(required=True)

    # This is a list of dictionaries, where each dictionary contains the
    # organization id and the organization's data extraction input (optional).
    organizations = fields.List(fields.Dict(), required=True)

    @validates("organizations")
    def validate_organizations(self, organizations: list[dict]):
        _validate_organizations(organizations)


class SessionInputSchema(Schema):
    """Schema for validating input for creating a session."""

    # Used to identify the session
    name = fields.String(allow_none=True)

    collaboration_id = fields.Integer(required=True, validate=Range(min=1))
    study_id = fields.Integer(validate=Range(min=1), allow_none=True)
    scope = fields.String(required=True, dump_default=Scope.OWN.value)

    @validates("scope")
    def validate_scope(self, scope: str):
        """
        Validate the scope in the input.

        Parameters
        ----------
        scope : str
            Scope to validate.

        Raises
        ------
        ValidationError
            If the scope is not valid.
        """
        allowed_scopes = set(Scope.list()) - {Scope.GLOBAL.name.lower()}
        if scope not in allowed_scopes:
            raise ValidationError(
                f"Session scope '{scope}' is not valid. Allowed values are: "
                f"{allowed_scopes}."
            )


class DataframeInitInputSchema(Schema):
    """Schema for validating input for creating a new dataframe in a session."""

    # Databse label that is specified in the node configuration file
    label = fields.String(required=True)

    # Name that can be used in within the session
    name = fields.String()

    # Task metadata that is executed on the node for session initialization, which is
    # the data extraction task
    task = fields.Nested(SessionTaskInputSchema, required=True)

    @validates("name")
    def validate_name(self, name: str):
        """
        Validate the name in the input.
        """
        # Check that the name does not contain special characters or spaces, hyphens
        # and underscores are allowed. We need to be safe as this name is used as the
        # filename on the nodes. And ',' and ';' have special meaning in the
        # environment variables.
        if not re.match(r"^[a-zA-Z0-9-_]+$", name):
            raise ValidationError(
                "Name must contain only letters, numbers, hyphens and underscores"
            )


class DataframePreprocessingInputSchema(Schema):
    """
    Schema for validating input for creating a new dataframe preprocessing step in
    a session.
    """

    dataframe_id = fields.Integer(required=True, validate=Range(min=1))

    # Task metadata that is executed on the node for session extension, which is a
    # pre-processing task
    task = fields.Nested(SessionTaskInputSchema, required=True)


class DataframeNodeUpdateSchema(Schema):
    """Schema for validating input for updating the column names"""

    name = fields.String(required=True)
    dtype = fields.String(required=True)<|MERGE_RESOLUTION|>--- conflicted
+++ resolved
@@ -223,73 +223,6 @@
     country = fields.String(validate=Length(max=_MAX_LEN_STR_SHORT))
     domain = fields.String(validate=Length(max=_MAX_LEN_STR_SHORT))
     public_key = fields.String()
-
-
-<<<<<<< HEAD
-class RecoverPasswordInputSchema(Schema):
-    """Schema for validating input for recovering a password."""
-
-    email = fields.Email()
-    username = fields.String(validate=Length(max=MAX_LEN_NAME))
-
-    @validates_schema
-    def validate_email_or_username(self, data: dict, **kwargs) -> None:
-        """
-        Validate the input, which should contain either an email or username.
-
-        Parameters
-        ----------
-        data : dict
-            The input data. Should contain an email or username.
-=======
-class PortInputSchema(Schema):
-    """Schema for validating input for a creating a port."""
-
-    port = fields.Integer(required=True)
-    run_id = fields.Integer(required=True, validate=Range(min=1))
-    label = fields.String(validate=Length(max=_MAX_LEN_STR_SHORT), allow_none=True)
-
-    @validates("port")
-    def validate_port(self, port):
-        """
-        Validate the port in the input.
-
-        Parameters
-        ----------
-        port : int
-            Port to validate.
->>>>>>> a5d14128
-
-        Raises
-        ------
-        ValidationError
-<<<<<<< HEAD
-            If the input does not contain an email or username.
-        """
-        if not ("email" in data or "username" in data):
-            raise ValidationError("Email or username is required")
-
-
-class ResetPasswordInputSchema(_PasswordValidationSchema):
-    """Schema for validating input for resetting a password."""
-
-    reset_token = fields.String(required=True, validate=Length(max=MAX_LEN_STR_LONG))
-
-
-class Recover2FAInputSchema(BasicAuthInputSchema):
-    """Schema for validating input for recovering 2FA."""
-
-
-class Reset2FAInputSchema(Schema):
-    """Schema for validating input for resetting 2FA."""
-
-    reset_token = fields.String(required=True, validate=Length(max=MAX_LEN_STR_LONG))
-=======
-            If the port is not valid.
-        """
-        if not 1 <= port <= 65535:
-            raise ValidationError("Port must be between 1 and 65535")
->>>>>>> a5d14128
 
 
 class ResetAPIKeyInputSchema(_OnlyIdSchema):
