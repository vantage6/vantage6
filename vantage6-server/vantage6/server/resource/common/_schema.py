--- conflicted
+++ resolved
@@ -171,20 +171,16 @@
         obj, link_to="run", link_from="task_id"
     ))
     parent = fields.Method("parent_")
-<<<<<<< HEAD
     children = fields.Function(lambda obj: create_one_to_many_link(
         obj, link_to="task", link_from="parent_id"
     ))
     init_org = fields.Method("init_org_")
     init_user = fields.Method("init_user_")
-=======
-    children = fields.Method("children")
     databases = fields.Method("databases_")
 
     @staticmethod
     def databases_(obj):
         return [db.database for db in obj.databases]
->>>>>>> f4c85208
 
 
 class ResultSchema(HATEOASModelSchema):
