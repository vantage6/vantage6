--- conflicted
+++ resolved
@@ -28,20 +28,6 @@
                         "description": "Collaboration id"
                     },
                     "organizations": {
-<<<<<<< HEAD
-                        "type": "array",
-                        "items": {"type": "dictionary"},
-                        "description": (
-                            "List of organizations for who the task is "
-                            "intended. For each organization, the 'id' and "
-                            "'input' fields should be specified."
-                        )
-                    },
-                    "databases": {
-                        "type": "array",
-                        "items": {"type": "string"},
-                        "description": "Databases to use for this task"
-=======
                         "type": "dict",
                         "description": (
                             "List of organizations that should run the task. "
@@ -52,26 +38,19 @@
                             " keys 'method', kwargs', 'args', and 'master'."
                         )
                     },
-                    "database": {
-                        "type": "string",
-                        "description": "Database to use for this task"
->>>>>>> 4fb8408c
+                    "databases": {
+                        "type": "array",
+                        "items": {"type": "string"},
+                        "description": "Databases to use for this task"
                     }
                 },
                 "example": {
                     "name": "human-readable-name",
                     "image": "hello-world",
                     "collaboration_id": 1,
-<<<<<<< HEAD
                     "description": "human-readable-description",
-                    "organizations": [{
-                        "id": 1,
-                        "input": "input-for-organization-1"
-                    }],
                     "databases": ["database1", "database2"],
-=======
-                    "database": "database-name",
-                    "organizations (to be encrypted/serialized!)": [
+                    "organizations": [
                         {
                             "id": 1,
                             "input": {
@@ -83,7 +62,6 @@
                         }
                     ]
 
->>>>>>> 4fb8408c
                 },
                 "required": ["image", "collaboration_id"]
             },
