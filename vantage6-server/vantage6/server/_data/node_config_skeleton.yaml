--- conflicted
+++ resolved
@@ -1,32 +1,3 @@
-<<<<<<< HEAD
-application:
-  api_key: key-to-hide
-  server_url: https://api.distributedlearning.ai
-  port: 5000
-  api_path: '/api'
-  task_dir: tasks
-  encryption:
-    enabled: true
-    private_key:
-  databases:
-    default:
-  policies:
-    allowed_algorithms:
-    allowed_organizations:
-    allowed_users:
-  docker_registries:
-    - registry: harbor.vantage6.ai
-      username: tester
-      password: 46KdE!ei
-  logging:
-      level:        CRITICAL               # Can be on of 'DEBUG', 'INFO', 'WARNING', 'ERROR', 'CRITICAL'
-      file:         node.log               # Filename of logfile
-      use_console:  True                   # Log output to the console?
-      backup_count: 5                      # Number of logs to keep
-      max_size:     1024                   # Specified in kB (i.e. 1024 means a maximum file size of 1MB)
-      format:       "%(asctime)s - %(name)-14s - %(levelname)-8s - %(message)s"
-      datefmt:      "%H:%M:%S"
-=======
 api_key: key-to-hide
 server_url: https://api.distributedlearning.ai
 port: 5000
@@ -37,7 +8,10 @@
   private_key:
 databases:
   default:
-allowed_images:
+policies:
+  allowed_algorithms:
+  allowed_organizations:
+  allowed_users:
 docker_registries:
   - registry: harbor2.vantage6.ai
     username: some_username
@@ -49,5 +23,4 @@
     backup_count: 5                      # Number of logs to keep
     max_size:     1024                   # Specified in kB (i.e. 1024 means a maximum file size of 1MB)
     format:       "%(asctime)s - %(name)-14s - %(levelname)-8s - %(message)s"
-    datefmt:      "%H:%M:%S"
->>>>>>> b280a7c6
+    datefmt:      "%H:%M:%S"