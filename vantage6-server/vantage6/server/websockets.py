--- conflicted
+++ resolved
@@ -32,7 +32,6 @@
     def on_connect(self) -> None:
         """
         A new incoming connection request from a client.
-<<<<<<< HEAD
 
         New connections are authenticated using their JWT authorization token
         which is obtained from the REST API. A session is created for each
@@ -46,17 +45,6 @@
         ----
         Note that reconnecting clients are treated the same as new clients.
 
-=======
-
-        New connections are authenticated using their JWT authorization token
-        which is obtained from the REST API. A session is created for each
-        connected client, and lives as long as the connection is active.
-        Each client is assigned to rooms based on their permissions.
-
-        Nodes that are connecting are also set to status 'online'.
-
-        Note that reconnecting clients are treated the same as new clients.
->>>>>>> 708cc006
         """
         self.log.info(f'Client connected: "{request.sid}"')
 
@@ -165,13 +153,9 @@
         """
         Client that disconnects is removed from all rooms they were in.
 
-<<<<<<< HEAD
-        If nodes disconnect, their status is also set to offline.
-=======
         If nodes disconnect, their status is also set to offline and users may
         be alerted to that. Also, any information on the node (e.g.
         configuration) is removed from the database.
->>>>>>> 708cc006
         """
         for room in session.rooms:
             # self.__leave_room_and_notify(room)
