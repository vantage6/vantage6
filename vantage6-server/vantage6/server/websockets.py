--- conflicted
+++ resolved
@@ -231,17 +231,13 @@
                 "collaboration_id": 1
             }
         """
-<<<<<<< HEAD
-        run_id = data.get('run_id')
-=======
         # only allow nodes to send this event
         if session.type != 'node':
             self.log.warn('Only nodes can send algorithm status changes! '
                           f'{session.type} {session.auth_id} is not allowed.')
             return
 
-        result_id = data.get('result_id')
->>>>>>> 3ef8d191
+        run_id = data.get('run_id')
         task_id = data.get('task_id')
         collaboration_id = data.get('collaboration_id')
         status = data.get('status')
