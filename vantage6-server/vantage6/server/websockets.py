--- conflicted
+++ resolved
@@ -10,11 +10,7 @@
 from vantage6.common import logger_name
 from vantage6.common.enum import RunStatus
 from vantage6.common.globals import AuthStatus
-<<<<<<< HEAD
-=======
-from vantage6.common.task_status import has_task_failed
 from vantage6.backend.common.metrics import Metrics
->>>>>>> d63b4e4e
 from vantage6.server import db
 from vantage6.server.model.authenticatable import Authenticatable
 from vantage6.server.model.dataframe_to_be_deleted_at_node import (
@@ -338,16 +334,7 @@
             Dictionary containing the node's configuration.
         """
         # only allow nodes to send this event
-<<<<<<< HEAD
-        if session.type != "node":
-            self.log.warning(
-                "Only nodes can send node configuration updates! %s %s is not allowed.",
-                session.type,
-                session.auth_id,
-            )
-=======
         if not self._is_node():
->>>>>>> d63b4e4e
             return
 
         node = db.Node.get_by_keycloak_id(session.auth_id)
