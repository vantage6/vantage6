import logging
from typing import Dict
import jwt

from flask import request, session
from flask_jwt_extended import get_jwt_identity, verify_jwt_in_request
from flask_socketio import Namespace, emit, join_room, leave_room

from vantage6.common import logger_name
from vantage6.server import db
from vantage6.server.model.rule import Operation, Scope


class DefaultSocketNamespace(Namespace):
    """
    Handlers for SocketIO events are different than handlers for routes and
    that introduces a lot of confusion around what can and cannot be done in a
    SocketIO handler. The main difference is that all the SocketIO events
    generated for a client occur in the context of a single long running
    request.
    """
    socketio = None

    log = logging.getLogger(logger_name(__name__))

    def on_connect(self):
        """
        A new incomming connection request from a client.

        New incomming connections are authenticated using their
        JWT authorization token which is obtained from the REST api.
        A session is created for each connected clients which lives
        as long as the connection is active. There has not been made
        any difference between connecting and re-connecting.
        """

        self.log.info(f'Client connected: "{request.sid}"')

        # try to catch jwt authorization token.
        try:
            verify_jwt_in_request()

        except jwt.exceptions.ExpiredSignatureError:
            self.log.error("JWT has expired")
            emit("expired_token", "", room=request.sid)
            return

        except Exception as e:
            self.log.error("Couldn't connect client! No or Invalid JWT token?")
            self.log.exception(e)
            session.name = "not-sure-yet"
            self.__join_room_and_notify(request.sid)

            # FIXME: expired probably doesn't cover it ...
            emit("expired_token", "", room=request.sid)
            return

        # get identity from token.
        session.auth_id = get_jwt_identity()
        auth = db.Authenticatable.get(session.auth_id)
        auth.status = 'online'
        auth.save()

<<<<<<< HEAD
        # It appears to be necessary to use the root socketio instance
        # otherwise events cannot be sent outside the current namespace.
        # In this case, only events to '/tasks' can be emitted otherwise.
        if auth.type == 'node':
            self.socketio.emit('node-status-changed', namespace='/admin')
            self.socketio.emit(
                'node-online',
                {
                    'id': auth.id, 'name': auth.name,
                    'org_id': auth.organization.id
                },
                namespace='/tasks',
                room=f'collaboration_{auth.collaboration_id}'
            )
=======
>>>>>>> eb6cfb36

        # define socket-session variables.
        session.type = auth.type
        session.name = auth.username if session.type == 'user' else auth.name
        self.log.info(
            f'Client identified as <{session.type}>: <{session.name}>'
        )

        # It appears to be necessary to use the root socketio instance
        # otherwise events cannot be sent outside the current namespace.
        # In this case, only events to '/tasks' can be emitted otherwise.
        if session.type == 'node':
            self.socketio.emit('node-status-changed', namespace='/admin')

        # join appropiate rooms, nodes join a specific collaboration room.
        # users do not belong to specific collaborations.
        session.rooms = ['all_connections', 'all_'+session.type+'s']

        if session.type == 'node':
            # session.node = db.Node.get(session.auth_id)
            session.rooms.append(f'collaboration_{auth.collaboration_id}')
            session.rooms.append(f'collaboration_{auth.collaboration_id}_'
                                 f'organization_{auth.organization_id}')
            session.rooms.append('node_' + str(auth.id))
        elif session.type == 'user':
            session.user = db.User.get(session.auth_id)
            user = session.user
            session.rooms.append('user_'+str(auth.id))
            if user.can('event', Scope.GLOBAL, Operation.VIEW):
                collabs = db.Collaboration.get()
                for collab in collabs:
                    session.rooms.append(f'collaboration_{collab.id}')
            elif user.can('event', Scope.COLLABORATION, Operation.VIEW):
                for collab in auth.organization.collaborations:
                    session.rooms.append(f'collaboration_{collab.id}')
            elif user.can('event', Scope.ORGANIZATION, Operation.VIEW):
                for collab in auth.organization.collaborations:
                    session.rooms.append(
                        f'collaboration_{collab.id}_organization_'
                        f'{auth.organization.id}'
                    )

        for room in session.rooms:
            self.__join_room_and_notify(room)

    def on_disconnect(self):
        """
        Client that disconnects needs to leave all rooms.
        """
        for room in session.rooms:
            # self.__leave_room_and_notify(room)
            self.__leave_room_and_notify(room)

        auth = db.Authenticatable.get(session.auth_id)
        auth.status = 'offline'
        auth.save()

        # It appears to be necessary to use the root socketio instance
        # otherwise events cannot be sent outside the current namespace.
        # In this case, only events to '/tasks' can be emitted otherwise.
        if session.type == 'node':
            self.log.warning('emitting to /admin')
            self.socketio.emit('node-status-changed', namespace='/admin')

        self.log.info(f'{session.name} disconnected')

    def on_message(self, message: str):
        """
        An incomming message from any client.

        Parameters
        ----------
        message : str
            message that is going to be displayed in the server-log
        """
        self.log.info('received message: ' + message)

    def on_error(self, e: str):
        """
        An incomming error from any of the client.

        Parameters
        ----------
        e : str
            error message that is being displayed in the server log
        """
        self.log.error(e)

    def on_join_room(self, room: str):
        """
        Let clients join any room they like by specifying the name.

        Parameters
        ----------
        room : str
            name of the room the client wants to join
        """
        self.__join_room_and_notify(room)

    def on_container_failed(self, data: Dict):
        """
        An algorithm container has crashed at a node.

        This event notifies all nodes, and users that a container has crashed
        in their collaboration.

        Parameters
        ----------
        node_id : int
            node_id where the algorithm container was running
        status_code : int
            status code from the container
        result_id : int
            result_id for which the container was running
        collaboration_id : int
            collaboration for which the task was running
        """
        result_id = data.get('result_id')
        collaboration_id = data.get('collaboration_id')
        status_code = data.get('status_code')
        node_id = data.get('node_id')

        run_id = db.Result.get(result_id).task.run_id

        self.log.critical(
            f"A container in for run_id={run_id} and result_id={result_id}"
            f" within collaboration_id={collaboration_id} on node_id={node_id}"
            f" exited with status_code={status_code}."
        )

        room = "collaboration_"+str(collaboration_id)
        emit("container_failed", run_id, room=room)

    def __join_room_and_notify(self, room: str):
        """
        Joins room and notify other clients in this room.

        Parameters
        ----------
        room : str
            name of the room the client want to join
        """
        join_room(room)
        msg = f'{session.type.title()} <{session.name}> joined room <{room}>'
        self.log.info(msg)
        emit('message', msg, room=room)

    def __leave_room_and_notify(self, room: str):
        """
        Leave room and notify other clients in this room.

        Parameters
        ----------
        room : str
            name of the room the client is leaving
        """
        leave_room(room)
        msg = f'{session.name} left room {room}'
        self.log.info(msg)
        emit('message', msg, room=room)<|MERGE_RESOLUTION|>--- conflicted
+++ resolved
@@ -61,7 +61,6 @@
         auth.status = 'online'
         auth.save()
 
-<<<<<<< HEAD
         # It appears to be necessary to use the root socketio instance
         # otherwise events cannot be sent outside the current namespace.
         # In this case, only events to '/tasks' can be emitted otherwise.
@@ -76,8 +75,6 @@
                 namespace='/tasks',
                 room=f'collaboration_{auth.collaboration_id}'
             )
-=======
->>>>>>> eb6cfb36
 
         # define socket-session variables.
         session.type = auth.type
