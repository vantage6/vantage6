from functools import wraps

import click
import yaml
from colorama import Fore, Style

from vantage6.common import (
    error,
    info,
)
from vantage6.common.globals import InstanceType

from vantage6.cli.configuration_wizard import select_configuration_questionaire
from vantage6.cli.context.server import ServerContext
from vantage6.cli.globals import DEFAULT_SERVER_SYSTEM_FOLDERS as S_FOL

from vantage6.server import __version__
from vantage6.server.model.base import Database

help_ = {
    "name": "name of the configutation you want to use.",
    "config": "absolute path to configuration-file; overrides NAME",
}


def click_insert_context(func: callable) -> callable:
    """
    Decorator to insert a ServerContext object into the function.

    This decorator will insert a ServerContext object into the function. The
    ServerContext object is created based on the configuration file that is
    selected by the user. The user can select the configuration file by
    supplying the name of the configuration file, or by supplying the path to
    the configuration file. The decorator will also initialize the database
    connection.

    Parameters
    ----------
    func : callable
        The function to decorate.

    Returns
    -------
    callable
        The decorated function.
    """

    # add option decorators
    @click.option("-n", "--name", default=None, help=help_["name"])
    @click.option("-c", "--config", default=None, help=help_["config"])
    @click.option("--system", "system_folders", flag_value=True)
    @click.option("--user", "system_folders", flag_value=False, default=S_FOL)
    @wraps(func)
    def func_with_context(
        name: str, config: str, system_folders: bool, *args, **kwargs
    ) -> callable:
        # select configuration if none supplied
        if config:
            ctx = ServerContext.from_external_config_file(config, system_folders)
        else:
            if not name:
                try:
                    name = select_configuration_questionaire(
                        InstanceType.SERVER, system_folders
                    )
                except Exception:
                    error("No configurations could be found!")
                    exit()

            # raise error if config could not be found
            if not ServerContext.config_exists(name, system_folders):
                scope = "system" if system_folders else "user"
                error(
                    f"Configuration {Fore.RED}{name}{Style.RESET_ALL} does not"
                    f" exist in the {Fore.RED}{scope}{Style.RESET_ALL} folder!"
                )
                exit(1)

            # create server context, and initialize db
            ctx = ServerContext(name, system_folders=system_folders, in_container=True)

        # initialize database (singleton)
        Database().connect(uri=ctx.get_database_uri(), allow_drop_all=False)

        return func(ctx, *args, **kwargs)

    return func_with_context


@click.group(name="server")
def cli_server() -> None:
    """Subcommand `vserver-local`."""
    pass


#
<<<<<<< HEAD
#   shell
#
@cli_server.command(name="shell")
@click_insert_context
def cli_server_shell(ctx: ServerContext) -> None:
    """
    Run an iPython shell.

    Note that using the shell is not recommended, as there are no checks on
    the validity of the data you are entering. It is better to use the UI,
    Python client, or the API.
=======
#   import
#
@cli_server.command(name="import")
@click.argument("file_", type=click.Path(exists=True))
@click.option("--drop-all", is_flag=True, default=False)
@click_insert_context
def cli_server_import(ctx: ServerContext, file_: str, drop_all: bool) -> None:
    """
    Import organizations/collaborations/users and tasks. Mainly useful for
    testing purposes.
>>>>>>> 012378f2

    Parameters
    ----------
    ctx : ServerContext
        The context of the server instance.
<<<<<<< HEAD
    """
    # Note: ctx appears to be unused but is needed for the click_insert_context
    # to select the server and start the database connection.
    c = get_config()
    c.InteractiveShellEmbed.colors = "Linux"

    # Suppress logging (e.g. on tab-completion)
    import logging

    logging.getLogger("parso.cache").setLevel(logging.WARNING)
    logging.getLogger("parso.python.diff").setLevel(logging.WARNING)
    logging.getLogger("asyncio").setLevel(logging.WARNING)

    logging.warning(
        "Using the shell is not recommended! There are no checks on "
        "the validity of the data you are entering."
    )
    logging.warning("Please use the User interface, Python client, or API.")
    del logging

    import vantage6.server.db as db  # noqa: F401

    IPython.embed(config=c)
=======
    file_ : str
        The YAML file with resources to import.
    drop_all : bool
        Whether to drop all tables before importing.
    """
    # Note: ctx appears to be unused but is needed for the click_insert_context
    # to select the server in which to import the data.
    info("Reading yaml file.")
    with open(file_) as f:
        entities = yaml.safe_load(f.read())

    info("Adding entities to database.")
    # TODO v5+ this will probably no longer work since API keys are no longer in here
    # Should we get rid of this command or make something new? Also delete load()
    # function if we remove it. See issue #2023
    fixture.load(entities, drop_all=drop_all)
>>>>>>> 012378f2


#
#   version
#
@cli_server.command(name="version")
def cli_server_version() -> None:
    """Prints current version of vantage6 services installed."""
    click.echo(__version__)<|MERGE_RESOLUTION|>--- conflicted
+++ resolved
@@ -1,13 +1,9 @@
 from functools import wraps
 
 import click
-import yaml
 from colorama import Fore, Style
 
-from vantage6.common import (
-    error,
-    info,
-)
+from vantage6.common import error
 from vantage6.common.globals import InstanceType
 
 from vantage6.cli.configuration_wizard import select_configuration_questionaire
@@ -94,80 +90,6 @@
 
 
 #
-<<<<<<< HEAD
-#   shell
-#
-@cli_server.command(name="shell")
-@click_insert_context
-def cli_server_shell(ctx: ServerContext) -> None:
-    """
-    Run an iPython shell.
-
-    Note that using the shell is not recommended, as there are no checks on
-    the validity of the data you are entering. It is better to use the UI,
-    Python client, or the API.
-=======
-#   import
-#
-@cli_server.command(name="import")
-@click.argument("file_", type=click.Path(exists=True))
-@click.option("--drop-all", is_flag=True, default=False)
-@click_insert_context
-def cli_server_import(ctx: ServerContext, file_: str, drop_all: bool) -> None:
-    """
-    Import organizations/collaborations/users and tasks. Mainly useful for
-    testing purposes.
->>>>>>> 012378f2
-
-    Parameters
-    ----------
-    ctx : ServerContext
-        The context of the server instance.
-<<<<<<< HEAD
-    """
-    # Note: ctx appears to be unused but is needed for the click_insert_context
-    # to select the server and start the database connection.
-    c = get_config()
-    c.InteractiveShellEmbed.colors = "Linux"
-
-    # Suppress logging (e.g. on tab-completion)
-    import logging
-
-    logging.getLogger("parso.cache").setLevel(logging.WARNING)
-    logging.getLogger("parso.python.diff").setLevel(logging.WARNING)
-    logging.getLogger("asyncio").setLevel(logging.WARNING)
-
-    logging.warning(
-        "Using the shell is not recommended! There are no checks on "
-        "the validity of the data you are entering."
-    )
-    logging.warning("Please use the User interface, Python client, or API.")
-    del logging
-
-    import vantage6.server.db as db  # noqa: F401
-
-    IPython.embed(config=c)
-=======
-    file_ : str
-        The YAML file with resources to import.
-    drop_all : bool
-        Whether to drop all tables before importing.
-    """
-    # Note: ctx appears to be unused but is needed for the click_insert_context
-    # to select the server in which to import the data.
-    info("Reading yaml file.")
-    with open(file_) as f:
-        entities = yaml.safe_load(f.read())
-
-    info("Adding entities to database.")
-    # TODO v5+ this will probably no longer work since API keys are no longer in here
-    # Should we get rid of this command or make something new? Also delete load()
-    # function if we remove it. See issue #2023
-    fixture.load(entities, drop_all=drop_all)
->>>>>>> 012378f2
-
-
-#
 #   version
 #
 @cli_server.command(name="version")
