--- conflicted
+++ resolved
@@ -48,14 +48,9 @@
         'requests==2.23.0',
         'psutil==5.7.0',
         'gevent==1.4.0',
-<<<<<<< HEAD
+        'Flask-Mail==0.9.1',
         'vantage6 >= 1.1.0',
         'vantage6-common >= 1.1.0',
-=======
-        'Flask-Mail==0.9.1',
-        'vantage6 >= 1.0.0',
-        'vantage6-common >= 1.0.0',
->>>>>>> 30b82288
     ],
     extras_require={
         'dev': [
