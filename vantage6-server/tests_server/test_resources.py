--- conflicted
+++ resolved
@@ -1,10 +1,6 @@
 import logging
 import json
 import uuid
-<<<<<<< HEAD
-
-=======
->>>>>>> 09b82239
 from http import HTTPStatus
 from unittest.mock import MagicMock, patch
 
@@ -12,11 +8,7 @@
 from vantage6.common.enum import RunStatus
 from vantage6.common.serialization import serialize
 from vantage6.common import bytes_to_base64s
-<<<<<<< HEAD
-from vantage6.backend.common import session
-=======
 from vantage6.backend.common import session as db_session
->>>>>>> 09b82239
 from vantage6.server.model import (
     Rule,
     Role,
@@ -98,16 +90,11 @@
 
     def test_collaboration(self):
         org = Organization()
-<<<<<<< HEAD
-        rule = Rule.get_by_("collaboration", Scope.GLOBAL, Operation.VIEW)
-        headers = self.get_user_auth_header(organization=org, rules=[rule])
-=======
         rule_view = Rule.get_by_("collaboration", Scope.GLOBAL, Operation.VIEW)
         rule_create = Rule.get_by_("collaboration", Scope.GLOBAL, Operation.CREATE)
         headers = self.get_user_auth_header(
             organization=org, rules=[rule_view, rule_create]
         )
->>>>>>> 09b82239
 
         collaborations = self.app.get("/api/collaboration", headers=headers)
         self.assertEqual(collaborations.status_code, HTTPStatus.OK)
@@ -1353,10 +1340,7 @@
             Rule.get_by_("user", Scope.GLOBAL, Operation.EDIT),
         )
         assigning_user_rules.append(not_owning_rule)
-<<<<<<< HEAD
-=======
-
->>>>>>> 09b82239
+
         headers = self.get_user_auth_header(rules=assigning_user_rules)
         result = self.app.patch(
             f"/api/user/{user.id}",
@@ -1400,10 +1384,7 @@
         other_org_role = Role(
             name="somename", rules=[not_owning_rule], organization=Organization()
         )
-<<<<<<< HEAD
-=======
         other_org_role.save()
->>>>>>> 09b82239
         headers = self.get_user_auth_header(rules=[rule, not_owning_rule])
         result = self.app.patch(
             f"/api/user/{user.id}", headers=headers, json={"roles": [other_org_role.id]}
@@ -2960,34 +2941,19 @@
         self.assertEqual(results.status_code, HTTPStatus.OK)
 
     def test_create_task_permission_as_user(self):
-<<<<<<< HEAD
-        # non existent collaboration
-=======
->>>>>>> 09b82239
         user = self.create_user()
         headers = self.login(user.username)
 
         input_ = bytes_to_base64s(serialize({"method": "dummy"}))
 
-<<<<<<< HEAD
-        # organizations outside of collaboration
-=======
->>>>>>> 09b82239
         org = Organization()
         org.save()
         col = Collaboration(organizations=[org], encrypted=False)
         col.save()
-<<<<<<< HEAD
-
         session = Session(name="test_session", user_id=user.id, collaboration=col)
         session.save()
 
-=======
-        session = Session(name="test_session", user_id=user.id, collaboration=col)
-        session.save()
-
         # test non-existing collaboration
->>>>>>> 09b82239
         task_json = {
             "collaboration_id": 9999,
             "organizations": [{"id": 9999, "input": input_}],
