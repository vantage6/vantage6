# -*- coding: utf-8 -*-
import datetime
from uuid import uuid1
import yaml
import unittest
import logging
import json
import uuid

from http import HTTPStatus
from unittest.mock import patch
from flask import Response as BaseResponse
from flask.testing import FlaskClient
from werkzeug.utils import cached_property

from vantage6.common import logger_name
from vantage6.common.globals import APPNAME
from vantage6.server.globals import PACAKAGE_FOLDER
from vantage6.server import ServerApp, db
from vantage6.server.model import (Rule, Role, Organization, User, Node,
                                   Collaboration, Task, Result)
from vantage6.server.model.rule import Scope, Operation
from vantage6.server import context
from vantage6.server._version import __version__
from vantage6.server.model.base import Database, DatabaseSessionManager
from vantage6.server.controller.fixture import load


logger = logger_name(__name__)
log = logging.getLogger(logger)


class Response(BaseResponse):
    @cached_property
    def json(self):
        return json.loads(self.data)


class TestNode(FlaskClient):
    def open(self, *args, **kwargs):
        if 'json' in kwargs:
            kwargs['data'] = json.dumps(kwargs.pop('json'))
            kwargs['content_type'] = 'application/json'
        return super().open(*args, **kwargs)


class TestResources(unittest.TestCase):

    @classmethod
    def setUpClass(cls):
        """Called immediately before running a test method."""
        Database().connect("sqlite://", allow_drop_all=True)

        ctx = context.TestContext.from_external_config_file(
            "unittest_config.yaml")

        server = ServerApp(ctx)
        cls.server = server

        file_ = str(PACAKAGE_FOLDER / APPNAME / "server" / "_data" /
                    "unittest_fixtures.yaml")
        with open(file_) as f:
            cls.entities = yaml.safe_load(f.read())
        load(cls.entities)

        server.app.testing = True
        cls.app = server.app.test_client()

        cls.credentials = {
            'root': {
                'username': 'root',
                'password': 'root'
            },
            'admin': {
                'username': 'frank@iknl.nl',
                'password': 'password'
            },
            'user': {
                'username': 'melle@iknl.nl',
                'password': 'password'
            },
            'user-to-delete': {
                'username': 'dont-use-me',
                'password': 'password'
            }
        }

    @classmethod
    def tearDownClass(cls):
        Database().clear_data()

    @classmethod
    def setUp(cls):
        # set db.session
        DatabaseSessionManager.get_session()

    @classmethod
    def tearDown(cls):
        # unset db.session
        DatabaseSessionManager.clear_session()

    def login(self, type_='root'):
        with self.server.app.test_client() as client:
            tokens = client.post(
                '/api/token/user',
                json=self.credentials[type_]
            ).json
        if 'access_token' in tokens:
            headers = {
                'Authorization': 'Bearer {}'.format(tokens['access_token'])
            }
            return headers
        else:
            print('something wrong, during login:')
            print(tokens)
            return None

    def create_user(self, organization=None, rules=[], password="password"):

        if not organization:
            organization = Organization(name="some-organization")
            organization.save()

        # user details
        username = str(uuid.uuid1())

        # create a temporary organization
        user = User(username=username, password=password,
                    organization=organization, email=f"{username}@test.org",
                    rules=rules)
        user.save()

        self.credentials[username] = {
            "username": username,
            "password": password
        }

        return user

    def create_node(self, organization=None, collaboration=None):
        if not organization:
            organization = Organization()

        if not collaboration:
            collaboration = Collaboration()

        api_key = str(uuid1())
        node = Node(
            name=str(uuid1()),
            api_key=api_key,
            organization=organization,
            collaboration=collaboration
        )
        node.save()

        return node, api_key

    def login_node(self, api_key):
        tokens = self.app.post(
            '/api/token/node',
            json={"api_key": api_key}
        ).json
        if 'access_token' in tokens:
            headers = {
                'Authorization': 'Bearer {}'.format(tokens['access_token'])
            }
        else:
            print(tokens)

        return headers

    def login_container(self, collaboration=None, organization=None,
                        node=None, task=None, api_key=None):
        if not node:
            if not collaboration:
                collaboration = Collaboration()
            if not organization:
                organization = Organization()
            api_key = str(uuid1())
            node = Node(organization=organization, collaboration=collaboration,
                        api_key=api_key)
            node.save()
        else:
            collaboration = node.collaboration
            organization = node.organization

        if not task:
            task = Task(image="some-image", collaboration=collaboration,
                        results=[Result()])
            task.save()

        headers = self.login_node(api_key)
        tokens = self.app.post('/api/token/container', headers=headers, json={
            "image": "some-image",
            "task_id": task.id
        }
        ).json

        if 'msg' in tokens:
            print(tokens['msg'])

        headers = {
            'Authorization': 'Bearer {}'.format(tokens['container_token'])
        }
        return headers

    def create_node_and_login(self, *args, **kwargs):
        node, api_key = self.create_node(*args, **kwargs)
        return self.login_node(api_key)

    def create_user_and_login(self, organization=None, rules=[]):
        user = self.create_user(organization, rules)
        return self.login(user.username)

    def test_version(self):
        rv = self.app.get('/api/version')
        r = json.loads(rv.data)
        self.assertIn('version', r)
        self.assertEqual(r['version'], __version__)

    def test_token_different_users(self):
        for type_ in ["root", "admin", "user"]:
            tokens = self.app.post(
                '/api/token/user',
                json=self.credentials[type_]
            ).json
            self.assertIn('access_token', tokens)
            self.assertIn('refresh_token', tokens)

    def test_organization(self):

        rule = Rule.get_by_("organization", Scope.GLOBAL,
                            Operation.VIEW)
        headers = self.create_user_and_login(rules=[rule])

        # First retrieve a list of all organizations
        orgs = self.app.get('/api/organization', headers=headers).json
        self.assertEqual(len(orgs), len(Organization.get()))

        attrs = [
            'id',
            'name',
            'domain',
            'name',
            'address1',
            'address2',
            'zipcode',
            'country',
        ]

        org = orgs[0]
        for attr in attrs:
            self.assertIn(attr, org)

        # Retrieve a single organization
        url = f'/api/organization/{org["id"]}'
        org = self.app.get(url, headers=headers).json
        self.assertEqual(org['id'], orgs[0]['id'])
        self.assertEqual(org['name'], orgs[0]['name'])

        # Create a new organization
        org_details = {
            'name': 'Umbrella Corporation',
            'address1': 'Resident Evil Pike'
        }

        org = self.app.post(
            '/api/organization',
            json=org_details,
            headers=headers
        ).json

        # for attr in attrs:
        #     self.assertIn(attr, org)

        # self.assertGreater(org['id'], 0)

        orgs = self.app.get('/api/organization', headers=headers).json
        # self.assertEqual(len(orgs), 4)

    def test_collaboration(self):
        org = Organization()
        rule = Rule.get_by_("collaboration", Scope.GLOBAL, Operation.VIEW)
        headers = self.create_user_and_login(organization=org, rules=[rule])

        collaborations = self.app.get(
            '/api/collaboration', headers=headers
        )
        self.assertEqual(collaborations.status_code, HTTPStatus.OK)
        db_cols = Collaboration.get()
        self.assertEqual(len(collaborations.json), len(db_cols))

    def test_node_without_id(self):

        # GET
        rule = Rule.get_by_("node", Scope.GLOBAL, Operation.VIEW)
        headers = self.create_user_and_login(rules=[rule])
        nodes = self.app.get("/api/node", headers=headers).json
        expected_fields = [
            'name',
            'collaboration',
            'organization',
            'status',
            'id',
            'type',
            'last_seen',
            'ip'
        ]
        for node in nodes:
            for key in expected_fields:
                self.assertIn(key, node)

        nodes = self.app.get("/api/node", headers=headers).json
        self.assertIsNotNone(nodes)

        # POST
        rule = Rule.get_by_("node", Scope.GLOBAL, Operation.CREATE)
        headers = self.create_user_and_login(rules=[rule])
        # unknown collaboration id should fail
        response = self.app.post("/api/node", headers=headers, json={
            "collaboration_id": 99999
        })
        response_json = response.json
        self.assertIn("msg", response_json)
        self.assertEqual(response.status_code, HTTPStatus.NOT_FOUND)

        # succesfully create a node
        org = Organization()
        col = Collaboration(organizations=[org])
        col.save()

        headers = self.create_user_and_login(org, rules=[rule])
        response = self.app.post("/api/node", headers=headers, json={
            "collaboration_id": col.id
        })
        self.assertEqual(response.status_code, HTTPStatus.CREATED)

    def test_node_with_id(self):

        # root user can access all nodes
        rule = Rule.get_by_("node", Scope.GLOBAL, Operation.VIEW)
        headers = self.create_user_and_login(rules=[rule])
        node = self.app.get("/api/node/8", headers=headers).json
        expected_fields = [
            'name',
            'collaboration',
            'organization',
            'status',
            'id',
            'type',
            'last_seen',
            'ip'
        ]
        for key in expected_fields:
            self.assertIn(key, node)

        # user cannot access all
        headers = self.create_user_and_login()
        node = self.app.get("/api/node/8", headers=headers)
        self.assertEqual(node.status_code, HTTPStatus.UNAUTHORIZED)

        # some nodes just don't exist
        node = self.app.get("/api/node/9999", headers=headers)
        self.assertEqual(node.status_code, 404)

    def test_result_with_id(self):
        headers = self.login("root")
        result = self.app.get("/api/result/1", headers=headers)
        self.assertEqual(result.status_code, 200)

        result = self.app.get("/api/result/1?include=task", headers=headers)
        self.assertEqual(result.status_code, 200)

    def test_result_without_id(self):
        headers = self.login("root")
        result1 = self.app.get("/api/result", headers=headers)
        self.assertEqual(result1.status_code, 200)

        result2 = self.app.get("/api/result?state=open&&node_id=1",
                               headers=headers)
        self.assertEqual(result2.status_code, 200)

        result3 = self.app.get("/api/result?task_id=1", headers=headers)
        self.assertEqual(result3.status_code, 200)

        result4 = self.app.get("/api/result?task_id=1&&node_id=1",
                               headers=headers)
        self.assertEqual(result4.status_code, 200)

    def test_stats(self):
        headers = self.login("root")
        result = self.app.get("/api/result", headers=headers)
        self.assertEqual(result.status_code, 200)

    def test_task_with_id(self):
        headers = self.login("root")
        result = self.app.get("/api/task/1", headers=headers)
        self.assertEqual(result.status_code, 200)

    def test_task_witout_id(self):
        headers = self.login("root")
        result = self.app.get("/api/task", headers=headers)
        self.assertEqual(result.status_code, 200)

    def test_task_including_results(self):
        headers = self.login("root")
        result = self.app.get("/api/task?include=results", headers=headers)
        self.assertEqual(result.status_code, 200)

    def test_task_unknown(self):
        headers = self.login("root")
        result = self.app.get("/api/task/9999", headers=headers)
        self.assertEqual(result.status_code, 404)

    def test_user_with_id(self):
        headers = self.login("admin")
        result = self.app.get("/api/user/1", headers=headers)
        self.assertEqual(result.status_code, 200)
        user = result.json

        expected_fields = [
            "username",
            "firstname",
            "lastname",
            "roles"
        ]
        for field in expected_fields:
            self.assertIn(field, user)

    def test_user_unknown(self):
        headers = self.login("admin")
        result = self.app.get("/api/user/9999", headers=headers)
        self.assertEqual(result.status_code, 404)

    def test_user_without_id(self):
        for role in ["user", "admin", "root"]:
            headers = self.login(role)
            result = self.app.get("/api/user", headers=headers)
            self.assertEqual(result.status_code, 200)

    def test_user_post(self):
        headers = self.login("root")
        new_user = {
            "username": "unittest",
            "firstname": "unit",
            "lastname": "test",
            "password": "super-secret",
            "email": "unit@test.org",
        }
        result = self.app.post("/api/user", headers=headers,
                               json=new_user)
        self.assertEqual(result.status_code, 201)

        result = self.app.post("/api/user", headers=headers,
                               json=new_user)
        self.assertEqual(result.status_code, 400)

    def test_user_delete(self):
        headers = self.login("root")
        result = self.app.delete("/api/user/5", headers=headers)
        self.assertEqual(result.status_code, 200)

    def test_user_delete_unknown(self):
        headers = self.login("root")
        result = self.app.delete("/api/user/99999", headers=headers)
        self.assertEqual(result.status_code, 404)

    def test_user_patch(self):
        headers = self.login("root")
        result = self.app.patch("/api/user/2", headers=headers, json={
            "firstname": "Henk",
            "lastname": "Martin"
        })
        self.assertEqual(result.status_code, 200)

    def test_user_patch_unknown(self):
        headers = self.login("root")
        result = self.app.patch("/api/user/9999", headers=headers, json={
            "username": "root2"
        })
        self.assertEqual(result.status_code, 404)

    def test_root_role_forbidden(self):
        headers = self.login("root")
        new_user = {
            "username": "some",
            "firstname": "guy",
            "lastname": "there",
            "roles":  "root",
            "password": "super-secret"
        }
        result = self.app.post("/api/user", headers=headers,
                               json=new_user)
        self.assertEqual(result.status_code, 400)

    @patch("vantage6.server.mail_service.MailService.send_email")
    def test_reset_password(self, send_email):
        user_ = {
            "username": "root"
        }
        result = self.app.post("/api/recover/lost", json=user_)
        self.assertEqual(result.status_code, 200)

    @patch("vantage6.server.mail_service.MailService.send_email")
    def test_reset_password_missing_error(self, send_email):
        result = self.app.post("/api/recover/lost", json={})
        self.assertEqual(result.status_code, 400)

    @patch("vantage6.server.resource.recover.decode_token")
    def test_recover_password(self, decode_token):
        decode_token.return_value = {'identity': {'id': 1}}
        new_password = {
            "password": "$Ecret88!",
            "reset_token": "token"
        }
        result = self.app.post("/api/recover/reset", json=new_password)
        self.assertEqual(result.status_code, 200)

        # verify that the new password works
        result = self.app.post("/api/token/user", json={
            "username": "root",
            "password": "$Ecret88!"
        })
        self.assertIn("access_token", result.json)
        self.credentials["root"]["password"] = "$Ecret88!"

    def test_fail_recover_password(self):
        result = self.app.post("/api/recover/reset", json={})
        self.assertEqual(result.status_code, 400)

    def test_change_password(self):
<<<<<<< HEAD
        user = self.create_user(password="password")
        headers = self.login(user.username)

        # test if fails when not providing correct data
        result = self.app.post("/api/recover/change", headers=headers, json={
            "current_password": "password"
        })
        self.assertEqual(result.status_code, 400)
        result = self.app.post("/api/recover/change", headers=headers, json={
=======
        user = self.create_user(password="Password1!")
        headers = self.login(user.username)

        # test if fails when not providing correct data
        result = self.app.patch("/api/password/change", headers=headers, json={
            "current_password": "Password1!"
        })
        self.assertEqual(result.status_code, 400)
        result = self.app.patch("/api/password/change", headers=headers, json={
>>>>>>> 3326f8f4
            "new_password": "a_new_password"
        })
        self.assertEqual(result.status_code, 400)

        # test if fails when wrong password is provided
<<<<<<< HEAD
        result = self.app.post("/api/recover/change", headers=headers, json={
            "current_password": "wrong_password",
=======
        result = self.app.patch("/api/password/change", headers=headers, json={
            "current_password": "wrong_password1!",
>>>>>>> 3326f8f4
            "new_password": "a_new_password"
        })
        self.assertEqual(result.status_code, 401)

        # test if fails when new password is the same
<<<<<<< HEAD
        result = self.app.post("/api/recover/change", headers=headers, json={
            "current_password": "password",
            "new_password": "password"
=======
        result = self.app.patch("/api/password/change", headers=headers, json={
            "current_password": "Password1!",
            "new_password": "Password1!"
>>>>>>> 3326f8f4
        })
        self.assertEqual(result.status_code, 400)

        # test if it works when used as intended
<<<<<<< HEAD
        result = self.app.post("/api/recover/change", headers=headers, json={
            "current_password": "password",
            "new_password": "a_new_password"
        })
        self.assertEqual(result.status_code, 200)
        db.session.refresh(user)
        self.assertTrue(user.check_password("a_new_password"))
=======
        result = self.app.patch("/api/password/change", headers=headers, json={
            "current_password": "Password1!",
            "new_password": "A_new_password1"
        })
        self.assertEqual(result.status_code, 200)
        db.session.refresh(user)
        self.assertTrue(user.check_password("A_new_password1"))
>>>>>>> 3326f8f4

    def test_view_rules(self):
        headers = self.login("root")
        result = self.app.get("/api/rule", headers=headers)
        self.assertEqual(result.status_code, 200)

    def test_view_roles(self):
        headers = self.login("root")
        result = self.app.get("/api/role", headers=headers)
        self.assertEqual(result.status_code, 200)

        body = result.json
        expected_fields = ['organization', 'name', 'description', 'users']
        for field in expected_fields:
            self.assertIn(field, body[0])

    def test_create_role_as_root(self):
        headers = self.login("root")

        # obtain available rules
        rules = self.app.get("/api/rule", headers=headers).json
        rule_ids = [rule.get("id") for rule in rules]

        # assign first two rules to role
        body = {
            "name": "some-role-name",
            "description": "Testing if we can create a role",
            "rules": rule_ids[:2]
        }

        # create role
        result = self.app.post("/api/role", headers=headers, json=body)

        # check that server responded ok
        self.assertEqual(result.status_code, HTTPStatus.CREATED)

        # verify the values
        self.assertEqual(result.json.get("name"), body["name"])
        self.assertEqual(result.json.get("description"), body["description"])
        self.assertEqual(len(result.json.get("rules")), 2)

    def test_create_role_as_root_for_different_organization(self):
        headers = self.login("root")

        # obtain available rules
        rules = self.app.get("/api/rule", headers=headers).json

        # create new organization, so we're sure that the current user
        # is not assigned to the same organization
        org = Organization(name="Some-random-organization")
        org.save()

        body = {
            "name": "some-role-name",
            "description": "Testing if we can create a rol for another org",
            "rules": [rule.get("id") for rule in rules],
            "organization_id": org.id
        }

        # create role
        result = self.app.post("/api/role", headers=headers, json=body)

        # check that server responded ok
        self.assertEqual(result.status_code, HTTPStatus.CREATED)

        # verify the organization
        self.assertEqual(org.id, result.json["organization"]["id"])

    def test_create_role_permissions(self):
        all_rules = Rule.get()

        # check user without any permissions
        headers = self.create_user_and_login()

        body = {
            "name": "some-role-name",
            "description": "Testing if we can create a rol for another org",
            "rules": [rule.id for rule in all_rules],
        }
        result = self.app.post("/api/role", headers=headers, json=body)
        self.assertEqual(result.status_code, HTTPStatus.UNAUTHORIZED)

        # check that user with a missing rule cannot create a role with that
        # missing rule
        headers = self.create_user_and_login(rules=(all_rules[:-2]))
        result = self.app.post("/api/role", headers=headers, json=body)
        self.assertEqual(result.status_code, HTTPStatus.UNAUTHORIZED)

        # check that user can create role within his organization
        rule = Rule.get_by_("role", scope=Scope.ORGANIZATION,
                            operation=Operation.CREATE)

        headers = self.create_user_and_login(rules=[rule])
        body["rules"] = [rule.id]
        result = self.app.post("/api/role", headers=headers, json=body)

        self.assertEqual(result.status_code, HTTPStatus.CREATED)

        # check a non-existing organization
        headers = self.login("root")
        body["organization_id"] = -1
        result = self.app.post('/api/role', headers=headers, json=body)
        self.assertEqual(result.status_code, HTTPStatus.NOT_FOUND)

        # check that assigning an unexisting rule is not possible
        headers = self.create_user_and_login()
        body["rules"] = [-1]
        result = self.app.post("/api/role", headers=headers, json=body)
        self.assertEqual(result.status_code, HTTPStatus.NOT_FOUND)

    def test_edit_role(self):
        headers = self.login('root')

        # create testing entities
        org = Organization(name="some-organization-name")
        org.save()
        role = Role(name="some-role-name", organization=org)
        role.save()

        # test name, description
        result = self.app.patch(f'/api/role/{role.id}', headers=headers, json={
            "name": "a-different-role-name",
            "description": "some description of this role..."
        })

        db.session.refresh(role)
        self.assertEqual(result.status_code, HTTPStatus.OK)
        self.assertEqual(role.name, "a-different-role-name")
        self.assertEqual(role.description, "some description of this role...")

        # test modifying rules
        all_rule_ids = [rule.id for rule in Rule.get()]
        result = self.app.patch(f'/api/role/{role.id}', headers=headers, json={
            "rules": all_rule_ids
        })
        self.assertEqual(result.status_code, HTTPStatus.OK)
        self.assertListEqual(all_rule_ids, [rule.id for rule in role.rules])

        # test non owning rules
        rule = Rule.get_by_("role", Scope.ORGANIZATION,
                            Operation.EDIT)
        headers = self.create_user_and_login(org, [rule])
        result = self.app.patch(f"/api/role/{role.id}", headers=headers, json={
            "rules": all_rule_ids
        })
        self.assertEqual(result.status_code, HTTPStatus.UNAUTHORIZED)

        # test modifying role of another organization, without global
        # permission
        org2 = Organization(name="another-organization")
        headers = self.create_user_and_login(org2, [rule])
        result = self.app.patch(f'/api/role/{role.id}', headers=headers, json={
            "name": "this-will-not-be-updated"
        })
        self.assertEqual(result.status_code, HTTPStatus.UNAUTHORIZED)

        # test modifying role with global permissions
        rule = Rule.get_by_("role", Scope.GLOBAL, Operation.EDIT)
        headers = self.create_user_and_login(org2, [rule])
        result = self.app.patch(f'/api/role/{role.id}', headers=headers, json={
            "name": "this-will-not-be-updated"
        })
        self.assertEqual(result.status_code, HTTPStatus.OK)

    def test_remove_role(self):

        org = Organization()
        org.save()
        role = Role(organization=org)
        role.save()

        # test removal without permissions
        headers = self.create_user_and_login()
        result = self.app.delete(f'/api/role/{role.id}', headers=headers)
        self.assertEqual(result.status_code, HTTPStatus.UNAUTHORIZED)

        # test removal with organization permissions
        rule = Rule.get_by_("role", Scope.ORGANIZATION,
                            Operation.DELETE)
        headers = self.create_user_and_login(org, [rule])
        result = self.app.delete(f'/api/role/{role.id}', headers=headers)
        self.assertEqual(result.status_code, HTTPStatus.OK)

        # test failed removal with organization permissions
        role = Role(organization=org)  # because we removed it...
        role.save()
        headers = self.create_user_and_login(rules=[rule])
        result = self.app.delete(f'/api/role/{role.id}', headers=headers)
        self.assertEqual(result.status_code, HTTPStatus.UNAUTHORIZED)

        # test removal with global permissions
        rule = Rule.get_by_("role", Scope.GLOBAL, Operation.DELETE)
        headers = self.create_user_and_login(rules=[rule])
        result = self.app.delete(f'/api/role/{role.id}', headers=headers)
        self.assertEqual(result.status_code, HTTPStatus.OK)

    def test_rules_from_role(self):
        headers = self.login('root')
        role = Role.get()[0]

        result = self.app.get(f'/api/role/{role.id}/rule', headers=headers)
        self.assertEqual(result.status_code, HTTPStatus.OK)
        self.assertEqual(len(role.rules), len(result.json))

        result = self.app.get('/api/role/-1/rule', headers=headers)
        self.assertEqual(result.status_code, HTTPStatus.NOT_FOUND)

    def test_add_single_rule_to_role(self):
        headers = self.login('root')

        role = Role(name="empty", organization=Organization())
        role.save()

        # role without rules
        result = self.app.get(f'/api/role/{role.id}/rule', headers=headers)

        self.assertEqual(result.status_code, HTTPStatus.OK)
        self.assertEqual(len(result.json), 0)

        rule = Rule.get()[0]

        # try to add rule to non existing role
        result = self.app.post(f'/api/role/-1/rule/{rule.id}',
                               headers=headers)
        self.assertEqual(result.status_code, HTTPStatus.NOT_FOUND)

        # try to add non existant rule
        result = self.app.post(f'/api/role/{role.id}/rule/-1',
                               headers=headers)
        self.assertEqual(result.status_code, HTTPStatus.NOT_FOUND)

        # add a rule to a role
        result = self.app.post(f'/api/role/{role.id}/rule/{rule.id}',
                               headers=headers)
        self.assertEqual(result.status_code, HTTPStatus.CREATED)

        # check that the role now has one rule
        result = self.app.get(f'/api/role/{role.id}/rule', headers=headers)
        self.assertEqual(result.status_code, HTTPStatus.OK)
        self.assertEqual(len(result.json), 1)

    def test_remove_single_rule_from_role(self):
        headers = self.login('root')

        rule = Rule.get()[0]
        role = Role(name="unit", organization=Organization(), rules=[rule])
        role.save()

        # try to add rule to non existing role
        result = self.app.delete(f'/api/role/-1/rule/{rule.id}',
                                 headers=headers)
        self.assertEqual(result.status_code, HTTPStatus.NOT_FOUND)

        # try to add non existant rule
        result = self.app.delete(f'/api/role/{role.id}/rule/-1',
                                 headers=headers)
        self.assertEqual(result.status_code, HTTPStatus.NOT_FOUND)

        result = self.app.get(f'/api/role/{role.id}/rule', headers=headers)
        self.assertEqual(result.status_code, HTTPStatus.OK)
        self.assertEqual(len(result.json), 1)

        result = self.app.delete(f'/api/role/{role.id}/rule/{rule.id}',
                                 headers=headers)
        self.assertEqual(result.status_code, HTTPStatus.OK)
        self.assertEqual(len(result.json), 0)

    def test_view_permission_rules(self):
        rule = Rule.get_by_("role", Scope.ORGANIZATION, Operation.VIEW)

        role = Role(name="some-role", organization=Organization())
        role.save()

        # user does not belong to organization
        headers = self.create_user_and_login(rules=[rule])
        result = self.app.get(f'/api/role/{role.id}/rule', headers=headers)
        self.assertEqual(result.status_code, HTTPStatus.UNAUTHORIZED)

        # user does belong to the organization
        headers = self.create_user_and_login(organization=role.organization,
                                             rules=[rule])
        result = self.app.get(f'/api/role/{role.id}/rule', headers=headers)
        self.assertEqual(result.status_code, HTTPStatus.OK)

        # user has global permissions
        rule = Rule.get_by_("role", Scope.GLOBAL, Operation.VIEW)
        headers = self.create_user_and_login(rules=[rule])
        result = self.app.get(f'/api/role/{role.id}/rule', headers=headers)
        self.assertEqual(result.status_code, HTTPStatus.OK)

        role.delete()

    def test_add_rule_to_role_permission(self):

        role = Role(name="new-role", organization=Organization())
        role.save()

        rule = Rule.get_by_("role", Scope.ORGANIZATION, Operation.EDIT)

        # try adding a rule without any permission
        headers = self.create_user_and_login()
        result = self.app.post(f'/api/role/{role.id}/rule/{rule.id}',
                               headers=headers)
        self.assertEqual(result.status_code, HTTPStatus.UNAUTHORIZED)

        # you cant edit other organizations roles
        headers = self.create_user_and_login(rules=[rule])
        result = self.app.post(f'/api/role/{role.id}/rule/{rule.id}',
                               headers=headers)
        self.assertEqual(result.status_code, HTTPStatus.UNAUTHORIZED)

        # you can edit other organizations with the global permission
        rule = Rule.get_by_("role", Scope.GLOBAL, Operation.EDIT)
        headers = self.create_user_and_login(rules=[rule])
        result = self.app.post(f'/api/role/{role.id}/rule/{rule.id}',
                               headers=headers)
        self.assertEqual(result.status_code, HTTPStatus.CREATED)

        # however you can only assign rules that you own
        rule = Rule.get_by_("role", Scope.ORGANIZATION, Operation.EDIT)
        result = self.app.post(f'/api/role/{role.id}/rule/{rule.id}',
                               headers=headers)
        self.assertEqual(result.status_code, HTTPStatus.UNAUTHORIZED)

        role.delete()

    def test_remove_rule_from_role_permissions(self):

        role = Role(name="new-role", organization=Organization())
        role.save()
        rule = Rule.get_by_("role", Scope.ORGANIZATION,
                            Operation.DELETE)

        # try removing without any permissions
        headers = self.create_user_and_login()
        result = self.app.delete(f'/api/role/{role.id}/rule/{rule.id}',
                                 headers=headers)
        self.assertEqual(result.status_code, HTTPStatus.UNAUTHORIZED)

        # try removing rule from other organization
        headers = self.create_user_and_login(organization=Organization(),
                                             rules=[rule])
        result = self.app.delete(f'/api/role/{role.id}/rule/{rule.id}',
                                 headers=headers)
        self.assertEqual(result.status_code, HTTPStatus.UNAUTHORIZED)

        # try removing rule which is not in the role
        headers = self.create_user_and_login(organization=role.organization,
                                             rules=[rule])
        result = self.app.delete(f'/api/role/{role.id}/rule/{rule.id}',
                                 headers=headers)
        self.assertEqual(result.status_code, HTTPStatus.NOT_FOUND)

        role.rules.append(rule)
        role.save()

        # lets try that again
        headers = self.create_user_and_login(organization=role.organization,
                                             rules=[rule])
        result = self.app.delete(f'/api/role/{role.id}/rule/{rule.id}',
                                 headers=headers)
        self.assertEqual(result.status_code, HTTPStatus.OK)

        role.rules.append(rule)
        role.save()

        # power users can edit other organization rules
        power_rule = Rule.get_by_("role", Scope.GLOBAL,
                                  Operation.DELETE)
        headers = self.create_user_and_login(rules=[power_rule, rule])
        result = self.app.delete(f'/api/role/{role.id}/rule/{rule.id}',
                                 headers=headers)
        self.assertEqual(result.status_code, HTTPStatus.OK)

        role.delete()

    def test_view_permission_user(self):

        # user not found
        headers = self.create_user_and_login()
        result = self.app.get('/api/user/-1', headers=headers)
        self.assertEqual(result.status_code, HTTPStatus.NOT_FOUND)

        # try to view users without any permissions
        headers = self.create_user_and_login()
        result = self.app.get('/api/user', headers=headers)
        self.assertEqual(result.status_code, HTTPStatus.UNAUTHORIZED)

        # root user can view all users
        headers = self.login('root')
        result = self.app.get('/api/user', headers=headers)
        self.assertEqual(result.status_code, HTTPStatus.OK)
        self.assertEqual(len(result.json), len(User.get()))

        # view users of your organization
        rule = Rule.get_by_("user", Scope.ORGANIZATION, Operation.VIEW)
        org = Organization.get(1)
        headers = self.create_user_and_login(org, rules=[rule])
        result = self.app.get('/api/user', headers=headers)
        self.assertEqual(result.status_code, HTTPStatus.OK)
        self.assertEqual(len(result.json), len(org.users))

        # view a single user of your organization
        user_id = org.users[0].id
        result = self.app.get(f'/api/user/{user_id}', headers=headers)
        self.assertEqual(result.status_code, HTTPStatus.OK)

        # user can view their own data. This should always be possible
        user = self.create_user(rules=[])
        headers = self.login(user.username)
        result = self.app.get(f'/api/user/{user.id}', headers=headers)

    def test_bounce_existing_username_and_email(self):
        headers = self.create_user_and_login()
        User(username="something", email="mail@me.org").save()
        userdata = {
            "username": "not-important",
            "firstname": "name",
            "lastname": "lastname",
            "password": "welkom01",
            "email": "mail@me.org"
        }
        result = self.app.post('/api/user', headers=headers, json=userdata)
        self.assertEqual(result.status_code, HTTPStatus.BAD_REQUEST)

        userdata['username'] = 'not-important'
        result = self.app.post('/api/user', headers=headers, json=userdata)
        self.assertEqual(result.status_code, HTTPStatus.BAD_REQUEST)

    def test_new_permission_user(self):
        userdata = {
            "username": "smarty",
            "firstname": "Smart",
            "lastname": "Pants",
            "password": "welkom01",
            "email": "mail-us@me.org"
        }

        # Creating users for other organizations can only be by global scope
        org = Organization()
        rule = Rule.get_by_("user", Scope.ORGANIZATION,
                            Operation.CREATE)
        userdata['organization_id'] = 1
        headers = self.create_user_and_login(org, rules=[rule])
        result = self.app.post('/api/user', headers=headers, json=userdata)
        self.assertEqual(result.status_code, HTTPStatus.UNAUTHORIZED)

        # you can do that when you have the global scope
        gl_rule = Rule.get_by_("user", Scope.GLOBAL, Operation.CREATE)
        userdata['rules'] = [gl_rule.id]
        headers = self.create_user_and_login(org, rules=[gl_rule])
        result = self.app.post('/api/user', headers=headers, json=userdata)
        self.assertEqual(result.status_code, HTTPStatus.CREATED)

        # you need to own all rules in order to assign them
        headers = self.create_user_and_login(org, rules=[rule])
        userdata['username'] = 'smarty2'
        userdata['email'] = 'mail2@me.org'
        result = self.app.post('/api/user', headers=headers, json=userdata)
        self.assertEqual(result.status_code, HTTPStatus.UNAUTHORIZED)

        # you can only assign roles in which you have all rules
        headers = self.create_user_and_login(org, rules=[rule])
        role = Role(rules=[rule], organization=org)
        role.save()
        userdata['username'] = 'smarty3'
        userdata['email'] = 'mail3@me.org'
        userdata['roles'] = [role.id]
        del userdata['organization_id']
        del userdata['rules']
        result = self.app.post('/api/user', headers=headers, json=userdata)
        self.assertEqual(result.status_code, HTTPStatus.CREATED)
        self.assertEqual(len(result.json['roles']), 1)

    def test_patch_user_permissions(self):

        org = Organization()
        user = User(firstname="Firstname", lastname="Lastname",
                    username="Username", password="Password", email="a@b.c",
                    organization=org)
        user.save()
        self.credentials[user.username] = {'username': user.username,
                                           'password': "Password"}

        # check non-existing user
        headers = self.create_user_and_login()
        result = self.app.patch('/api/user/-1', headers=headers)
        self.assertEqual(result.status_code, HTTPStatus.NOT_FOUND)

        # patching without permissions
        headers = self.create_user_and_login()
        result = self.app.patch(f'/api/user/{user.id}', headers=headers, json={
            'firstname': 'this-aint-gonna-fly'
        })
        self.assertEqual(result.status_code, HTTPStatus.UNAUTHORIZED)
        self.assertEqual("Username", user.username)

        # patch as a user of other organization
        rule = Rule.get_by_("user", Scope.ORGANIZATION, Operation.EDIT)
        self.create_user_and_login(rules=[rule])
        result = self.app.patch(f'/api/user/{user.id}', headers=headers, json={
            'firstname': 'this-aint-gonna-fly'
        })
        self.assertEqual(result.status_code, HTTPStatus.UNAUTHORIZED)
        self.assertEqual("Username", user.username)

        # patch as another user from the same organization
        rule = Rule.get_by_("user", Scope.OWN, Operation.EDIT)
        self.create_user_and_login(user.organization, [rule])
        result = self.app.patch(f'/api/user/{user.id}', headers=headers, json={
            'firstname': 'this-aint-gonna-fly'
        })
        self.assertEqual(result.status_code, HTTPStatus.UNAUTHORIZED)
        self.assertEqual("Username", user.username)

        # edit 'simple' fields
        rule = Rule.get_by_("user", Scope.OWN, Operation.EDIT)
        user.rules.append(rule)
        user.save()
        headers = self.login(user.username)
        result = self.app.patch(f'/api/user/{user.id}', headers=headers, json={
            'firstname': 'yeah'
        })
        db.session.refresh(user)
        self.assertEqual(result.status_code, HTTPStatus.OK)
        self.assertEqual("yeah", user.firstname)

        # edit other user within your organization
        rule = Rule.get_by_("user", Scope.ORGANIZATION, Operation.EDIT)
        headers = self.create_user_and_login(organization=user.organization,
                                             rules=[rule])
        result = self.app.patch(f'/api/user/{user.id}', headers=headers, json={
            'firstname': 'whatever'
        })
        db.session.refresh(user)
        self.assertEqual(result.status_code, HTTPStatus.OK)
        self.assertEqual("whatever", user.firstname)

        # check that password cannot be edited
        rule = Rule.get_by_("user", Scope.GLOBAL, Operation.EDIT)
        headers = self.create_user_and_login(rules=[rule])
        result = self.app.patch(f'/api/user/{user.id}', headers=headers, json={
            'password': 'keep-it-safe'
        })
        self.assertEqual(result.status_code, HTTPStatus.BAD_REQUEST)

        # edit user from different organization, and test other edit fields
        result = self.app.patch(f'/api/user/{user.id}', headers=headers, json={
            'firstname': 'again',
            'lastname': 'and again',
        })
        db.session.refresh(user)
        self.assertEqual(result.status_code, HTTPStatus.OK)
        self.assertEqual("again", user.firstname)
        self.assertEqual("and again", user.lastname)

        # test that you cannot assign rules that you not own
        not_owning_rule = Rule.get_by_("user", Scope.OWN,
                                       Operation.DELETE)
        headers = self.create_user_and_login(rules=[rule])
        result = self.app.patch(f'/api/user/{user.id}', headers=headers, json={
            'rules': [not_owning_rule.id]
        })
        self.assertEqual(result.status_code, HTTPStatus.UNAUTHORIZED)

        # test that you cannot assign role that has rules that you do not own
        role = Role(name="somename", rules=[not_owning_rule],
                    organization=org)
        role.save()
        result = self.app.patch(f'/api/user/{user.id}', headers=headers, json={
            'rules': [role.id]
        })
        self.assertEqual(result.status_code, HTTPStatus.UNAUTHORIZED)

        # test that you cannot assign rules if you don't have all the rules
        # that the other user has
        headers = self.create_user_and_login(rules=[rule, not_owning_rule])
        result = self.app.patch(f'/api/user/{user.id}', headers=headers, json={
            'rules': [not_owning_rule.id, rule.id]
        })
        self.assertEqual(result.status_code, HTTPStatus.UNAUTHORIZED)

        # test that you CAN change the rules. To do so, a user is generated
        # that has same rules as current user, but also rule to edit other
        # users and another one current user does not possess
        assigning_user_rules = user.rules
        assigning_user_rules.append(
            Rule.get_by_("user", Scope.GLOBAL, Operation.EDIT)
        )
        assigning_user_rules.append(not_owning_rule)
        headers = self.create_user_and_login(rules=assigning_user_rules)
        result = self.app.patch(f'/api/user/{user.id}', headers=headers, json={
            'rules': [not_owning_rule.id, rule.id]
        })
        self.assertEqual(result.status_code, HTTPStatus.OK)
        user_rule_ids = [rule['id'] for rule in result.json['rules']]
        self.assertIn(not_owning_rule.id, user_rule_ids)

        # test that you cannot assign roles if you don't have all the
        # permissions for that role yourself (even though you have permission
        # to assign roles)
        headers = self.create_user_and_login(rules=[rule])
        result = self.app.patch(f'/api/user/{user.id}', headers=headers, json={
            'roles': [role.id]
        })
        self.assertEqual(result.status_code, HTTPStatus.UNAUTHORIZED)

        # test that you CAN assign roles
        headers = self.create_user_and_login(rules=[rule, not_owning_rule])
        result = self.app.patch(f'/api/user/{user.id}', headers=headers, json={
            'roles': [role.id]
        })
        self.assertEqual(result.status_code, HTTPStatus.OK)
        user_role_ids = [role['id'] for role in result.json['roles']]
        self.assertIn(role.id, user_role_ids)

        # test that you CANNOT assign roles from different organization
        other_org_role = Role(name="somename", rules=[not_owning_rule],
                              organization=Organization())
        headers = self.create_user_and_login(rules=[rule, not_owning_rule])
        result = self.app.patch(f'/api/user/{user.id}', headers=headers, json={
            'roles': [other_org_role.id]
        })
        self.assertEqual(result.status_code, HTTPStatus.UNAUTHORIZED)

        # test missing role
        result = self.app.patch(f'/api/user/{user.id}', headers=headers, json={
            'roles': [-1]
        })
        self.assertEqual(result.status_code, HTTPStatus.NOT_FOUND)

        # test missing rule
        result = self.app.patch(f'/api/user/{user.id}', headers=headers, json={
            'rules': [-1]
        })
        self.assertEqual(result.status_code, HTTPStatus.NOT_FOUND)

        user.delete()
        role.delete()

    def test_delete_user_permissions(self):

        user = User(firstname="Firstname", lastname="Lastname",
                    username="Username", password="Password", email="a@b.c",
                    organization=Organization())
        user.save()
        self.credentials[user.username] = {'username': user.username,
                                           'password': "Password"}

        # check non-exsitsing user
        headers = self.create_user_and_login()
        result = self.app.delete('/api/user/-1', headers=headers)
        self.assertEqual(result.status_code, HTTPStatus.NOT_FOUND)

        # try to delete without any permissions
        headers = self.create_user_and_login()
        result = self.app.delete(f'/api/user/{user.id}', headers=headers)
        self.assertEqual(result.status_code, HTTPStatus.UNAUTHORIZED)

        # same organization but missing permissions
        rule = Rule.get_by_("user", Scope.OWN, Operation.DELETE)
        headers = self.create_user_and_login(organization=user.organization,
                                             rules=[rule])
        result = self.app.delete(f'/api/user/{user.id}', headers=headers)
        self.assertEqual(result.status_code, HTTPStatus.UNAUTHORIZED)

        # other organization with organization scope
        rule = Rule.get_by_("user", Scope.ORGANIZATION,
                            Operation.DELETE)
        headers = self.create_user_and_login(organization=Organization(),
                                             rules=[rule])
        result = self.app.delete(f'/api/user/{user.id}', headers=headers)
        self.assertEqual(result.status_code, HTTPStatus.UNAUTHORIZED)

        # delete yourself
        rule = Rule.get_by_("user", Scope.OWN, Operation.DELETE)
        user.rules.append(rule)
        user.save()
        headers = self.login(user.username)
        result = self.app.delete(f'/api/user/{user.id}', headers=headers)
        self.assertEqual(result.status_code, HTTPStatus.OK)
        # User is deleted by the endpoint! user.delete()

        # delete colleague
        user = User(firstname="Firstname", lastname="Lastname",
                    username="Username", password="Password", email="a@b.c",
                    organization=Organization())
        user.save()
        rule = Rule.get_by_("user", Scope.ORGANIZATION,
                            Operation.DELETE)
        headers = self.create_user_and_login(rules=[rule],
                                             organization=user.organization)
        result = self.app.delete(f'/api/user/{user.id}', headers=headers)
        self.assertEqual(result.status_code, HTTPStatus.OK)
        # User is deleted by the endpoint user.delete()

        # delete as root
        user = User(firstname="Firstname", lastname="Lastname",
                    username="Username", password="Password", email="a@b.c",
                    organization=Organization())
        user.save()
        rule = Rule.get_by_("user", Scope.GLOBAL, Operation.DELETE)
        headers = self.create_user_and_login(rules=[rule])
        result = self.app.delete(f'/api/user/{user.id}', headers=headers)
        self.assertEqual(result.status_code, HTTPStatus.OK)
        # user is deleted by endpoint! user.delete()

    def test_view_organization_as_user_permissions(self):

        # view without any permissions
        headers = self.create_user_and_login()
        result = self.app.get('/api/organization', headers=headers)
        self.assertEqual(result.status_code, HTTPStatus.UNAUTHORIZED)

        # view your own organization
        rule = Rule.get_by_("organization", Scope.ORGANIZATION,
                            Operation.VIEW)
        user = self.create_user(rules=[rule])
        headers = self.login(user.username)
        result = self.app.get(f'/api/organization/{user.organization.id}',
                              headers=headers)
        self.assertEqual(result.status_code, HTTPStatus.OK)

        # try to view another organization without permission
        org = Organization()
        org.save()
        result = self.app.get(f'/api/organization/{org.id}',
                              headers=headers)
        self.assertEqual(result.status_code, HTTPStatus.UNAUTHORIZED)

        # Missing organization with global view
        rule = Rule.get_by_("organization", Scope.GLOBAL,
                            Operation.VIEW)
        headers = self.create_user_and_login(rules=[rule])
        result = self.app.get('/api/organization/-1',
                              headers=headers)
        self.assertEqual(result.status_code, HTTPStatus.NOT_FOUND)

        # test global view
        result = self.app.get(f'/api/organization/{org.id}',
                              headers=headers)
        self.assertEqual(result.status_code, HTTPStatus.OK)

    def test_view_organization_as_node_permission(self):
        node, api_key = self.create_node()
        headers = self.login_node(api_key)

        # test list organization with only your organization
        result = self.app.get('/api/organization', headers=headers)
        self.assertEqual(result.status_code, HTTPStatus.OK)
        self.assertEqual(result.json[0]['id'], node.organization.id)

        # test list organization
        result = self.app.get(
            f'/api/organization/{node.organization.id}',
            headers=headers
        )
        self.assertEqual(result.status_code, HTTPStatus.OK)
        self.assertEqual(result.json['id'], node.organization.id)
        node.delete()

    def test_view_organization_as_container_permission(self):
        node, api_key = self.create_node()
        headers = self.login_container(node=node, api_key=api_key)

        # try to get organization where he runs
        result = self.app.get(
            f'/api/organization/{node.organization.id}',
            headers=headers
        )
        self.assertEqual(result.status_code, HTTPStatus.OK)
        self.assertEqual(result.json['id'], node.organization.id)

        # get all organizations in the collaboration
        result = self.app.get(
            '/api/organization',
            headers=headers
        )
        self.assertEqual(result.status_code, HTTPStatus.OK)
        self.assertIsInstance(result.json, list)

        # cleanup
        node.delete()

    def test_create_organization_permissions(self):

        # try creating an organization without permissions
        headers = self.create_user_and_login()
        result = self.app.post('/api/organization', headers=headers, json={
            'name': 'this-aint-gonna-happen'
        })
        self.assertEqual(result.status_code, HTTPStatus.UNAUTHORIZED)

        # create an organization
        rule = Rule.get_by_("organization", Scope.GLOBAL,
                            Operation.CREATE)
        headers = self.create_user_and_login(rules=[rule])
        result = self.app.post('/api/organization', headers=headers, json={
            'name': 'this-is-gonna-happen'
        })
        self.assertEqual(result.status_code, HTTPStatus.CREATED)
        self.assertIsNotNone(Organization.get_by_name("this-is-gonna-happen"))

    def test_patch_organization_permissions(self):

        # unknown organization
        headers = self.create_user_and_login()
        results = self.app.patch('/api/organization/-1', headers=headers)
        self.assertEqual(results.status_code, HTTPStatus.NOT_FOUND)

        # try to change anything without permissions
        org = Organization(name="first-name")
        org.save()
        results = self.app.patch(f'/api/organization/{org.id}',
                                 headers=headers)
        self.assertEqual(results.status_code, HTTPStatus.UNAUTHORIZED)

        # change as super user
        rule = Rule.get_by_("organization", Scope.GLOBAL,
                            Operation.EDIT)
        headers = self.create_user_and_login(rules=[rule])
        results = self.app.patch(f'/api/organization/{org.id}',
                                 headers=headers, json={
                                     "name": "second-name"
                                 })
        self.assertEqual(results.status_code, HTTPStatus.OK)
        self.assertEqual(results.json['name'], "second-name")

        # change as organization editor
        rule = Rule.get_by_("organization", Scope.ORGANIZATION,
                            Operation.EDIT)
        headers = self.create_user_and_login(organization=org, rules=[rule])
        results = self.app.patch(f'/api/organization/{org.id}',
                                 headers=headers, json={
                                     "name": "third-name"
                                 })
        self.assertEqual(results.status_code, HTTPStatus.OK)
        self.assertEqual(results.json['name'], "third-name")

        # change other organization as organization editor
        rule = Rule.get_by_("organization", Scope.ORGANIZATION,
                            Operation.EDIT)
        headers = self.create_user_and_login(rules=[rule])
        results = self.app.patch(f'/api/organization/{org.id}',
                                 headers=headers, json={
                                     "name": "third-name"
                                 })
        self.assertEqual(results.status_code, HTTPStatus.UNAUTHORIZED)

    def test_organization_view_nodes(self):

        # create organization, collaboration and node
        org = Organization()
        org.save()
        col = Collaboration(organizations=[org])
        col.save()
        node = Node(organization=org, collaboration=col)
        node.save()

        # try to view without permissions
        headers = self.create_user_and_login(org)
        results = self.app.get(f"/api/organization/{org.id}/node",
                               headers=headers)
        self.assertEqual(results.status_code, HTTPStatus.UNAUTHORIZED)

        # try to view with organization permissions
        rule = Rule.get_by_("node", Scope.ORGANIZATION, Operation.VIEW)
        headers = self.create_user_and_login(org, rules=[rule])
        results = self.app.get(f"/api/organization/{org.id}/node",
                               headers=headers)
        self.assertEqual(results.status_code, HTTPStatus.OK)

        # try to view other organization
        headers = self.create_user_and_login(rules=[rule])
        results = self.app.get(f"/api/organization/{org.id}/node",
                               headers=headers)
        self.assertEqual(results.status_code, HTTPStatus.UNAUTHORIZED)

        # try to view with global permissions
        rule = Rule.get_by_("node", Scope.GLOBAL, Operation.VIEW)
        headers = self.create_user_and_login(rules=[rule])
        results = self.app.get(f"/api/organization/{org.id}/node",
                               headers=headers)
        self.assertEqual(results.status_code, HTTPStatus.OK)

        # try to view as node
        headers = self.create_node_and_login(organization=org)
        results = self.app.get(f"/api/organization/{org.id}/node",
                               headers=headers)
        self.assertEqual(results.status_code, HTTPStatus.OK)

        # try to view as node from another organization
        headers = self.create_node_and_login()
        results = self.app.get(f"/api/organization/{org.id}/node",
                               headers=headers)
        self.assertEqual(results.status_code, HTTPStatus.UNAUTHORIZED)

        # cleanup
        node.delete()

    def test_organization_view_collaboration_permissions(self):

        # test unknown organization
        org = Organization()
        org.save()
        col = Collaboration(organizations=[org])
        col.save()

        headers = self.create_user_and_login()
        results = self.app.get('/api/organization/-1/collaboration',
                               headers=headers)
        self.assertEqual(results.status_code, HTTPStatus.NOT_FOUND)

        # test view without any permission
        results = self.app.get(f'/api/organization/{org.id}/collaboration',
                               headers=headers)
        self.assertEqual(results.status_code, HTTPStatus.UNAUTHORIZED)

        # test view with organization scope
        rule = Rule.get_by_("collaboration", Scope.ORGANIZATION,
                            Operation.VIEW)
        headers = self.create_user_and_login(organization=org, rules=[rule])
        results = self.app.get(f'/api/organization/{org.id}/collaboration',
                               headers=headers)
        self.assertEqual(results.status_code, HTTPStatus.OK)

        # test view with organization scope other organiation
        headers = self.create_user_and_login(rules=[rule])
        results = self.app.get(f'/api/organization/{org.id}/collaboration',
                               headers=headers)
        self.assertEqual(results.status_code, HTTPStatus.UNAUTHORIZED)

        # test view with global scope
        rule = Rule.get_by_("collaboration", Scope.GLOBAL, Operation.VIEW)
        headers = self.create_user_and_login(rules=[rule])
        results = self.app.get(f'/api/organization/{org.id}/collaboration',
                               headers=headers)
        self.assertEqual(results.status_code, HTTPStatus.OK)

        # test as node
        headers = self.create_node_and_login(organization=org,
                                             collaboration=col)
        results = self.app.get(f'/api/organization/{org.id}/collaboration',
                               headers=headers)
        self.assertEqual(results.status_code, HTTPStatus.OK)

    def test_view_collaboration_permissions(self):

        # setup organization and collaboration
        org = Organization()
        col = Collaboration(organizations=[org])
        col.save()

        # try view the collaboration without any permissions
        headers = self.create_user_and_login(organization=org)
        results = self.app.get(f"/api/collaboration/{col.id}", headers=headers)
        self.assertEqual(results.status_code, HTTPStatus.UNAUTHORIZED)

        # try to view it with organization permissions
        rule = Rule.get_by_("collaboration", Scope.ORGANIZATION,
                            Operation.VIEW)
        headers = self.create_user_and_login(organization=org, rules=[rule])
        results = self.app.get(f"/api/collaboration/{col.id}", headers=headers)
        self.assertEqual(results.status_code, HTTPStatus.OK)

        # try to view it from an outside organization
        rule = Rule.get_by_("collaboration", Scope.ORGANIZATION,
                            Operation.VIEW)
        headers = self.create_user_and_login(rules=[rule])
        results = self.app.get(f"/api/collaboration/{col.id}", headers=headers)
        self.assertEqual(results.status_code, HTTPStatus.UNAUTHORIZED)

        # view it with global view permissions
        rule = Rule.get_by_("collaboration", Scope.GLOBAL, Operation.VIEW)
        headers = self.create_user_and_login(rules=[rule])
        results = self.app.get(f"/api/collaboration/{col.id}", headers=headers)
        self.assertEqual(results.status_code, HTTPStatus.OK)

        # test access as node
        headers = self.create_node_and_login(organization=org,
                                             collaboration=col)
        results = self.app.get(f"/api/collaboration/{col.id}", headers=headers)
        self.assertEqual(results.status_code, HTTPStatus.OK)

        # test access as container
        headers = self.login_container(collaboration=col, organization=org)
        results = self.app.get(f"/api/collaboration/{col.id}", headers=headers)
        self.assertEqual(results.status_code, HTTPStatus.OK)

        org.delete()
        col.delete()

    def test_edit_collaboration_permissions(self):

        # test an unknown collaboration
        headers = self.create_user_and_login()
        results = self.app.patch("/api/collaboration/-1", headers=headers)
        self.assertEqual(results.status_code, HTTPStatus.NOT_FOUND)

        # test editing without any permission
        col = Collaboration(name="collaboration-1")
        col.save()
        headers = self.create_user_and_login()
        results = self.app.patch(f"/api/collaboration/{col.id}",
                                 headers=headers, json={
                                     "name": "this-aint-gonna-fly"
                                 })
        self.assertEqual(results.status_code, HTTPStatus.UNAUTHORIZED)

        # test editing with global permissions
        rule = Rule.get_by_("collaboration", Scope.GLOBAL, Operation.EDIT)
        headers = self.create_user_and_login(rules=[rule])
        results = self.app.patch(f"/api/collaboration/{col.id}",
                                 headers=headers, json={
                                     "name": "this-is-gonna-fly"
                                 })
        self.assertEqual(results.status_code, HTTPStatus.OK)
        self.assertEqual(results.json["name"], "this-is-gonna-fly")

    def test_delete_collaboration_permissions(self):

        col = Collaboration()
        col.save()

        # test deleting unknown collaboration
        headers = self.create_user_and_login()
        results = self.app.delete("/api/collaboration/-1",
                                  headers=headers)
        self.assertEqual(results.status_code, HTTPStatus.NOT_FOUND)

        # test deleting without permission
        results = self.app.delete(f"/api/collaboration/{col.id}",
                                  headers=headers)
        self.assertEqual(results.status_code, HTTPStatus.UNAUTHORIZED)

        # test deleting with permission
        rule = Rule.get_by_("collaboration", Scope.GLOBAL, Operation.DELETE)
        headers = self.create_user_and_login(rules=[rule])
        results = self.app.delete(f"/api/collaboration/{col.id}",
                                  headers=headers)
        self.assertEqual(results.status_code, HTTPStatus.OK)

    def test_view_collaboration_organization_permissions_as_user(self):
        headers = self.create_user_and_login()

        # un-existing collaboration
        results = self.app.get("/api/collaboration/-1/organization",
                               headers=headers)
        self.assertEqual(results.status_code, HTTPStatus.NOT_FOUND)

        org = Organization()
        org.save()
        col = Collaboration(organizations=[org])
        col.save()

        # access without the proper permissions
        headers = self.create_user_and_login(organization=org)
        results = self.app.get(f"/api/collaboration/{col.id}/organization",
                               headers=headers)
        self.assertEqual(results.status_code, HTTPStatus.UNAUTHORIZED)

        # global permissions
        rule = Rule.get_by_("collaboration", Scope.GLOBAL, Operation.VIEW)
        headers = self.create_user_and_login(organization=org, rules=[rule])
        results = self.app.get(f"/api/collaboration/{col.id}/organization",
                               headers=headers)
        self.assertEqual(results.status_code, HTTPStatus.OK)

        # organization permissions of another organization
        rule = Rule.get_by_("collaboration", Scope.ORGANIZATION,
                            Operation.VIEW)
        headers = self.create_user_and_login(rules=[rule])
        results = self.app.get(f"/api/collaboration/{col.id}/organization",
                               headers=headers)
        self.assertEqual(results.status_code, HTTPStatus.UNAUTHORIZED)

        # now with the correct organization
        rule = Rule.get_by_("collaboration", Scope.ORGANIZATION,
                            Operation.VIEW)
        headers = self.create_user_and_login(organization=org, rules=[rule])
        results = self.app.get(f"/api/collaboration/{col.id}/organization",
                               headers=headers)
        self.assertEqual(results.status_code, HTTPStatus.OK)

    def test_view_collaboration_organization_permissions_as_node(self):

        org = Organization()
        org.save()
        col = Collaboration(organizations=[org])
        col.save()

        # node of a different organization
        headers = self.create_node_and_login()
        results = self.app.get(f"/api/collaboration/{col.id}/organization",
                               headers=headers)
        self.assertEqual(results.status_code, HTTPStatus.UNAUTHORIZED)

        # node of the correct organization
        headers = self.create_node_and_login(organization=org,
                                             collaboration=col)
        results = self.app.get(f"/api/collaboration/{col.id}/organization",
                               headers=headers)
        self.assertEqual(results.status_code, HTTPStatus.OK)

    def test_view_collaboration_organization_permissions_as_container(self):

        org = Organization()
        org.save()
        col = Collaboration(organizations=[org])
        col.save()

        # node of a different organization
        headers = self.login_container()
        results = self.app.get(f"/api/collaboration/{col.id}/organization",
                               headers=headers)
        self.assertEqual(results.status_code, HTTPStatus.UNAUTHORIZED)

        headers = self.login_container(organization=org, collaboration=col)
        results = self.app.get(f"/api/collaboration/{col.id}/organization",
                               headers=headers)
        self.assertEqual(results.status_code, HTTPStatus.OK)

    def test_edit_collaboration_organization_permissions(self):

        org = Organization()
        org.save()
        col = Collaboration(organizations=[org])
        col.save()

        org2 = Organization()
        org2.save()

        # try to do it without permission
        headers = self.create_user_and_login()
        results = self.app.post(f"/api/collaboration/{col.id}/organization",
                                headers=headers, json={'id': org2.id})
        self.assertEqual(results.status_code, HTTPStatus.UNAUTHORIZED)

        # edit permissions
        rule = Rule.get_by_("collaboration", Scope.GLOBAL, Operation.EDIT)
        headers = self.create_user_and_login(rules=[rule])
        results = self.app.post(f"/api/collaboration/{col.id}/organization",
                                headers=headers, json={'id': org2.id})
        self.assertEqual(results.status_code, HTTPStatus.OK)
        self.assertEqual(len(results.json), 2)

    def test_delete_collaboration_organization_pesmissions(self):

        org = Organization()
        org.save()
        col = Collaboration(organizations=[org])
        col.save()

        # try to do it without permission
        headers = self.create_user_and_login()
        results = self.app.delete(f"/api/collaboration/{col.id}/organization",
                                  headers=headers, json={'id': org.id})
        self.assertEqual(results.status_code, HTTPStatus.UNAUTHORIZED)

        # delete it!
        rule = Rule.get_by_("collaboration", Scope.GLOBAL, Operation.DELETE)
        headers = self.create_user_and_login(rules=[rule])
        results = self.app.delete(f"/api/collaboration/{col.id}/organization",
                                  headers=headers, json={'id': org.id})
        self.assertEqual(results.status_code, HTTPStatus.OK)
        self.assertEqual(results.json, [])

    def test_view_collaboration_node_permissions(self):

        org = Organization()
        col = Collaboration(organizations=[org])
        node = Node(collaboration=col, organization=org)
        node.save()

        # try to view an non-existant collaboration
        headers = self.create_user_and_login()
        results = self.app.get("/api/collaboration/-1/node", headers=headers)
        self.assertEqual(results.status_code, HTTPStatus.NOT_FOUND)

        # try to view without any permissions
        results = self.app.get(f"/api/collaboration/{col.id}/node",
                               headers=headers)
        self.assertEqual(results.status_code, HTTPStatus.UNAUTHORIZED)

        # try to view from another organzization
        rule = Rule.get_by_("collaboration", Scope.ORGANIZATION,
                            Operation.VIEW)
        headers = self.create_user_and_login(rules=[rule])
        results = self.app.get(f"/api/collaboration/{col.id}/node",
                               headers=headers)
        self.assertEqual(results.status_code, HTTPStatus.UNAUTHORIZED)

        # try to view from another organization with global permissions
        rule = Rule.get_by_("collaboration", Scope.GLOBAL,
                            Operation.VIEW)
        headers = self.create_user_and_login(rules=[rule])
        results = self.app.get(f"/api/collaboration/{col.id}/node",
                               headers=headers)
        self.assertEqual(results.status_code, HTTPStatus.OK)
        self.assertEqual(len(results.json), len(col.nodes))

        # try to view from your organization
        rule = Rule.get_by_("collaboration", Scope.ORGANIZATION,
                            Operation.VIEW)
        headers = self.create_user_and_login(rules=[rule], organization=org)
        results = self.app.get(f"/api/collaboration/{col.id}/node",
                               headers=headers)
        self.assertEqual(results.status_code, HTTPStatus.OK)

        # cleanup
        node.delete()

    def test_add_collaboration_node_permissions(self):

        org = Organization()
        org.save()
        col = Collaboration(organizations=[org])
        col.save()
        node = Node(organization=org)
        node.save()

        # try non-existant collaboration
        headers = self.create_user_and_login()

        results = self.app.post('/api/collaboration/-1/node', headers=headers,
                                json={'id': node.id})

        self.assertEqual(results.status_code, HTTPStatus.NOT_FOUND)

        # try without proper permissions
        results = self.app.post(f'/api/collaboration/{col.id}/node',
                                headers=headers, json={'id': node.id})
        self.assertEqual(results.status_code, HTTPStatus.UNAUTHORIZED)

        # try to add non-existing node
        rule = Rule.get_by_("collaboration", Scope.GLOBAL, Operation.EDIT)
        headers = self.create_user_and_login(rules=[rule])
        results = self.app.post(f'/api/collaboration/{col.id}/node',
                                headers=headers, json={'id': -1})
        self.assertEqual(results.status_code, HTTPStatus.NOT_FOUND)

        # add a node!
        results = self.app.post(f'/api/collaboration/{col.id}/node',
                                headers=headers, json={'id': node.id})
        self.assertEqual(results.status_code, HTTPStatus.CREATED)
        self.assertEqual(len(results.json), len(col.nodes))

        # try to add a node thats already in there
        results = self.app.post(f'/api/collaboration/{col.id}/node',
                                headers=headers, json={'id': node.id})
        self.assertEqual(results.status_code, HTTPStatus.BAD_REQUEST)

        # cleanup
        node.delete()

    def test_delete_collaboration_node_permissions(self):

        org = Organization()
        col = Collaboration(organizations=[org])
        node = Node(organization=org, collaboration=col)
        node.save()

        # try non-existant collaboration
        headers = self.create_user_and_login()
        results = self.app.delete('/api/collaboration/-1/node',
                                  headers=headers, json={'id': node.id})
        self.assertEqual(results.status_code, HTTPStatus.NOT_FOUND)

        # try without proper permissions
        results = self.app.delete(f'/api/collaboration/{col.id}/node',
                                  headers=headers, json={'id': node.id})
        self.assertEqual(results.status_code, HTTPStatus.UNAUTHORIZED)

        # try to add non-existing node
        rule = Rule.get_by_("collaboration", Scope.GLOBAL, Operation.EDIT)
        headers = self.create_user_and_login(rules=[rule])
        results = self.app.delete(f'/api/collaboration/{col.id}/node',
                                  headers=headers, json={'id': -1})
        self.assertEqual(results.status_code, HTTPStatus.NOT_FOUND)

        # try to add a node thats not in there
        node2 = Node()
        node2.save()
        results = self.app.delete(f'/api/collaboration/{col.id}/node',
                                  headers=headers, json={'id': node2.id})
        self.assertEqual(results.status_code, HTTPStatus.BAD_REQUEST)

        # delete a node!
        results = self.app.delete(f'/api/collaboration/{col.id}/node',
                                  headers=headers, json={'id': node.id})
        self.assertEqual(results.status_code, HTTPStatus.OK)

        # cleanup
        node.delete()
        node2.delete()

    def test_view_collaboration_task_permissions_as_user(self):

        org = Organization()
        col = Collaboration(organizations=[org])
        task = Task(collaboration=col)
        task.save()

        # view non existing collaboration
        headers = self.create_user_and_login()
        results = self.app.get('/api/collaboration/-1/task',
                               headers=headers)
        self.assertEqual(results.status_code, HTTPStatus.NOT_FOUND)

        # view without any permission
        results = self.app.get(f'/api/collaboration/{col.id}/task',
                               headers=headers)
        self.assertEqual(results.status_code, HTTPStatus.UNAUTHORIZED)

        # view from another organization
        rule = Rule.get_by_("task", Scope.ORGANIZATION,
                            Operation.VIEW)
        headers = self.create_user_and_login(rules=[rule])
        results = self.app.get(f'/api/collaboration/{col.id}/task',
                               headers=headers)
        self.assertEqual(results.status_code, HTTPStatus.UNAUTHORIZED)

        # view from your own organization
        headers = self.create_user_and_login(rules=[rule], organization=org)
        results = self.app.get(f'/api/collaboration/{col.id}/task',
                               headers=headers)
        self.assertEqual(results.status_code, HTTPStatus.OK)
        self.assertEqual(len(results.json), len(col.tasks))

        # view with global permissions
        rule = Rule.get_by_("task", Scope.GLOBAL, Operation.VIEW)
        headers = self.create_user_and_login(rules=[rule])
        results = self.app.get(f'/api/collaboration/{col.id}/task',
                               headers=headers)
        self.assertEqual(results.status_code, HTTPStatus.OK)
        self.assertEqual(len(results.json), len(col.tasks))

    def test_view_collaboration_task_permissions_as_node(self):

        org = Organization()
        col = Collaboration(organizations=[org])
        node, api_key = self.create_node(org, col)
        task = Task(collaboration=col)
        task.save()

        headers = self.login_node(api_key)
        results = self.app.get(f'/api/collaboration/{col.id}/task',
                               headers=headers)
        self.assertEqual(results.status_code, HTTPStatus.OK)

        # cleanup
        node.delete()

    def test_view_node_permissions_as_user(self):

        org = Organization()
        col = Collaboration(organizations=[org])
        node = Node(organization=org, collaboration=col)
        node.save()

        # view non existing node
        headers = self.create_user_and_login()
        results = self.app.get('/api/node/-1', headers=headers)
        self.assertEqual(results.status_code, HTTPStatus.NOT_FOUND)

        # missing permissions
        results = self.app.get(f'/api/node/{node.id}', headers=headers)
        self.assertEqual(results.status_code, HTTPStatus.UNAUTHORIZED)

        # organization permissions
        rule1 = Rule.get_by_("node", Scope.ORGANIZATION, Operation.VIEW)
        headers = self.create_user_and_login(organization=org, rules=[rule1])
        results = self.app.get(f'/api/node/{node.id}', headers=headers)
        self.assertEqual(results.status_code, HTTPStatus.OK)

        # organization permissions from another organization
        headers = self.create_user_and_login(rules=[rule1])
        results = self.app.get(f'/api/node/{node.id}', headers=headers)
        self.assertEqual(results.status_code, HTTPStatus.UNAUTHORIZED)

        # global permissions
        rule2 = Rule.get_by_("node", Scope.GLOBAL, Operation.VIEW)
        headers = self.create_user_and_login(rules=[rule2])
        results = self.app.get(f'/api/node/{node.id}', headers=headers)
        self.assertEqual(results.status_code, HTTPStatus.OK)

        # list organization permissions
        headers = self.create_user_and_login(organization=org, rules=[rule1])
        results = self.app.get('/api/node', headers=headers)
        self.assertEqual(results.status_code, HTTPStatus.OK)
        self.assertEqual(len(results.json), len(col.nodes))

        # list global permissions
        headers = self.create_user_and_login(rules=[rule2])
        results = self.app.get('/api/node', headers=headers)
        self.assertEqual(results.status_code, HTTPStatus.OK)
        self.assertEqual(len(results.json), len(Node.get()))

        # cleanup
        node.delete()

    def test_view_node_permissions_as_node(self):

        org = Organization()
        col = Collaboration(organizations=[org])
        node, api_key = self.create_node(org, col)

        headers = self.login_node(api_key)

        # global permissions
        results = self.app.get(f'/api/node/{node.id}', headers=headers)
        self.assertEqual(results.status_code, HTTPStatus.OK)

        # list organization permissions
        results = self.app.get('/api/node', headers=headers)
        self.assertEqual(results.status_code, HTTPStatus.OK)
        self.assertEqual(len(results.json), len(org.nodes))

        # cleanup
        node.delete()

    def test_create_node_permissions(self):

        org = Organization()
        col = Collaboration(organizations=[org])
        org2 = Organization()
        org2.save()

        # test non existing collaboration
        headers = self.create_user_and_login()
        results = self.app.post('/api/node', headers=headers,
                                json={'collaboration_id': -1})
        self.assertEqual(results.status_code, HTTPStatus.NOT_FOUND)

        # test creating a node without any permissions
        headers = self.create_user_and_login()
        results = self.app.post('/api/node', headers=headers,
                                json={'collaboration_id': col.id})
        self.assertEqual(results.status_code, HTTPStatus.UNAUTHORIZED)

        # testing creating a node with organization permissions and supplying
        # an organization id
        rule = Rule.get_by_("node", Scope.ORGANIZATION, Operation.CREATE)
        headers = self.create_user_and_login(organization=org, rules=[rule])
        results = self.app.post('/api/node', headers=headers, json={
            'collaboration_id': col.id,
            'organization_id': org.id
        })

        self.assertEqual(results.status_code, HTTPStatus.CREATED)
        node_id = results.json.get('id')
        results = self.app.post('/api/node', headers=headers, json={
            'collaboration_id': col.id,
            'organization_id': org2.id  # <-------
        })
        self.assertEqual(results.status_code, HTTPStatus.UNAUTHORIZED)

        # test adding a node to an collaboration from an organization witch
        # does not belong to the collaboration
        headers = self.create_user_and_login(organization=org2, rules=[rule])
        results = self.app.post('/api/node', headers=headers, json={
            'collaboration_id': col.id
        })
        self.assertEqual(results.status_code, HTTPStatus.BAD_REQUEST)

        # check an creating an already existing node
        headers = self.create_user_and_login(organization=org, rules=[rule])
        results = self.app.post('/api/node', headers=headers, json={
            'collaboration_id': col.id
        })
        self.assertEqual(results.status_code, HTTPStatus.BAD_REQUEST)

        # lets retry that
        node = Node.get(node_id)
        node.delete()
        results = self.app.post('/api/node', headers=headers, json={
            'collaboration_id': col.id
        })
        self.assertEqual(results.status_code, HTTPStatus.CREATED)

        # test global permissions
        col.organizations.append(org2)
        col.save()
        rule = Rule.get_by_("node", Scope.GLOBAL, Operation.CREATE)
        headers = self.create_user_and_login(rules=[rule])
        results = self.app.post('/api/node', headers=headers, json={
            'collaboration_id': col.id,
            'organization_id': org2.id
        })
        self.assertEqual(results.status_code, HTTPStatus.CREATED)

    def test_delete_node_permissions(self):

        org = Organization()
        col = Collaboration(organizations=[org])
        node = Node(organization=org, collaboration=col)
        node.save()

        # unexisting node
        headers = self.create_user_and_login()
        results = self.app.delete('/api/node/-1', headers=headers)
        self.assertEqual(results.status_code, HTTPStatus.NOT_FOUND)

        # organization permission other organization
        rule = Rule.get_by_('node', Scope.ORGANIZATION, Operation.DELETE)
        headers = self.create_user_and_login(rules=[rule])
        results = self.app.delete(f'/api/node/{node.id}', headers=headers)
        self.assertEqual(results.status_code, HTTPStatus.UNAUTHORIZED)

        # organization permission
        rule = Rule.get_by_('node', Scope.ORGANIZATION, Operation.DELETE)
        headers = self.create_user_and_login(organization=org, rules=[rule])
        results = self.app.delete(f'/api/node/{node.id}', headers=headers)
        self.assertEqual(results.status_code, HTTPStatus.OK)

        # global permission
        node2 = Node(organization=org, collaboration=col)
        node2.save()
        rule = Rule.get_by_('node', Scope.GLOBAL, Operation.DELETE)
        headers = self.create_user_and_login(rules=[rule])
        results = self.app.delete(f'/api/node/{node2.id}', headers=headers)
        self.assertEqual(results.status_code, HTTPStatus.OK)

    def test_patch_node_permissions_as_user(self):
        # test patching non-existant node
        headers = self.create_user_and_login()
        results = self.app.patch("/api/node/-1", headers=headers)
        self.assertEqual(results.status_code, HTTPStatus.NOT_FOUND)

        # test user without any permissions
        org = Organization()
        col = Collaboration(organizations=[org])
        node = Node(organization=org, collaboration=col)
        node.save()

        results = self.app.patch(f"/api/node/{node.id}", headers=headers)
        self.assertEqual(results.status_code, HTTPStatus.UNAUTHORIZED)

        # test user with global permissions
        rule = Rule.get_by_("node", Scope.GLOBAL, Operation.EDIT)
        headers = self.create_user_and_login(rules=[rule])
        results = self.app.patch(f"/api/node/{node.id}", headers=headers,
                                 json={"name": "A"})
        self.assertEqual(results.status_code, HTTPStatus.OK)
        self.assertEqual(results.json['name'], "A")

        # test user with org permissions and own organization
        rule = Rule.get_by_("node", Scope.ORGANIZATION, Operation.EDIT)
        headers = self.create_user_and_login(org, [rule])
        results = self.app.patch(f"/api/node/{node.id}", headers=headers,
                                 json={'name': 'B'})
        self.assertEqual(results.status_code, HTTPStatus.OK)
        self.assertEqual(results.json['name'], "B")

        # test user with org permissions and other organization
        headers = self.create_user_and_login(rules=[rule])
        results = self.app.patch(f"/api/node/{node.id}", headers=headers,
                                 json={'name': 'C'})
        self.assertEqual(results.status_code, HTTPStatus.UNAUTHORIZED)

        # test updatin the `organization_id` with organization permissions
        org2 = Organization()
        org2.save()
        results = self.app.patch(f"/api/node/{node.id}", headers=headers,
                                 json={'organization_id': org2.id})
        self.assertEqual(results.status_code, HTTPStatus.UNAUTHORIZED)

        # test assigning it to a node thats not part of the collaborat
        col2 = Collaboration(organizations=[org2])
        col2.save()
        results = self.app.patch(f"/api/node/{node.id}", headers=headers,
                                 json={'collaboration_id': col2.id})
        self.assertEqual(results.status_code, HTTPStatus.UNAUTHORIZED)

        # collaboration_id and organization_id. Note that the organization
        # is assigned before the collaboration is defined.
        rule = Rule.get_by_("node", Scope.GLOBAL, Operation.EDIT)
        headers = self.create_user_and_login(org2, rules=[rule])
        results = self.app.patch(f'/api/node/{node.id}', headers=headers,
                                 json={'collaboration_id': col2.id,
                                       'organization_id': org2.id})
        self.assertEqual(results.status_code, HTTPStatus.OK)
        self.assertEqual(results.json['organization']['id'], org2.id)
        self.assertEqual(results.json['collaboration']['id'], col2.id)

        # assign unknow organization
        results = self.app.patch(f'/api/node/{node.id}', headers=headers,
                                 json={'organization_id': -1})
        self.assertEqual(results.status_code, HTTPStatus.NOT_FOUND)

        # cleanup
        node.delete()

    def test_view_task_permissions_as_user(self):
        # non existing task
        headers = self.create_user_and_login()
        results = self.app.get('/api/task/-1', headers=headers)
        self.assertEqual(results.status_code, HTTPStatus.NOT_FOUND)

        # test user without any permissions and id
        org = Organization()
        col = Collaboration(organizations=[org])
        task = Task(name="unit", collaboration=col)
        task.save()

        results = self.app.get(f'/api/task/{task.id}', headers=headers)
        self.assertEqual(results.status_code, HTTPStatus.UNAUTHORIZED)

        # test user with org permissions with id
        rule = Rule.get_by_("task", Scope.ORGANIZATION, Operation.VIEW)
        headers = self.create_user_and_login(org, rules=[rule])
        results = self.app.get(f'/api/task/{task.id}', headers=headers)
        self.assertEqual(results.status_code, HTTPStatus.OK)
        self.assertEqual(results.json['name'], 'unit')

        # test user with org permissions with id from another org
        headers = self.create_user_and_login(rules=[rule])
        results = self.app.get(f'/api/task/{task.id}', headers=headers)
        self.assertEqual(results.status_code, HTTPStatus.UNAUTHORIZED)

        # test user with org permissions without id
        headers = self.create_user_and_login(org, rules=[rule])
        results = self.app.get('/api/task', headers=headers)
        self.assertEqual(results.status_code, HTTPStatus.OK)

        # test user with global permissions and id
        rule = Rule.get_by_("task", Scope.GLOBAL, Operation.VIEW)
        headers = self.create_user_and_login(rules=[rule])
        results = self.app.get(f'/api/task/{task.id}', headers=headers)
        self.assertEqual(results.status_code, HTTPStatus.OK)

        # test user with global permissions without id
        results = self.app.get('/api/task', headers=headers)
        self.assertEqual(results.status_code, HTTPStatus.OK)

    def test_view_task_permissions_as_node_and_container(self):
        # test node with id
        org = Organization()
        org.save()
        col = Collaboration(organizations=[org])
        col.save()
        task = Task(collaboration=col, image="some-image")
        task.save()
        res = Result(task=task)
        res.save()

        headers = self.create_node_and_login(organization=org)
        results = self.app.get(f'/api/task/{task.id}', headers=headers)
        self.assertEqual(results.status_code, HTTPStatus.OK)

        # test node without id
        results = self.app.get('/api/task', headers=headers)
        self.assertEqual(results.status_code, HTTPStatus.OK)

        # test container with id
        headers = self.login_container(collaboration=col, organization=org,
                                       task=task)
        results = self.app.get(f'/api/task/{task.id}', headers=headers)
        self.assertEqual(results.status_code, HTTPStatus.OK)

        # test container without id
        results = self.app.get('/api/task', headers=headers)
        self.assertEqual(results.status_code, HTTPStatus.OK)

    def test_create_task_permission_as_user(self):
        # non existant collaboration
        headers = self.create_user_and_login()
        results = self.app.post('/api/task', headers=headers, json={
            "collaboration_id": -1
        })
        self.assertEqual(results.status_code, HTTPStatus.NOT_FOUND)

        # organizations outside of collaboration
        org = Organization()
        org.save()
        col = Collaboration(organizations=[org])
        col.save()

        # task without any node created
        results = self.app.post('/api/task', headers=headers, json={
            "organizations": [{'id': org.id}],
            "collaboration_id": col.id
        })
        self.assertEqual(results.status_code, HTTPStatus.BAD_REQUEST)

        # node is used implicitly as in further checks, can only create task
        # if node has been created
        node = Node(organization=org, collaboration=col)

        org2 = Organization()
        org2.save()

        results = self.app.post('/api/task', headers=headers, json={
            "organizations": [{'id': org2.id}], 'collaboration_id': col.id
        })
        self.assertEqual(results.status_code, HTTPStatus.BAD_REQUEST)

        # user without any permissions
        results = self.app.post('/api/task', headers=headers, json={
            "organizations": [{'id': org.id}],
            "collaboration_id": col.id
        })
        self.assertEqual(results.status_code, HTTPStatus.UNAUTHORIZED)

        # user with organization permissions for other organization
        rule = Rule.get_by_("task", Scope.ORGANIZATION, Operation.CREATE)
        headers = self.create_user_and_login(rules=[rule])
        results = self.app.post('/api/task', headers=headers, json={
            "organizations": [{'id': org.id}], 'collaboration_id': col.id
        })
        self.assertEqual(results.status_code, HTTPStatus.UNAUTHORIZED)

        # user with organization permissions
        headers = self.create_user_and_login(org, rules=[rule])
        results = self.app.post('/api/task', headers=headers, json={
            "organizations": [{'id': org.id}], 'collaboration_id': col.id
        })
        self.assertEqual(results.status_code, HTTPStatus.CREATED)

        # user with global permissions but outside of the collaboration. They
        # should *not* be allowed to create a task in a collaboration that
        # they're not a part of
        # TODO add test for user with global permission that creates a task for
        # another organization than their own in the same collaboration
        rule = Rule.get_by_("task", Scope.GLOBAL, Operation.CREATE)
        headers = self.create_user_and_login(rules=[rule])
        results = self.app.post('/api/task', headers=headers, json={
            "organizations": [{'id': org.id}], 'collaboration_id': col.id
        })
        self.assertEqual(results.status_code, HTTPStatus.UNAUTHORIZED)

        # test master task
        rule = Rule.get_by_("task", Scope.ORGANIZATION, Operation.CREATE)
        headers = self.create_user_and_login(org, rules=[rule])
        results = self.app.post('/api/task', headers=headers, json={
            "organizations": [{'id': org.id}],
            'collaboration_id': col.id,
            'master': True
        })
        self.assertEqual(results.status_code, HTTPStatus.CREATED)

        # cleanup
        node.delete()

    def test_create_task_permissions_as_container(self):
        org = Organization()
        col = Collaboration(organizations=[org])
        parent_task = Task(collaboration=col, image="some-image")
        parent_task.save()
        parent_res = Result(organization=org, task=parent_task)
        parent_res.save()

        # test wrong image name
        headers = self.login_container(collaboration=col, organization=org,
                                       task=parent_task)
        results = self.app.post('/api/task', headers=headers, json={
            "organizations": [{'id': org.id}],
            'collaboration_id': col.id,
            'image': 'other-image'
        })

        self.assertEqual(results.status_code, HTTPStatus.UNAUTHORIZED)

        # test other collaboration_id
        col2 = Collaboration(organizations=[org])
        col2.save()
        node2 = Node(organization=org, collaboration=col2)
        node2.save()
        results = self.app.post('/api/task', headers=headers, json={
            "organizations": [{'id': org.id}],
            'collaboration_id': col2.id,
            'image': 'some-image'
        })
        self.assertEqual(results.status_code, HTTPStatus.UNAUTHORIZED)

        # test with correct parameters
        results = self.app.post('/api/task', headers=headers, json={
            "organizations": [{'id': org.id}],
            'collaboration_id': col.id,
            'image': 'some-image'
        })
        self.assertEqual(results.status_code, HTTPStatus.CREATED)

        # test already completed task
        parent_res.finished_at = datetime.date(2020, 1, 1)
        parent_res.save()
        results = self.app.post('/api/task', headers=headers, json={
            "organizations": [{'id': org.id}],
            'collaboration_id': col.id,
            'image': 'some-image'
        })
        self.assertEqual(results.status_code, HTTPStatus.UNAUTHORIZED)

        # cleanup
        node2.delete()

    def test_delete_task_permissions(self):

        # test non-existing task
        headers = self.create_user_and_login()
        self.app.delete('/api/task/-1', headers=headers)

        # test with organization permissions from other organization
        org = Organization()
        col = Collaboration(organizations=[org])
        task = Task(collaboration=col)
        task.save()

        rule = Rule.get_by_("task", Scope.ORGANIZATION, Operation.DELETE)
        headers = self.create_user_and_login(rules=[rule])
        results = self.app.delete(f'/api/task/{task.id}', headers=headers)
        self.assertEqual(results.status_code, HTTPStatus.UNAUTHORIZED)

        # test with organization permissions
        headers = self.create_user_and_login(org, [rule])
        results = self.app.delete(f'/api/task/{task.id}', headers=headers)
        self.assertEqual(results.status_code, HTTPStatus.OK)

        # test with global permissions
        task = Task(collaboration=col)
        task.save()
        rule = Rule.get_by_("task", Scope.GLOBAL, Operation.DELETE)
        headers = self.create_user_and_login(rules=[rule])
        results = self.app.delete(f'/api/task/{task.id}', headers=headers)
        self.assertEqual(results.status_code, HTTPStatus.OK)

        # test that all results are also deleted
        task = Task(collaboration=col)
        res = Result(task=task)
        res.save()
        result_id = res.id  # cannot access this after deletion
        results = self.app.delete(f'/api/task/{task.id}', headers=headers)
        self.assertEqual(results.status_code, HTTPStatus.OK)
        self.assertIsNone(Task.get(result_id))

    def test_view_task_result_permissions_as_user(self):

        # non-existing task
        headers = self.create_user_and_login()
        result = self.app.get('/api/task/-1/result', headers=headers)
        self.assertEqual(result.status_code, HTTPStatus.NOT_FOUND)

        # test with organization permissions from other organization
        org = Organization()
        col = Collaboration(organizations=[org])
        task = Task(collaboration=col)
        # NB: node is used implicitly in task/{id}/result schema
        node = Node(organization=org, collaboration=col)
        res = Result(task=task, organization=org)
        res.save()

        rule = Rule.get_by_("result", Scope.ORGANIZATION, Operation.VIEW)
        headers = self.create_user_and_login(rules=[rule])
        result = self.app.get(f'/api/task/{task.id}/result', headers=headers)
        self.assertEqual(result.status_code, HTTPStatus.UNAUTHORIZED)

        # test with organization permission
        headers = self.create_user_and_login(org, [rule])
        result = self.app.get(f'/api/task/{task.id}/result', headers=headers)
        self.assertEqual(result.status_code, HTTPStatus.OK)

        # test with global permission
        rule = Rule.get_by_("result", Scope.GLOBAL, Operation.VIEW)
        headers = self.create_user_and_login(rules=[rule])
        result = self.app.get(f'/api/task/{task.id}/result', headers=headers)
        self.assertEqual(result.status_code, HTTPStatus.OK)

        # cleanup
        node.delete()

    def test_view_task_result_permissions_as_container(self):
        # test if container can
        org = Organization()
        col = Collaboration(organizations=[org])
        task = Task(collaboration=col, image="some-image")
        task.save()
        res = Result(task=task, organization=org)
        res.save()

        headers = self.login_container(collaboration=col, organization=org,
                                       task=task)
        results = self.app.get(f'/api/task/{task.id}/result', headers=headers)
        self.assertEqual(results.status_code, HTTPStatus.OK)<|MERGE_RESOLUTION|>--- conflicted
+++ resolved
@@ -529,17 +529,6 @@
         self.assertEqual(result.status_code, 400)
 
     def test_change_password(self):
-<<<<<<< HEAD
-        user = self.create_user(password="password")
-        headers = self.login(user.username)
-
-        # test if fails when not providing correct data
-        result = self.app.post("/api/recover/change", headers=headers, json={
-            "current_password": "password"
-        })
-        self.assertEqual(result.status_code, 400)
-        result = self.app.post("/api/recover/change", headers=headers, json={
-=======
         user = self.create_user(password="Password1!")
         headers = self.login(user.username)
 
@@ -549,46 +538,25 @@
         })
         self.assertEqual(result.status_code, 400)
         result = self.app.patch("/api/password/change", headers=headers, json={
->>>>>>> 3326f8f4
             "new_password": "a_new_password"
         })
         self.assertEqual(result.status_code, 400)
 
         # test if fails when wrong password is provided
-<<<<<<< HEAD
-        result = self.app.post("/api/recover/change", headers=headers, json={
-            "current_password": "wrong_password",
-=======
         result = self.app.patch("/api/password/change", headers=headers, json={
             "current_password": "wrong_password1!",
->>>>>>> 3326f8f4
             "new_password": "a_new_password"
         })
         self.assertEqual(result.status_code, 401)
 
         # test if fails when new password is the same
-<<<<<<< HEAD
-        result = self.app.post("/api/recover/change", headers=headers, json={
-            "current_password": "password",
-            "new_password": "password"
-=======
         result = self.app.patch("/api/password/change", headers=headers, json={
             "current_password": "Password1!",
             "new_password": "Password1!"
->>>>>>> 3326f8f4
         })
         self.assertEqual(result.status_code, 400)
 
         # test if it works when used as intended
-<<<<<<< HEAD
-        result = self.app.post("/api/recover/change", headers=headers, json={
-            "current_password": "password",
-            "new_password": "a_new_password"
-        })
-        self.assertEqual(result.status_code, 200)
-        db.session.refresh(user)
-        self.assertTrue(user.check_password("a_new_password"))
-=======
         result = self.app.patch("/api/password/change", headers=headers, json={
             "current_password": "Password1!",
             "new_password": "A_new_password1"
@@ -596,7 +564,6 @@
         self.assertEqual(result.status_code, 200)
         db.session.refresh(user)
         self.assertTrue(user.check_password("A_new_password1"))
->>>>>>> 3326f8f4
 
     def test_view_rules(self):
         headers = self.login("root")
