import unittest
from datetime import datetime, timedelta, timezone
import uuid
from unittest.mock import patch, call

from sqlalchemy import select

from vantage6.common.enum import RunStatus

from vantage6.server.controller import cleanup
<<<<<<< HEAD
from vantage6.server.model.base import Database, DatabaseSessionManager
from vantage6.server.model.run import Run
=======
from vantage6.common.task_status import TaskStatus
from vantage6.server.model import Task
>>>>>>> af04718a


class TestCleanupRunsIsolated(unittest.TestCase):
    def setUp(self):
        Database().connect("sqlite://", allow_drop_all=True)
        self.session = DatabaseSessionManager.get_session()

        self.uuid = str(uuid.uuid4())

    def tearDown(self):
        Database().clear_data()
        Database().close()

    @patch("vantage6.server.model.task.Task")
    def test_cleanup_completed_old_run(self, mock_task):
        # Now use the actual instances, not ints
        task = Task(
            name="test-task",
            description="Test task for cleanup",
            image="test-image:latest",
        )
        self.session.add(task)
        self.session.commit()

        run = Run(
            finished_at=datetime.now(timezone.utc) - timedelta(days=31),
<<<<<<< HEAD
            result="result",
            arguments="arguments",
            log="log should be preserved",
            status=RunStatus.COMPLETED.value,
=======
            result=self.uuid,
            input="input",
            log="log should be preserved",
            status=TaskStatus.COMPLETED,
            task=task,
>>>>>>> af04718a
        )

        self.session.add(run)
        self.session.commit()

<<<<<<< HEAD
        cleanup.cleanup_runs_data(30, include_args=True)
=======
        cleanup.cleanup_runs_data({"runs_data_cleanup_days": 30}, include_input=True)
>>>>>>> af04718a
        self.session.refresh(run)
        self.assertEqual(run.result, "")
        self.assertEqual(run.arguments, "")
        self.assertEqual(run.log, "log should be preserved")
        self.assertIsNotNone(run.cleanup_at)

    @patch(
        "vantage6.server.service.azure_storage_service.AzureStorageService.delete_blob"
    )
    def test_cleanup_completed_old_blob(self, mock_delete_blob):
        task = Task(
            name="test-task",
            description="Test task for cleanup",
            image="test-image:latest",
        )
        self.session.add(task)
        self.session.commit()

        run = Run(
            finished_at=datetime.now(timezone.utc) - timedelta(days=31),
            result=self.uuid,
            input="input",
            log="log should be preserved",
            status=TaskStatus.COMPLETED,
            task=task,
            blob_storage_used=True,
        )

        config = {
            "runs_data_cleanup_days": 30,
            "large_result_store": {
                "type": "azure",
                "container_name": "test-container",
                "connection_string": "DefaultEndpointsProtocol=https;AccountName=dummyname;AccountKey=dummykey",
            },
        }

        self.session.add(run)
        self.session.commit()

        cleanup.cleanup_runs_data(config, include_input=True)
        self.session.refresh(run)

        expected_calls = [call(self.uuid), call("input")]
        mock_delete_blob.assert_has_calls(expected_calls, any_order=False)

    def test_no_cleanup_recent_completed_run(self):
        # Ineligible: completed, but not old enough

        run = Run(
            finished_at=datetime.now(timezone.utc) - timedelta(days=10),
<<<<<<< HEAD
            result="result",
            arguments="arguments",
            status=RunStatus.COMPLETED.value,
=======
            result=self.uuid,
            input="input",
            status=TaskStatus.COMPLETED,
>>>>>>> af04718a
        )
        self.session.add(run)
        self.session.commit()

<<<<<<< HEAD
        cleanup.cleanup_runs_data(30, include_args=True)
        self.session.refresh(run)
        self.assertEqual(run.result, "result")
        self.assertEqual(run.arguments, "arguments")
=======
        cleanup.cleanup_runs_data({"runs_data_cleanup_days": 30}, include_input=True)
        self.session.refresh(run)
        self.assertEqual(run.result, self.uuid)
        self.assertEqual(run.input, "input")
>>>>>>> af04718a
        self.assertIsNone(run.cleanup_at)

    def test_no_cleanup_non_completed_run(self):
        # Ineligible: not COMPLETED, albeit old enough
        run = Run(
            finished_at=datetime.now(timezone.utc) - timedelta(days=31),
<<<<<<< HEAD
            result="result",
            arguments="arguments",
            status=RunStatus.FAILED.value,  # Not COMPLETED, so ineligible
=======
            result=self.uuid,
            input="input",
            status=TaskStatus.FAILED,  # Not COMPLETED, so ineligible
>>>>>>> af04718a
        )
        self.session.add(run)
        self.session.commit()

<<<<<<< HEAD
        cleanup.cleanup_runs_data(30, include_args=True)
        self.session.refresh(run)
        self.assertEqual(run.result, "result")
        self.assertEqual(run.arguments, "arguments")
=======
        cleanup.cleanup_runs_data({"runs_data_cleanup_days": 30}, include_input=True)
        self.session.refresh(run)
        self.assertEqual(run.result, self.uuid)
        self.assertEqual(run.input, "input")
>>>>>>> af04718a
        self.assertIsNone(run.cleanup_at)

    def test_cleanup_without_clearing_arguments(self):
        # Eligible: completed > 30 days ago
        run = Run(
            finished_at=datetime.now(timezone.utc) - timedelta(days=40),
<<<<<<< HEAD
            result="result",
            arguments="arguments",
            status=RunStatus.COMPLETED.value,
=======
            result=self.uuid,
            input="input",
            status=TaskStatus.COMPLETED,
>>>>>>> af04718a
        )
        self.session.add(run)
        self.session.commit()

<<<<<<< HEAD
        cleanup.cleanup_runs_data(30, include_args=False)
=======
        cleanup.cleanup_runs_data({"runs_data_cleanup_days": 30}, include_input=False)
>>>>>>> af04718a
        self.session.refresh(run)
        self.assertEqual(run.result, "")
        self.assertEqual(run.arguments, "arguments")
        self.assertIsNotNone(run.cleanup_at)


# Test cleanup_results()' handling of multiple runs
class TestCleanupRunsCount(unittest.TestCase):
    def setUp(self):
        Database().connect("sqlite://", allow_drop_all=True)
        self.session = DatabaseSessionManager.get_session()

    def tearDown(self):
        # clear_data() will clear session too
        Database().clear_data()
        Database().close()

    def create_runs(self):
        run0 = Run(
            finished_at=datetime.now(timezone.utc) - timedelta(days=31),
            result="result0",
            arguments="arguments0",
            status=RunStatus.COMPLETED.value,
        )
        run1 = Run(
            finished_at=datetime.now(timezone.utc) - timedelta(days=200),
            result="result1",
            arguments="arguments1",
            status=RunStatus.COMPLETED.value,
        )
        run2 = Run(
            finished_at=datetime.now(timezone.utc) - timedelta(days=10),
            result="result2",
            arguments="arguments2",
            status=RunStatus.COMPLETED.value,
        )
        run3 = Run(
            finished_at=datetime.now(timezone.utc) - timedelta(days=10),
            result="result3",
            arguments="arguments3",
            status=RunStatus.PENDING.value,
        )
        run4 = Run(
            finished_at=datetime.now(timezone.utc) - timedelta(days=31),
            result="result4",
            arguments="arguments4",
            status=RunStatus.FAILED.value,
        )
        run5 = Run(
            finished_at=datetime.now(timezone.utc) - timedelta(days=10),
            result="result5",
            arguments="arguments5",
            status=RunStatus.ACTIVE.value,
        )
        self.session.add_all([run0, run1, run2, run3, run4, run5])
        self.session.commit()

        return run0, run1, run2, run3, run4, run5

    def test_cleanup_runs_count(self):

        # Insert runs into db
        runs = self.create_runs()

<<<<<<< HEAD
        # clean up result and arguments from runs older than 30 days
        cleanup.cleanup_runs_data(30, include_args=True)
=======
        # clean up result and input from runs older than 30 days
        cleanup.cleanup_runs_data({"runs_data_cleanup_days": 30}, include_input=True)
>>>>>>> af04718a

        # db has been changed, refresh objects
        for run in runs:
            self.session.refresh(run)

        # Query the DB to get cleaned up and non-cleaned up runs
        cleaned_runs = self.session.scalars(
            select(Run).filter(Run.cleanup_at != None)
        ).all()
        remaining_runs = self.session.scalars(
            # ruff: noqa: E711
            select(Run).filter(Run.cleanup_at == None)
        ).all()

        # We expect only run0 and run1 to have been cleaned up
        self.assertEqual(len(cleaned_runs), 2)
        self.assertEqual(len(remaining_runs), 4)

        # Verify that cleaned runs have their result and arguments cleared, and
        # cleanup_at set
        for run in cleaned_runs:
            self.assertEqual(run.result, "")
            self.assertEqual(run.arguments, "")
            self.assertIsNotNone(run.cleanup_at)

        # Verify that runs that should not have been cleaned up keep their
        # result and arguments
        for i in range(2, 6):
            self.assertEqual(runs[i].result, f"result{i}")
            self.assertEqual(runs[i].arguments, f"arguments{i}")<|MERGE_RESOLUTION|>--- conflicted
+++ resolved
@@ -1,20 +1,16 @@
 import unittest
+import uuid
 from datetime import datetime, timedelta, timezone
-import uuid
-from unittest.mock import patch, call
+from unittest.mock import call, patch
 
 from sqlalchemy import select
 
 from vantage6.common.enum import RunStatus
 
 from vantage6.server.controller import cleanup
-<<<<<<< HEAD
+from vantage6.server.model import Task
 from vantage6.server.model.base import Database, DatabaseSessionManager
 from vantage6.server.model.run import Run
-=======
-from vantage6.common.task_status import TaskStatus
-from vantage6.server.model import Task
->>>>>>> af04718a
 
 
 class TestCleanupRunsIsolated(unittest.TestCase):
@@ -41,28 +37,17 @@
 
         run = Run(
             finished_at=datetime.now(timezone.utc) - timedelta(days=31),
-<<<<<<< HEAD
-            result="result",
+            result=self.uuid,
             arguments="arguments",
             log="log should be preserved",
             status=RunStatus.COMPLETED.value,
-=======
-            result=self.uuid,
-            input="input",
-            log="log should be preserved",
-            status=TaskStatus.COMPLETED,
             task=task,
->>>>>>> af04718a
-        )
-
-        self.session.add(run)
-        self.session.commit()
-
-<<<<<<< HEAD
-        cleanup.cleanup_runs_data(30, include_args=True)
-=======
-        cleanup.cleanup_runs_data({"runs_data_cleanup_days": 30}, include_input=True)
->>>>>>> af04718a
+        )
+
+        self.session.add(run)
+        self.session.commit()
+
+        cleanup.cleanup_runs_data({"runs_data_cleanup_days": 30}, include_args=True)
         self.session.refresh(run)
         self.assertEqual(run.result, "")
         self.assertEqual(run.arguments, "")
@@ -114,84 +99,48 @@
 
         run = Run(
             finished_at=datetime.now(timezone.utc) - timedelta(days=10),
-<<<<<<< HEAD
-            result="result",
-            arguments="arguments",
-            status=RunStatus.COMPLETED.value,
-=======
-            result=self.uuid,
-            input="input",
-            status=TaskStatus.COMPLETED,
->>>>>>> af04718a
-        )
-        self.session.add(run)
-        self.session.commit()
-
-<<<<<<< HEAD
-        cleanup.cleanup_runs_data(30, include_args=True)
-        self.session.refresh(run)
-        self.assertEqual(run.result, "result")
+            result=self.uuid,
+            arguments="arguments",
+            status=RunStatus.COMPLETED.value,
+        )
+        self.session.add(run)
+        self.session.commit()
+
+        cleanup.cleanup_runs_data({"runs_data_cleanup_days": 30}, include_args=True)
+        self.session.refresh(run)
+        self.assertEqual(run.result, self.uuid)
         self.assertEqual(run.arguments, "arguments")
-=======
-        cleanup.cleanup_runs_data({"runs_data_cleanup_days": 30}, include_input=True)
-        self.session.refresh(run)
-        self.assertEqual(run.result, self.uuid)
-        self.assertEqual(run.input, "input")
->>>>>>> af04718a
         self.assertIsNone(run.cleanup_at)
 
     def test_no_cleanup_non_completed_run(self):
         # Ineligible: not COMPLETED, albeit old enough
         run = Run(
             finished_at=datetime.now(timezone.utc) - timedelta(days=31),
-<<<<<<< HEAD
-            result="result",
+            result=self.uuid,
             arguments="arguments",
             status=RunStatus.FAILED.value,  # Not COMPLETED, so ineligible
-=======
-            result=self.uuid,
-            input="input",
-            status=TaskStatus.FAILED,  # Not COMPLETED, so ineligible
->>>>>>> af04718a
-        )
-        self.session.add(run)
-        self.session.commit()
-
-<<<<<<< HEAD
-        cleanup.cleanup_runs_data(30, include_args=True)
-        self.session.refresh(run)
-        self.assertEqual(run.result, "result")
+        )
+        self.session.add(run)
+        self.session.commit()
+
+        cleanup.cleanup_runs_data({"runs_data_cleanup_days": 30}, include_args=True)
+        self.session.refresh(run)
+        self.assertEqual(run.result, self.uuid)
         self.assertEqual(run.arguments, "arguments")
-=======
-        cleanup.cleanup_runs_data({"runs_data_cleanup_days": 30}, include_input=True)
-        self.session.refresh(run)
-        self.assertEqual(run.result, self.uuid)
-        self.assertEqual(run.input, "input")
->>>>>>> af04718a
         self.assertIsNone(run.cleanup_at)
 
     def test_cleanup_without_clearing_arguments(self):
         # Eligible: completed > 30 days ago
         run = Run(
             finished_at=datetime.now(timezone.utc) - timedelta(days=40),
-<<<<<<< HEAD
-            result="result",
-            arguments="arguments",
-            status=RunStatus.COMPLETED.value,
-=======
-            result=self.uuid,
-            input="input",
-            status=TaskStatus.COMPLETED,
->>>>>>> af04718a
-        )
-        self.session.add(run)
-        self.session.commit()
-
-<<<<<<< HEAD
-        cleanup.cleanup_runs_data(30, include_args=False)
-=======
-        cleanup.cleanup_runs_data({"runs_data_cleanup_days": 30}, include_input=False)
->>>>>>> af04718a
+            result=self.uuid,
+            arguments="arguments",
+            status=RunStatus.COMPLETED.value,
+        )
+        self.session.add(run)
+        self.session.commit()
+
+        cleanup.cleanup_runs_data({"runs_data_cleanup_days": 30}, include_args=False)
         self.session.refresh(run)
         self.assertEqual(run.result, "")
         self.assertEqual(run.arguments, "arguments")
@@ -252,17 +201,11 @@
         return run0, run1, run2, run3, run4, run5
 
     def test_cleanup_runs_count(self):
-
         # Insert runs into db
         runs = self.create_runs()
 
-<<<<<<< HEAD
-        # clean up result and arguments from runs older than 30 days
-        cleanup.cleanup_runs_data(30, include_args=True)
-=======
         # clean up result and input from runs older than 30 days
-        cleanup.cleanup_runs_data({"runs_data_cleanup_days": 30}, include_input=True)
->>>>>>> af04718a
+        cleanup.cleanup_runs_data({"runs_data_cleanup_days": 30}, include_args=True)
 
         # db has been changed, refresh objects
         for run in runs:
