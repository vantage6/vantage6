import codecs
import os

from os import path
from setuptools import setup, find_namespace_packages
from pathlib import Path

# get current directory
here = Path(path.abspath(path.dirname(__file__)))
parent_dir = here.parent.absolute()

# get the long description from the README file
with codecs.open(path.join(parent_dir, "README.md"), encoding="utf-8") as f:
    long_description = f.read()

# Read the API version from disk. This file should be located in the package
# folder, since it's also used to set the pkg.__version__ variable.
version_path = os.path.join(here, "vantage6", "backend", "common", "_version.py")
version_ns = {"__file__": version_path}
with codecs.open(version_path) as f:
    exec(f.read(), {}, version_ns)

# setup the package
setup(
    name="vantage6_backend_common",
    version=version_ns["__version__"],
    description="Vantage6 common backend functionalities",
    long_description=long_description,
    long_description_content_type="text/markdown",
    url="https://github.com/vantage6/vantage6",
    packages=find_namespace_packages(),
    python_requires=">=3.10",
    install_requires=[
        "flask==3.1.0",
        "flask-mail==0.9.1",
        "Flask-RESTful==0.3.10",
        "marshmallow==3.19.0",
        "marshmallow-sqlalchemy==1.4.0",
        "sqlalchemy==2.0.37",
<<<<<<< HEAD
        "python-keycloak==5.5.0",
=======
        "prometheus-client==0.21.1",
>>>>>>> 1734792e
        f'vantage6-common == {version_ns["__version__"]}',
    ],
    extras_require={"dev": ["coverage==6.4.4"]},
    package_data={
        "vantage6.backend.common": [
            "__build__",
        ],
    },
)<|MERGE_RESOLUTION|>--- conflicted
+++ resolved
@@ -37,11 +37,8 @@
         "marshmallow==3.19.0",
         "marshmallow-sqlalchemy==1.4.0",
         "sqlalchemy==2.0.37",
-<<<<<<< HEAD
         "python-keycloak==5.5.0",
-=======
         "prometheus-client==0.21.1",
->>>>>>> 1734792e
         f'vantage6-common == {version_ns["__version__"]}',
     ],
     extras_require={"dev": ["coverage==6.4.4"]},
