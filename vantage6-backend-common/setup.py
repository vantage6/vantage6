--- conflicted
+++ resolved
@@ -35,14 +35,9 @@
         "flask-mail==0.9.1",
         "Flask-RESTful==0.3.10",
         "marshmallow==3.19.0",
-<<<<<<< HEAD
         "marshmallow-sqlalchemy==1.4.0",
         "sqlalchemy==2.0.37",
-=======
-        "marshmallow-sqlalchemy==0.29.0",
-        "SQLAlchemy==1.4.46",
         "prometheus-client==0.21.1",
->>>>>>> d63b4e4e
         f'vantage6-common == {version_ns["__version__"]}',
     ],
     extras_require={"dev": ["coverage==6.4.4"]},
