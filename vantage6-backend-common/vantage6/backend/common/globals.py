--- conflicted
+++ resolved
@@ -5,11 +5,9 @@
 # environment variable name for host URI
 HOST_URI_ENV = "HOST_URI_ENV_VAR"
 
-<<<<<<< HEAD
 # default API path
 DEFAULT_API_PATH = "/api"
-=======
+
 # database attempts setting
 MAX_NUMBER_OF_ATTEMPTS = 10
-RETRY_DELAY_IN_SECONDS = 30
->>>>>>> c0ac2675
+RETRY_DELAY_IN_SECONDS = 30