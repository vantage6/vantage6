import codecs
import os
from os import path
from pathlib import Path

from setuptools import find_namespace_packages, setup

# get current directory
here = Path(path.abspath(path.dirname(__file__)))
parent_dir = here.parent.absolute()

# get the long description from the README file
with codecs.open(path.join(parent_dir, "README.md"), encoding="utf-8") as f:
    long_description = f.read()

# Read the API version from disk. This file should be located in the package
# folder, since it's also used to set the pkg.__version__ variable.
version_path = os.path.join(here, "vantage6", "node", "_version.py")
version_ns = {"__file__": version_path}
with codecs.open(version_path) as f:
    exec(f.read(), {}, version_ns)

# setup the package
setup(
    name="vantage6_node",
    version=version_ns["__version__"],
    description="vantage6 node",
    long_description=long_description,
    long_description_content_type="text/markdown",
    url="https://github.com/vantage6/vantage6",
    packages=find_namespace_packages(),
    python_requires=">=3.10",
    install_requires=[
        "click==8.1.3",
<<<<<<< HEAD
        "gevent==23.9.1",
=======
        "docker==7.1.0",
        "gevent==25.4.2",
>>>>>>> d63b4e4e
        "jinja2==3.1.6",
        "kubernetes==28.1.0",
        "python-socketio==5.7.2",
<<<<<<< HEAD
        "requests==2.32.3",
        "parquet-tools==0.2.16",
=======
        "requests==2.32.4",
        "psutil==5.9.0",
        "nvidia-ml-py==12.535.133",
>>>>>>> d63b4e4e
        f'vantage6 == {version_ns["__version__"]}',
        f'vantage6-client == {version_ns["__version__"]}',
        f'vantage6-algorithm-tools == {version_ns["__version__"]}',
    ],
    extras_require={
        "dev": [
            "coverage==6.4.4",
            "python-coveralls==2.9.3",
            "sqlalchemy==2.0.37",
            "schema==0.7.5",
            "appdirs==1.4.4",
            "flask==3.1.0",
            "black",
            "pre-commit",
        ]
    },
    package_data={
        "vantage6.node": [
            "__build__",
            "_data/*.*",
        ],
    },
    entry_points={"console_scripts": ["vnode-local=vantage6.node.cli.node:cli_node"]},
)<|MERGE_RESOLUTION|>--- conflicted
+++ resolved
@@ -32,23 +32,14 @@
     python_requires=">=3.10",
     install_requires=[
         "click==8.1.3",
-<<<<<<< HEAD
-        "gevent==23.9.1",
-=======
-        "docker==7.1.0",
         "gevent==25.4.2",
->>>>>>> d63b4e4e
         "jinja2==3.1.6",
         "kubernetes==28.1.0",
+        "parquet-tools==0.2.16",
+        "psutil==5.9.0",
         "python-socketio==5.7.2",
-<<<<<<< HEAD
-        "requests==2.32.3",
-        "parquet-tools==0.2.16",
-=======
         "requests==2.32.4",
-        "psutil==5.9.0",
         "nvidia-ml-py==12.535.133",
->>>>>>> d63b4e4e
         f'vantage6 == {version_ns["__version__"]}',
         f'vantage6-client == {version_ns["__version__"]}',
         f'vantage6-algorithm-tools == {version_ns["__version__"]}',
