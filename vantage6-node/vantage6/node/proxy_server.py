"""
This module contains a proxy server implementation that the node uses to
communicate with the server. It contains general methods for any routes, and
methods to handle tasks and results, including their encryption and decryption.

(!) Not to be confused with the squid proxy that allows algorithm containers
to access other places in the network.
"""
import requests
import logging

from http import HTTPStatus
from requests import Response

from flask import Flask, request, jsonify

from vantage6.common import bytes_to_base64s, base64s_to_bytes, logger_name
from vantage6.node.node_client import NodeClient

# Initialize FLASK
app = Flask(__name__)
log = logging.getLogger(logger_name(__name__))

# Need to be set when the proxy server is initialized
app.config["SERVER_IO"] = None
server_url = None

# Number of times the request is retried before the proxy server gives up
RETRY = 3


def get_method(method: str) -> callable:
    """
    Obtain http method based on string identifier

    Parameters
    ----------
    method : str
        Http method requested

    Returns
    -------
    function
        HTTP method
    """
    method_name: str = method.lower()

    loopup = {
        "get": requests.get,
        "post": requests.post,
        "patch": requests.patch,
        "put": requests.put,
        "delete": requests.delete
    }

    return loopup.get(method_name, requests.get)


def make_proxied_request(endpoint: str) -> Response:
    """
    Helper to create proxies requests to the central server.

    Parameters
    ----------
    endpoint: str
        endpoint to be reached at the vantage6 server

    Returns
    -------
    requests.Response
        Response from the vantage6 server
    """
    present = 'Authorization' in request.headers
    headers = {'Authorization': request.headers['Authorization']} if present \
        else None

    json = request.get_json() if request.is_json else None
    return make_request(request.method, endpoint, json, request.args, headers)


def make_request(method: str, endpoint: str, json: dict = None,
                 params: dict = None, headers: dict = None) -> Response:
    """
    Make request to the central server

    Parameters
    ----------
    method: str
        HTTP method to be used
    endpoint: str
        endpoint of the vantage6 server
    json: dict, optional
        JSON body
    params: dict, optional
        HTTP parameters
    headers: dict, optional
        HTTP headers

    Returns
    -------
    requests.Response
        Response from the vantage6 server
    """

    method = get_method(method)

    # Forward the request to the central server. Retry when an exception is
    # raised (e.g. timeout or connection error) or when the server gives an
    # error code greater than 210
    url = f"{server_url}/{endpoint}"
    for i in range(RETRY):
        try:
            response: Response = method(url, json=json,
                                        params=params,
                                        headers=headers)
            # verify that the server gave us a valid response, else we
            # would want to try again
            if response.status_code > 210:
                log.warn('Proxy server received status code:'
                         f'{response.status_code}')
                log.debug(f'method: {request.method}, url: {url}, json: {json}'
                          f', params: {params}, headers: {headers}')
                if 'application/json' in response.headers.get('Content-Type'):
                    log.debug(response.json().get("msg", "no description..."))

            else:
                # Exit the retry loop because we have collected a valid
                # response
                return response

        except Exception:
            log.exception(f'On attempt {i}, the proxy request raised an '
                          f'exception: <{url}>')

    # if all attemps fail, raise an exception to be handled by its parent
    raise Exception("Proxy request failed")


def decrypt_result(run: dict) -> dict:
    """
    Decrypt the `result` from a run dictonary

    Parameters
    ----------
    run: dict
        Run dict

    Returns
    -------
    dict
        Run dict with the `result` decrypted
    """
<<<<<<< HEAD
    # FIXME check if this function is not implemented in several places
    server_io: NodeClient = app.config.get('SERVER_IO')

    # if the result is a None, there is no need to decrypt that..
    try:
        if run['result']:
            run["result"] = bytes_to_base64s(
                server_io.cryptor.decrypt_str_to_bytes(
                    run["result"]
=======
    client: NodeClient = app.config.get('SERVER_IO')

    # if the result is a None, there is no need to decrypt that..
    try:
        if result['result']:
            result["result"] = bytes_to_base64s(
                client.cryptor.decrypt_str_to_bytes(
                    result["result"]
>>>>>>> 7d211a8d
                )
            )
    except Exception:
        log.exception("Unable to decrypt and/or decode results, sending them "
                      "to the algorithm...")

    return run


def get_response_json_and_handle_exceptions(
        response: Response) -> dict | None:
    """
    Obtain json content from request response

    Parameters
    ----------
    response : requests.Response
        Requests response object

    Returns
    -------
    dict | None
        Dict containing the json body
    """
    try:
        return response.json()
    except (requests.exceptions.JSONDecodeError, Exception):
        log.exception('Failed to extract JSON')
    return None


@app.route("/task", methods=["POST"])
def proxy_task():
    """
    Proxy to create tasks at the vantage6 server

    Returns
    -------
    requests.Response
        Response from the vantage6 server
    """
    # We need the server io for the decryption of the results
    client: NodeClient = app.config.get("SERVER_IO")
    if not client:
        log.error("Task proxy request received but proxy server was not "
                  "initialized properly.")
        return jsonify({'msg': 'Proxy server not initialized properly'}), 500

    # All requests from algorithms are unencrypted. We encrypt the input
    # field for a specific organization(s) specified by the algorithm
    data = request.get_json()
    organizations = data.get("organizations")

    if not organizations:
        log.error("No organizations found in proxy request..")
        return jsonify({"msg": "Organizations missing from input"}), 400

    try:
        headers = {'Authorization': request.headers['Authorization']}
    except Exception:
        log.exception('Could not extract headers from request...')

    log.debug(f"{len(organizations)} organizations")

    # For every organization we need to encrypt the input field. This is done
    # in parallel as the client (algorithm) is waiting for a timely response.
    # For every organizationn the public key is retrieved an the input is
    # encrypted specifically for them.
    def encrypt_input(organization: dict) -> dict:
        """
        Encrypt the input for a specific organization by using its private key.
        This method is run as background

        Parameters
        ----------
        organization : dict
            Input as specified by the client (algorithm in this case)

        Returns
        -------
        dict
            Modified organization dictionary in which the `input` key is
            contains encrypted input
        """
        input_ = organization.get("input", {})
        organization_id = organization.get("id")

        # retrieve public key of the organization
        log.debug(f"Retrieving public key of org: {organization_id}")
        response = make_request('get', f'organization/{organization_id}',
                                headers=headers)
        public_key = response.json().get("public_key")

        # Encrypt the input field
        client: NodeClient = app.config.get("SERVER_IO")
        organization["input"] = client.cryptor.encrypt_bytes_to_str(
            base64s_to_bytes(input_),
            public_key
        )

        log.debug("Input succesfully encrypted for organization "
                  f"{organization_id}!")
        return organization

    if client.is_encrypted_collaboration():

        log.debug("Applying end-to-end encryption")
        data["organizations"] = [encrypt_input(o) for o in organizations]

    # Attempt to send the task to the central server
    try:
        response = make_request('post', 'task', data, headers=headers)
    except Exception:
        log.exception('post task failed')
        return {'msg': 'Request failed, see node logs'},\
            HTTPStatus.INTERNAL_SERVER_ERROR

    return response.json(), HTTPStatus.OK

@app.route('/result?task_id=<int:id_>', methods=["GET"])
def proxy_result(id_: int) -> Response:
    """
    Obtain and decrypt all results to belong to a certain task

    Parameters
    ----------
    id : int
        Task id from which the results need to be obtained

    Returns
    -------
    requests.Response
        Reponse from the vantage6 server
    """
    # We need the server io for the decryption of the results
    client = app.config.get("SERVER_IO")
    if not client:
        return jsonify({'msg': 'Proxy server not initialized properly'}),\
            HTTPStatus.INTERNAL_SERVER_ERROR

    # Forward the request
    try:
        response: Response = make_proxied_request(f"result?task_id={id_}")
    except Exception:
        log.exception(f'Error on "result?task_id={id_}"')
        return {'msg': 'Request failed, see node logs'},\
            HTTPStatus.INTERNAL_SERVER_ERROR

    # Attempt to decrypt the results. The enpoint should have returned
    # a list of results
    unencrypted = []
    runs = get_response_json_and_handle_exceptions(response)
    for run in runs:
        run = decrypt_result(run)
        unencrypted.append(run)

    return jsonify(unencrypted), HTTPStatus.OK


@app.route('/run/<int:id>', methods=["GET"])
def proxy_runs(id_: int) -> Response:
    """
    Obtain and decrypt the algorithm run from the vantage6 server to be used by
    an algorithm container.

    Parameters
    ----------
    id_ : int
        Id of the run to be obtained

    Returns
    -------
    requests.Response
        Response of the vantage6 server
    """
    # We need the server io for the decryption of the results
    client: NodeClient = app.config.get("SERVER_IO")
    if not client:
        return {'msg': 'Proxy server not initialized properly'},\
            HTTPStatus.INTERNAL_SERVER_ERROR

    # Make the proxied request
    try:
        response: Response = make_proxied_request(f"run/{id_}")
    except Exception:
        log.exception('Error on /run/<int:id>')
        return {'msg': 'Request failed, see node logs...'},\
            HTTPStatus.INTERNAL_SERVER_ERROR

    # Try to decrypt the results
    run = get_response_json_and_handle_exceptions(response)
    run = decrypt_result(run)

    return run, HTTPStatus.OK


@app.route('/<path:central_server_path>', methods=["GET", "POST", "PATCH",
                                                   "PUT", "DELETE"])
def proxy(central_server_path: str) -> Response:
    """
    Generalized http proxy request

    Parameters
    ----------
    central_server_path : str
        The endpoint on the server to be reached

    Returns
    -------
    requests.Response
        Contains the server response
    """
    try:
        response = make_proxied_request(central_server_path)
    except Exception:
        log.exception('Generic proxy endpoint')
        return {'msg': 'Request failed, see node logs'},\
            HTTPStatus.INTERNAL_SERVER_ERROR

    return response.content, response.status_code, response.headers.items()<|MERGE_RESOLUTION|>--- conflicted
+++ resolved
@@ -150,26 +150,14 @@
     dict
         Run dict with the `result` decrypted
     """
-<<<<<<< HEAD
-    # FIXME check if this function is not implemented in several places
-    server_io: NodeClient = app.config.get('SERVER_IO')
+    client: NodeClient = app.config.get('SERVER_IO')
 
     # if the result is a None, there is no need to decrypt that..
     try:
         if run['result']:
             run["result"] = bytes_to_base64s(
-                server_io.cryptor.decrypt_str_to_bytes(
+                client.cryptor.decrypt_str_to_bytes(
                     run["result"]
-=======
-    client: NodeClient = app.config.get('SERVER_IO')
-
-    # if the result is a None, there is no need to decrypt that..
-    try:
-        if result['result']:
-            result["result"] = bytes_to_base64s(
-                client.cryptor.decrypt_str_to_bytes(
-                    result["result"]
->>>>>>> 7d211a8d
                 )
             )
     except Exception:
