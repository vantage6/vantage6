"""
This module provides a client interface for the node to communicate with the
central server.
"""
import jwt
import datetime
import time

from threading import Thread

from vantage6.common import WhoAmI
from vantage6.client import ClientBase
from vantage6.node.globals import REFRESH_BEFORE_EXPIRES_SECONDS


class NodeClient(ClientBase):
    """ Node interface to the central server."""

    def __init__(self, *args, **kwargs):
        super().__init__(*args, **kwargs)

        # self.name = None
        self.collaboration_id = None
        self.whoami = None

    def authenticate(self, api_key: str) -> None:
        """
        Nodes authentication at the central server.

        It also identifies itself by retrieving the collaboration
        and organization to which this node belongs. The server
        returns a JWT-token that is used in all succeeding requests.

        Parameters
        ----------
        api_key : str
            The api key of the node.
        """
        super().authenticate({"api_key": api_key}, path="token/node")

        # obtain the server authenticatable id
        jwt_payload = jwt.decode(self.token,
                                 options={"verify_signature": False})

        # FIXME: 'identity' is no longer needed in version 4+. So this if
        # statement can be removed
        if 'sub' in jwt_payload:
            id_ = jwt_payload['sub']
        elif 'identity' in jwt_payload:
            id_ = jwt_payload['identity']

        # get info on how the server sees me
        node = self.request(f"node/{id_}")

        name = node.get("name")
        self.collaboration_id = node.get("collaboration").get("id")

        organization_id = node.get("organization").get("id")
        organization = self.request(f"organization/{organization_id}")
        organization_name = organization.get("name")

        self.whoami = WhoAmI(
            type_="node",
            id_=id_,
            name=name,
            organization_id=organization_id,
            organization_name=organization_name
        )

    def auto_refresh_token(self) -> None:
        """ Start a thread that refreshes token before it expires. """
        # set up thread to refresh token
        t = Thread(target=self.__refresh_token_worker, daemon=True)
        t.start()

    def __refresh_token_worker(self) -> None:
        """ Keep refreshing token to prevent it from expiring. """
        while True:
            # get the time until the token expires
            expiry_time = jwt.decode(
                self.token, options={"verify_signature": False})["exp"]
            time_until_expiry = expiry_time - time.time()
            if time_until_expiry < REFRESH_BEFORE_EXPIRES_SECONDS:
                self.refresh_token()
            else:
                time.sleep(
                    int(time_until_expiry - REFRESH_BEFORE_EXPIRES_SECONDS + 1)
                )

    def request_token_for_container(self, task_id: int, image: str):
        """ Request a container-token at the central server.

        This token is used by algorithm containers that run on this
        node. These algorithms can then post tasks and retrieve
        child-results (usually refered to as a master container).
        The server performs a few checks (e.g. if the task you
        request the key for is still open) before handing out this
        token.

        Parameters
        ----------
        task_id : int
            id from the task, which is going to use this container token
        image : str
            Docker image name of the task

        Returns
        -------
        dict
            The container token.
        """
        self.log.debug(
            f"requesting container token for task_id={task_id} "
            f"and image={image}"
        )
        return self.request('/token/container', method="post", json={
            "task_id": task_id,
            "image": image
        })

    def get_results(
        self, id_: int = None, state: str = None, include_task: bool = False,
        task_id: int = None
    ) -> dict:
        """
        Obtain the results for a specific task.

        Overload the definition of the parent by entering the
        task_id automatically.

        Parameters
        ----------
        id_ : int, optional
            ID of the result, by default None
        state : str, optional
            State of the result, by default None
        include_task : bool, optional
            Include the task in the result, by default False
        task_id : int, optional
            ID of the task, by default None

        Returns
        -------
        dict
            The results.
        """
        return super().get_results(
<<<<<<< HEAD
            id_=id,
=======
            id=id_,
>>>>>>> c1f18a1a
            state=state,
            include_task=include_task,
            task_id=task_id,
            node_id=self.whoami.id_
        )

    def is_encrypted_collaboration(self) -> bool:
        """
        Check whether the encryption is enabled.

        End-to-end encryption is per collaboration managed at the
        central server. It is important to note that the local
        configuration-file should allow explicitly for unencrpyted
        messages. This function returns the setting from the server.

        Returns
        -------
        bool
            True if the collaboration is encrypted, False otherwise.
        """
        response = self.request(f"collaboration/{self.collaboration_id}")
        return response.get("encrypted") == 1

    def set_task_start_time(self, id_: int) -> None:
        """
        Sets the start time of the task at the central server.

        This is important as this will note that the task has been
        started, and is waiting for restuls.

        Parameters
        ----------
        id_ : int
            ID of the task.
        """
        self.patch_results(id_, result={
            "started_at": datetime.datetime.now().isoformat()
        })

    def patch_results(self, id_: int, result: dict,
                      init_org_id: int = None) -> None:
        """
        Update the results at the central server.

        Typically used when to algorithm container is finished or
        when a status-update is posted (started, finished)

        Parameters
        ----------
        id: int
            ID of the result to patch
        result: dict
            Dictionary of fields that are to be patched
        init_org_id: int, optional
            Organization id of the origin of the task. This is required
            when the result dict includes results, because then results have
            to be encrypted specifically for them
        """
        # TODO: the key `result` is not always present, e.g. when
        #     only the timestamps are updated
        # FIXME: public keys should be cached
        if "result" in result:
            if not init_org_id:
                self.log.critical(
                    "Organization id is not provided: cannot send results to "
                    "server as they cannot be encrypted")
            msg = f"Retrieving public key from organization={init_org_id}"
            self.log.debug(msg)

            org = self.request(f"organization/{init_org_id}")
            public_key = None
            try:
                public_key = org["public_key"]
            except KeyError:
                self.log.critical('Public key could not be retrieved...')
                self.log.critical('Does the initiating organization belong to '
                                  'your organization?')

            result["result"] = self.cryptor.encrypt_bytes_to_str(
                result["result"],
                public_key
            )

            self.log.debug("Sending results to server")
        else:
            self.log.debug("Just patchin'")

        return self.request(f"result/{id_}", json=result, method='patch')

    def get_vpn_config(self) -> tuple[bool, str]:
        """
        Obtain VPN configuration from the server

        Returns
        -------
        bool
            Whether or not obtaining VPN config was successful
        str
            OVPN configuration file content
        """
        response = self.request("vpn")

        ovpn_config = response.get("ovpn_config")
        if ovpn_config is None:
            return False, ''

        # replace windows line endings to linux style to prevent extra
        # whitespace in writing the file
        ovpn_config = ovpn_config.replace("\r\n", "\n")

        return True, ovpn_config

    def refresh_vpn_keypair(self, ovpn_file: str) -> bool:
        """
        Refresh the client's keypair in an ovpn configuration file

        Parameters
        ----------
        ovpn_file: str
            The path to the current ovpn configuration on disk

        Returns
        -------
        bool
            Whether or not the refresh was successful
        """
        # Extract the contents of the VPN file
        with open(ovpn_file, 'r') as file:
            ovpn_config = file.read()

        response = self.request(
            "vpn/update",
            method="POST",
            json={'vpn_config': ovpn_config},
        )
        ovpn_config = response.get("ovpn_config")
        if not ovpn_config:
            self.log.warn("Refreshing VPN keypair not successful!")
            self.log.warn("Disabling node-to-node communication via VPN")
            return False

        # write new configuration back to file
        with open(ovpn_file, 'w') as f:
            f.write(ovpn_config)
        return True

    def check_user_allowed_to_send_task(
        self, allowed_users: list[str], allowed_orgs: list[str],
        initiator_id: int, init_user_id: int
    ) -> bool:
        """
        Check if the user is allowed to send a task to this node

        Parameters
        ----------
        allowed_users: list[str]
            List of allowed user IDs or usernames
        allowed_orgs: list[str]
            List of allowed organization IDs or names
        initiator_id: int
            ID of the organization that initiated the task
        init_user_id: int
            ID of the user that initiated the task

        Returns
        -------
        bool
            Whether or not the user is allowed to send a task to this node
        """
        # check if task-initating user id is in allowed users
        if any(str(init_user_id) == user for user in allowed_users):
            return True

        # check if task-initiating org id is in allowed orgs
        if any(str(initiator_id) == org for org in allowed_orgs):
            return True

        # TODO it would be nicer to check all users in a single request
        # but that requires other multi-filter options in the API
        # TODO this option is now disabled since nodes do not have permission
        # to access user information. We need to decide if we want to give them
        # that permission for this.
        # ----------------------------------------------------------
        # check if task-initiating user name is in allowed users
        # for user in allowed_users:
        #     resp = self.request("user", params={"username": user})
        #     print(resp)
        #     for d in resp:
        #         if d.get("username") == user and d.get("id") == init_user_id:
        #             return True

        # TODO rename initiator_id to init_org_id in v4+
        # check if task-initiating org name is in allowed orgs
        for org in allowed_orgs:
            resp = self.request("organization", params={"name": org})
            for d in resp:
                if d.get("name") == org and d.get("id") == initiator_id:
                    return True

        # not in any of the allowed users or orgs
        return False<|MERGE_RESOLUTION|>--- conflicted
+++ resolved
@@ -145,11 +145,7 @@
             The results.
         """
         return super().get_results(
-<<<<<<< HEAD
-            id_=id,
-=======
             id=id_,
->>>>>>> c1f18a1a
             state=state,
             include_task=include_task,
             task_id=task_id,
