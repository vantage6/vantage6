""" Docker manager

The docker manager is responsible for communicating with the docker-
daemon and is a wrapper arround the docker module. It has methods
for creating docker networks, docker volumes, start containers
and retreive results from finished containers
"""
import os
import time
import logging
import docker
import re
import shutil

from typing import Dict, List, NamedTuple, Union
from pathlib import Path

from vantage6.common.docker.addons import get_container, running_in_docker
from vantage6.common.globals import APPNAME
from vantage6.node.docker.docker_base import DockerBaseManager
from vantage6.node.docker.vpn_manager import VPNManager
from vantage6.node.util import logger_name
from vantage6.common.docker.network_manager import NetworkManager
from vantage6.node.docker.task_manager import DockerTaskManager, TaskStatus
from vantage6.node.docker.exceptions import (
    UnknownAlgorithmStartFail,
    PermanentAlgorithmStartFail
)

log = logging.getLogger(logger_name(__name__))


class Result(NamedTuple):
    """ Data class to store the result of the docker image."""
    result_id: int
    logs: str
    data: str
    status_code: int


class DockerManager(DockerBaseManager):
    """ Wrapper for the docker module, to be used specifically for vantage6.

        It handles docker images names to results `run(image)`. It manages
        docker images, files (input, output, token, logs). Docker images run
        in detached mode, which allows to run multiple docker containers at
        the same time. Results (async) can be retrieved through
        `get_result()` which returns the first available result.
    """
    log = logging.getLogger(logger_name(__name__))

    def __init__(self, ctx, isolated_network_mgr: NetworkManager,
                 vpn_manager: VPNManager, tasks_dir: Path) -> None:
        """ Initialization of DockerManager creates docker connection and
            sets some default values.

            Parameters
            ----------
            ctx: DockerNodeContext or NodeContext
                Context object from which some settings are obtained
            isolated_network_mgr: NetworkManager
                Manager for the isolated network
            vpn_manager: VPNManager
                VPN Manager object
            tasks_dir: Path
                Directory in which this task's data are stored
        """
        self.log.debug("Initializing DockerManager")
        super().__init__(isolated_network_mgr)

        self.data_volume_name = ctx.docker_volume_name
        config = ctx.config
        self.algorithm_env = config.get('algorithm_env', {})
        self.vpn_manager = vpn_manager
        self.__tasks_dir = tasks_dir
        self.alpine_image = config.get('alpine')

        # keep track of the running containers
        self.active_tasks: List[DockerTaskManager] = []

        # keep track of the containers that have failed to start
        self.failed_tasks: List[DockerTaskManager] = []

        # before a task is executed it gets exposed to these regex
        self._allowed_images = config.get("allowed_images")

        # node name is used to identify algorithm containers belonging
        # to this node. This is required as multiple nodes may run at
        # a single machine sharing the docker daemon while using a
        # different server. Using a different server means that there
        # could be duplicate result_id's running at the node at the same
        # time.
        self.node_name = ctx.name

        # login to the registries
        docker_registries = ctx.config.get("docker_registries", [])
        self.login_to_registries(docker_registries)

        # set database uri and whether or not it is a file
        self._set_database(config)

        # keep track of linked docker services
        self.linked_services: List[str] = []

    def _set_database(self, config: Dict) -> None:
        """"
        Set database location and whether or not it is a file

        Parameters
        ----------
        config: Dict
            Configuration of the app
        """

        # Check that the `default` database label is present. If this is
        # not the case, older algorithms will break
        db_labels = config['databases'].keys()
        if 'default' not in db_labels:
            self.log.error("'default' database not specified in the config!")
            self.log.debug(f'databases in config={db_labels}')

        # If we're running in a docker container, database_uri would point
        # to a path on the *host* (since it's been read from the config
        # file). That's no good here. Therefore, we expect the CLI to set
        # the environment variables for us. This has the added bonus that we
        # can override the URI from the command line as well.
        self.databases = {}
        for label in db_labels:
            label_upper = label.upper()
            if running_in_docker():
                uri_env = os.environ[f'{label_upper}_DATABASE_URI']
                uri = f'/mnt/{uri_env}'
            else:
                uri = config['databases'][label]

            db_is_file = Path(uri).exists()
            if db_is_file:
                # We'll copy the file to the folder `data` in our task_dir.
                self.log.info(f'Copying {uri} to {self.__tasks_dir}')
                shutil.copy(uri, self.__tasks_dir)
                uri = self.__tasks_dir / os.path.basename(uri)

            self.databases[label] = {'uri': uri, 'is_file': db_is_file}
        self.log.debug(f"Databases: {self.databases}")

    def create_volume(self, volume_name: str) -> None:
        """
        Create a temporary volume for a single run.

        A single run can consist of multiple algorithm containers. It is
        important to note that all algorithm containers having the same run_id
        have access to this container.

        Parameters
        ----------
        volume_name: str
            Name of the volume to be created
        """
        try:
            self.docker.volumes.get(volume_name)
            self.log.debug(f"Volume {volume_name} already exists.")

        except docker.errors.NotFound:
            self.log.debug(f"Creating volume {volume_name}")
            self.docker.volumes.create(volume_name)

    def is_docker_image_allowed(self, docker_image_name: str) -> bool:
        """
        Checks the docker image name.

        Against a list of regular expressions as defined in the configuration
        file. If no expressions are defined, all docker images are accepted.

        Parameters
        ----------
        docker_image_name: str
            uri to the docker image

        Returns
        -------
        bool
            Whether docker image is allowed or not
        """

        # if no limits are declared
        if not self._allowed_images:
            self.log.warn("All docker images are allowed on this Node!")
            return True

        # check if it matches any of the regex cases
        for regex_expr in self._allowed_images:
            expr_ = re.compile(regex_expr)
            if expr_.match(docker_image_name):
                return True

        # if not, it is considered an illegal image
        return False

    def is_running(self, result_id: int) -> bool:
        """
        Check if a container is already running for <result_id>.

        Parameters
        ----------
        result_id: int
            result_id of the algorithm container to be found

        Returns
        -------
        bool
            Whether or not algorithm container is running already
        """
        running_containers = self.docker.containers.list(filters={
            "label": [
                f"{APPNAME}-type=algorithm",
                f"node={self.node_name}",
                f"result_id={result_id}"
            ]
        })
        return bool(running_containers)

    def cleanup(self) -> None:
        """
        Stop all active tasks and delete the isolated network

        Note: the temporary docker volumes are kept as they may still be used
        by a master container
        """
        if self.active_tasks:
            self.log.debug(f'Killing {len(self.active_tasks)} active task(s)')
        while self.active_tasks:
            task = self.active_tasks.pop()
            task.cleanup()
        for service in self.linked_services:
            self.isolated_network_mgr.disconnect(service)
        self.isolated_network_mgr.delete(kill_containers=True)

    def run(self, result_id: int,  image: str, docker_input: bytes,
            tmp_vol_name: str, token: str, database: str
            ) -> Union[List[Dict], None]:
        """
        Checks if docker task is running. If not, creates DockerTaskManager to
        run the task

        Parameters
        ----------
        result_id: int
            Server result identifier
        image: str
            Docker image name
        docker_input: bytes
            Input that can be read by docker container
        tmp_vol_name: str
            Name of temporary docker volume assigned to the algorithm
        token: str
            Bearer token that the container can use
        database: str
            Name of the Database to use

        Returns
        -------
        List[Dict] or None
            Description of each port on the VPN client that forwards traffic to
            the algo container. None if VPN is not set up.
        """
        # Verify that an allowed image is used
        if not self.is_docker_image_allowed(image):
            msg = f"Docker image {image} is not allowed on this Node!"
            self.log.critical(msg)
            return None

        # Check that this task is not already running
        if self.is_running(result_id):
            self.log.warn("Task is already being executed, discarding task")
            self.log.debug(f"result_id={result_id} is discarded")
            return None

        task = DockerTaskManager(
            image=image,
            result_id=result_id,
            vpn_manager=self.vpn_manager,
            node_name=self.node_name,
            tasks_dir=self.__tasks_dir,
            isolated_network_mgr=self.isolated_network_mgr,
            databases=self.databases,
            docker_volume_name=self.data_volume_name,
            alpine_image=self.alpine_image
        )
        database = database if (database and len(database)) else 'default'


        # attempt to kick of the task. If it fails do to unknown reasons we try
        # again. If it fails permanently we add it to the failed tasks to be
        # handled by the speaking worker of the node
        attempts = 1
        while not (task.status == TaskStatus.STARTED) and attempts < 3:
            try:
                vpn_ports = task.run(
                    docker_input=docker_input, tmp_vol_name=tmp_vol_name,
                    token=token, algorithm_env=self.algorithm_env,
                    database=database
                )

<<<<<<< HEAD
        except UnknownAlgorithmStartFail:
            self.log.exception(f'Failed to start result {result_id} due to unknown reason')
            task.failed = True
            vpn_ports = __run()
            return None
=======
            except UnknownAlgorithmStartFail:
                self.log.exception(f'Failed to start result {result_id} due '
                                   'to unknown reason. Retrying')
                time.sleep(1) # add some time before retrying the next attempt
>>>>>>> 5d2f2c72

            except PermanentAlgorithmStartFail:
                break

            attempts += 1

        # keep track of the active container
        if task.status == TaskStatus.FAILED \
                or task.status == TaskStatus.PERMANENTLY_FAILED:
            self.failed_tasks.append(task)
            return None
        else:
            self.active_tasks.append(task)
            return vpn_ports

    def get_result(self) -> Result:
        """
        Returns the oldest (FIFO) finished docker container.

        This is a blocking method until a finished container shows up. Once the
        container is obtained and the results are read, the container is
        removed from the docker environment.

        Returns
        -------
        Result
            result of the docker image
        """

        # get finished results and get the first one, if no result is available
        # this is blocking
        finished_tasks = []
        while (not finished_tasks) and (not self.failed_tasks):
            finished_tasks = [t for t in self.active_tasks if t.is_finished()]
            time.sleep(1)

        if finished_tasks:
            # at least one task is finished

            finished_task = finished_tasks.pop()
            self.log.debug(f"Result id={finished_task.result_id} is finished")

            # Check exit status and report
            logs = finished_task.report_status()

            # Cleanup containers
            finished_task.cleanup()

            # Retrieve results from file
            results = finished_task.get_results()

            # remove finished tasks from active task list
            self.active_tasks.remove(finished_task)

        else:
            # at least one task failed to start
            finished_task = self.failed_tasks.pop()
            finished_task.status_code = 9
            logs = 'Container failed to start'
            results = b''

        return Result(
            result_id=finished_task.result_id,
            logs=logs,
            data=results,
            status_code=finished_task.status_code
        )

    def login_to_registries(self, registries: list = []) -> None:
        """
        Login to the docker registries

        Parameters
        ----------
        registries: list
            list of registries to login to
        """
        for registry in registries:
            try:
                self.docker.login(
                    username=registry.get("username"),
                    password=registry.get("password"),
                    registry=registry.get("registry")
                )
                self.log.info(f"Logged in to {registry.get('registry')}")
            except docker.errors.APIError as e:
                self.log.warn(f"Could not login to {registry.get('registry')}")
                self.log.debug(e)

    def link_container_to_network(self, container_name: str,
                                  config_alias: str) -> None:
        """
        Link a docker container to the isolated docker network

        Parameters
        ----------
        container_name: str
            Name of the docker container to be linked to the network
        config_alias: str
            Alias of the docker container defined in the config file
        """
        container = get_container(
            docker_client=self.docker, name=container_name
        )
        if not container:
            self.log.error(f"Could not link docker container {container_name} "
                           "that was specified in the configuration file to "
                           "the isolated docker network.")
            self.log.error("Container not found!")
            return
        self.isolated_network_mgr.connect(
            container_name=container_name,
            aliases=[config_alias]
        )
        self.linked_services.append(container_name)<|MERGE_RESOLUTION|>--- conflicted
+++ resolved
@@ -301,18 +301,10 @@
                     database=database
                 )
 
-<<<<<<< HEAD
-        except UnknownAlgorithmStartFail:
-            self.log.exception(f'Failed to start result {result_id} due to unknown reason')
-            task.failed = True
-            vpn_ports = __run()
-            return None
-=======
             except UnknownAlgorithmStartFail:
                 self.log.exception(f'Failed to start result {result_id} due '
                                    'to unknown reason. Retrying')
                 time.sleep(1) # add some time before retrying the next attempt
->>>>>>> 5d2f2c72
 
             except PermanentAlgorithmStartFail:
                 break
