--- conflicted
+++ resolved
@@ -27,10 +27,7 @@
 from vantage6.node.docker.docker_base import DockerBaseManager
 from vantage6.node.docker.vpn_manager import VPNManager
 from vantage6.node.docker.task_manager import DockerTaskManager
-<<<<<<< HEAD
-=======
 from vantage6.node.docker.squid import Squid
->>>>>>> 3ef8d191
 from vantage6.node.server_io import NodeClient
 from vantage6.node.docker.exceptions import (
     UnknownAlgorithmStartFail,
@@ -90,14 +87,9 @@
     log = logging.getLogger(logger_name(__name__))
 
     def __init__(self, ctx: DockerNodeContext | NodeContext,
-<<<<<<< HEAD
-                 isolated_network_mgr: NetworkManager, vpn_manager: VPNManager,
-                 tasks_dir: Path, client: NodeClient) -> None:
-=======
                  isolated_network_mgr: NetworkManager,
                  vpn_manager: VPNManager, tasks_dir: Path, client: NodeClient,
                  proxy: Squid | None = None) -> None:
->>>>>>> 3ef8d191
         """ Initialization of DockerManager creates docker connection and
             sets some default values.
 
@@ -160,10 +152,6 @@
         # keep track of linked docker services
         self.linked_services: list[str] = []
 
-<<<<<<< HEAD
-    def _set_database(self, databases: dict | list) -> None:
-        """"
-=======
         # set algorithm device requests
         self.algorithm_device_requests = []
         if 'algorithm_device_requests' in config:
@@ -173,7 +161,6 @@
 
     def _set_database(self, databases: dict | list) -> None:
         """
->>>>>>> 3ef8d191
         Set database location and whether or not it is a file
 
         Parameters
@@ -363,21 +350,13 @@
         })
         return bool(running_containers)
 
-<<<<<<< HEAD
     def cleanup_tasks(self) -> list[KilledRun]:
-=======
-    def cleanup_tasks(self) -> list[KilledResult]:
->>>>>>> 3ef8d191
         """
         Stop all active tasks
 
         Returns
         -------
-<<<<<<< HEAD
         list[KilledRun]:
-=======
-        list[KilledResult]:
->>>>>>> 3ef8d191
             List of information on tasks that have been killed
         """
         run_ids_killed = []
@@ -414,28 +393,17 @@
         # remove the connected containers and the network
         self.isolated_network_mgr.delete(kill_containers=True)
 
-<<<<<<< HEAD
     def run(self, run_id: int, task_info: dict, image: str,
             docker_input: bytes, tmp_vol_name: str, token: str, database: str
             ) -> tuple[TaskStatus, list[dict] | None]:
-=======
-    def run(self, result_id: int, task_info: dict, image: str,
-            docker_input: bytes, tmp_vol_name: str, token: str, database: str
-            ) -> list[dict] | None:
->>>>>>> 3ef8d191
         """
         Checks if docker task is running. If not, creates DockerTaskManager to
         run the task
 
         Parameters
         ----------
-<<<<<<< HEAD
         run_id: int
             Server run identifier
-=======
-        result_id: int
-            Server result identifier
->>>>>>> 3ef8d191
         task_info: dict
             Dictionary with task information
         image: str
@@ -451,16 +419,10 @@
 
         Returns
         -------
-<<<<<<< HEAD
         TaskStatus, list[dict] | None
             Returns a tuple with the status of the task and a description of
             each port on the VPN client that forwards traffic to the algorithm
             container (``None`` if VPN is not set up).
-=======
-        list[dict] | None
-            Description of each port on the VPN client that forwards traffic to
-            the algo container. None if VPN is not set up.
->>>>>>> 3ef8d191
         """
         # Verify that an allowed image is used
         if not self.is_docker_image_allowed(image, task_info):
@@ -640,11 +602,7 @@
 
     def kill_selected_tasks(
         self, org_id: int, kill_list: list[ToBeKilled] = None
-<<<<<<< HEAD
     ) -> list[KilledRun]:
-=======
-    ) -> list[KilledResult]:
->>>>>>> 3ef8d191
         """
         Kill tasks specified by a kill list, if they are currently running on
         this node
@@ -658,11 +616,7 @@
 
         Returns
         -------
-<<<<<<< HEAD
         list[KilledRun]
-=======
-        list[KilledResult]
->>>>>>> 3ef8d191
             List with information on killed tasks
         """
         killed_list = []
@@ -692,11 +646,7 @@
         return killed_list
 
     def kill_tasks(self, org_id: int,
-<<<<<<< HEAD
                    kill_list: list[ToBeKilled] = None) -> list[KilledRun]:
-=======
-                   kill_list: list[ToBeKilled] = None) -> list[KilledResult]:
->>>>>>> 3ef8d191
         """
         Kill tasks currently running on this node.
 
@@ -710,11 +660,7 @@
 
         Returns
         -------
-<<<<<<< HEAD
         list[KilledRun]
-=======
-        list[KilledResult]
->>>>>>> 3ef8d191
             List of dictionaries with information on killed tasks
         """
         if kill_list:
