--- conflicted
+++ resolved
@@ -301,19 +301,13 @@
             Whether docker image is allowed or not
         """
         # check if algorithm matches any of the regex cases
-<<<<<<< HEAD
-        allow_basics = self._policies.get("allow_basics_algorithm", True)
-        allowed_algorithms = self._policies.get("allowed_algorithms")
-        allowed_stores = self._policies.get("allowed_algorithm_stores")
+        allow_basics = self._policies.get(NodePolicy.ALLOW_BASICS_ALGORITHM, True)
+        allowed_algorithms = self._policies.get(NodePolicy.ALLOWED_ALGORITHMS)
+        allowed_stores = self._policies.get(NodePolicy.ALLOWED_ALGORITHM_STORES)
         allow_either_whitelist_or_store = self._policies.get(
             "allow_either_whitelist_or_store", False
         )
         if evaluated_img.startswith(BASIC_PROCESSING_IMAGE):
-=======
-        allow_basics = self._policies.get(NodePolicy.ALLOW_BASICS_ALGORITHM, True)
-        allowed_algorithms = self._policies.get(NodePolicy.ALLOWED_ALGORITHMS)
-        if docker_image_name.startswith(BASIC_PROCESSING_IMAGE):
->>>>>>> feee5965
             if not allow_basics:
                 self.log.warn(
                     "A task was sent with a basics algorithm that "
