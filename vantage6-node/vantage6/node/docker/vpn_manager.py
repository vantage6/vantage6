--- conflicted
+++ resolved
@@ -75,13 +75,9 @@
         self.subnet = vpn_subnet
 
         # get the proper versions of the VPN images
-<<<<<<< HEAD
         self.alpine_image = (
             f"{ALPINE_IMAGE}:{major_minor}" if not alpine_image else alpine_image
         )
-=======
-        self.alpine_image = ALPINE_IMAGE if not alpine_image else alpine_image
->>>>>>> a6de8bbf
         self.vpn_client_image = (
             f"{VPN_CLIENT_IMAGE}:{major_minor}"
             if not vpn_client_image
