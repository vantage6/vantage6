""" TODO the task folder is also created by this class. This folder needs
to be cleaned at some point. """
import logging
import os
import docker.errors
import json

from pathlib import Path

from vantage6.common.globals import APPNAME
from vantage6.common.docker.addons import (
    remove_container_if_exists, remove_container, pull_if_newer,
    running_in_docker
)
from vantage6.common.docker.network_manager import NetworkManager
from vantage6.common.task_status import TaskStatus
from vantage6.node.util import get_parent_id
from vantage6.node.globals import ALPINE_IMAGE
from vantage6.node.docker.vpn_manager import VPNManager
from vantage6.node.docker.squid import Squid
from vantage6.node.docker.docker_base import DockerBaseManager
from vantage6.node.docker.exceptions import (
    UnknownAlgorithmStartFail,
    PermanentAlgorithmStartFail,
    AlgorithmContainerNotFound
)


class DockerTaskManager(DockerBaseManager):
    """
    Manager for running a vantage6 algorithm container within docker.

    Ensures that the environment is properly set up (docker volumes,
    directories, environment variables, etc). Then runs the algorithm as a
    docker container. Finally, it monitors the container state and can return
    it's results when the algorithm finished.
    """

    def __init__(self, image: str, vpn_manager: VPNManager, node_name: str,
                 run_id: int, task_info: dict, tasks_dir: Path,
                 isolated_network_mgr: NetworkManager,
                 databases: dict, docker_volume_name: str,
                 alpine_image: str | None = None, proxy: Squid | None = None,
                 device_requests: list | None = None):
        """
        Initialization creates DockerTaskManager instance

        Parameters
        ----------
        image: str
            Name of docker image to be run
        vpn_manager: VPNManager
            VPN manager required to set up traffic forwarding via VPN
        node_name: str
            Name of the node, to track running algorithms
        run_id: int
            Algorithm run identifier
        task_info: dict
            Dictionary with info about the task
        tasks_dir: Path
            Directory in which this task's data are stored
        isolated_network_mgr: NetworkManager
            Manager of isolated network to which algorithm needs to connect
        databases: dict
            List of databases
        docker_volume_name: str
            Name of the docker volume
        alpine_image: str | None
            Name of alternative Alpine image to be used
        device_requests: list | None
            List of DeviceRequest objects to be passed to the algorithm
            container
        """
        self.task_id = task_info['id']
        self.log = logging.getLogger(f"task ({self.task_id})")

        super().__init__(isolated_network_mgr)
        self.image = image
        self.__vpn_manager = vpn_manager
        self.run_id = run_id
        self.task_id = task_info['id']
        self.parent_id = get_parent_id(task_info)
        self.__tasks_dir = tasks_dir
        self.databases = databases
        self.data_volume_name = docker_volume_name
        self.node_name = node_name
        self.alpine_image = ALPINE_IMAGE if alpine_image is None \
            else alpine_image
        self.proxy = proxy

        self.container = None
        self.status_code = None
        self.docker_input = None

        self.labels = {
            f"{APPNAME}-type": "algorithm",
            "node": node_name,
            "run_id": str(run_id)
        }
        self.helper_labels = self.labels.copy()
        self.helper_labels[f"{APPNAME}-type"] = "algorithm-helper"

        # FIXME: these values should be retrieved from DockerNodeContext
        #   in some way.
        self.tmp_folder = "/mnt/tmp"
        self.data_folder = "/mnt/data"

        # keep track of the task status
        self.status: TaskStatus = TaskStatus.INITIALIZING

        # set device requests
        self.device_requests = []
        if device_requests:
            self.device_requests = device_requests

    def is_finished(self) -> bool:
        """
        Checks if algorithm container is finished

        Returns
        -------
        bool:
            True if algorithm container is finished
        """
        try:
            self.container.reload()
        except docker.errors.NotFound:
            self.log.error("Container not found")
            self.log.debug(f"- task id: {self.task_id}")
            self.log.debug(f"- result id: {self.task_id}")
            self.status = TaskStatus.UNKNOWN_ERROR
            raise AlgorithmContainerNotFound

        return self.container.status == 'exited'

    def report_status(self) -> str:
        """
        Checks if algorithm has exited successfully. If not, it prints an
        error message

        Returns
        -------
        logs: str
            Log messages of the algorithm container
        """
        logs = self.container.logs().decode('utf8')

        # report if the container has a different status than 0
        self.status_code = self.container.attrs["State"]["ExitCode"]
        if self.status_code:
            self.log.error(f"Received non-zero exitcode: {self.status_code}")
            self.log.error(f"  Container id: {self.container.id}")
            self.log.info(logs)
            self.status = TaskStatus.CRASHED
        else:
            self.status = TaskStatus.COMPLETED
        return logs

    def get_results(self) -> bytes:
        """
        Read results output file of the algorithm container

        Returns
        -------
        bytes:
            Results of the algorithm container
        """
        with open(self.output_file, "rb") as fp:
            results = fp.read()
        return results

    def pull(self):
        """ Pull the latest docker image. """
        try:
            self.log.info(f"Retrieving latest image: '{self.image}'")
            pull_if_newer(self.docker, self.image, self.log)

        except docker.errors.APIError as e:
            self.log.debug('Failed to pull image: could not find image')
            self.log.exception(e)
            self.status = TaskStatus.NO_DOCKER_IMAGE
            raise PermanentAlgorithmStartFail
        except Exception as e:
            self.log.debug('Failed to pull image')
            self.log.exception(e)
            self.status = TaskStatus.FAILED
            raise PermanentAlgorithmStartFail

    def run(self, docker_input: bytes, tmp_vol_name: str, token: str,
<<<<<<< HEAD
            algorithm_env: dict, databases_to_use: list[str]) -> list[dict]:
=======
            algorithm_env: dict, database: str) -> list[dict] | None:
>>>>>>> dbbeae60
        """
        Runs the docker-image in detached mode.

        It will will attach all mounts (input, output and datafile) to the
        docker image. And will supply some environment variables.

        Parameters
        ----------
        docker_input: bytes
            Input that can be read by docker container
        tmp_vol_name: str
            Name of temporary docker volume assigned to the algorithm
        token: str
            Bearer token that the container can use
        algorithm_env: dict
            Dictionary with additional environment variables to set
        databases_to_use: list[str]
            List of labels of databases to use in the task

        Returns
        -------
        list[dict] | None
            Description of each port on the VPN client that forwards traffic to
            the algo container. None if VPN is not set up.
        """
        # generate task folders
        self._make_task_folders()

        # prepare volumes
        self.docker_input = docker_input
        self.volumes = self._prepare_volumes(tmp_vol_name, token)
        self.log.debug(f"volumes: {self.volumes}")

        # setup environment variables
        self.environment_variables = \
            self._setup_environment_vars(algorithm_env=algorithm_env,
                                         databases_to_use=databases_to_use)

        # run the algorithm as docker container
        vpn_ports = self._run_algorithm()
        return vpn_ports

    def cleanup(self) -> None:
        """Cleanup the containers generated for this task"""
        remove_container(self.helper_container, kill=True)
        remove_container(self.container, kill=True)

    def _run_algorithm(self) -> list[dict]:
        """
        Run the algorithm container

        Start up a helper container to complete VPN setup, pull the latest
        image and then run the algorithm

        Returns
        -------
        list[dict] or None
            Description of each port on the VPN client that forwards traffic to
            the algo container. None if VPN is inactive
        """
        vpn_ports = None
        container_name = f'{APPNAME}-{self.node_name}-run-{self.run_id}'
        helper_container_name = container_name + '-helper'

        # Try to pull the latest image
        self.pull()

        # remove algorithm containers if they were already running
        self.log.debug("Check if algorithm container is already running")
        remove_container_if_exists(
            docker_client=self.docker, name=container_name
        )
        remove_container_if_exists(
            docker_client=self.docker, name=helper_container_name
        )

        if self.__vpn_manager:
            # if VPN is active, network exceptions must be configured
            # First, start a container that runs indefinitely. The algorithm
            # container will run in the same network and network exceptions
            # will therefore also affect the algorithm.
            self.log.debug("Start helper container to setup VPN network")
            self.helper_container = self.docker.containers.run(
                command='sleep infinity',
                image=self.alpine_image,
                labels=self.helper_labels,
                network=self.isolated_network_mgr.network_name,
                name=helper_container_name,
                detach=True
            )
            # setup forwarding of traffic via VPN client to and from the
            # algorithm container:
            self.log.debug("Setup port forwarder")
            vpn_ports = self.__vpn_manager.forward_vpn_traffic(
                helper_container=self.helper_container,
                algo_image_name=self.image
            )

        # try reading docker input
        # FIXME BvB 2023-02-03: why do we read docker input here? It is never
        # really used below. Should it?
        deserialized_input = None
        if self.docker_input:
            self.log.debug("Deserialize input")
            try:
                deserialized_input = json.loads(self.docker_input)
            except Exception:
                pass

        # attempt to run the image
        try:
            if deserialized_input:
                self.log.info(f"Run docker image {self.image} with input "
                              f"{self._printable_input(deserialized_input)}")
            else:
                self.log.info(f"Run docker image {self.image}")
            self.container = self.docker.containers.run(
                self.image,
                detach=True,
                environment=self.environment_variables,
                network='container:' + self.helper_container.id,
                volumes=self.volumes,
                name=container_name,
                labels=self.labels,
                device_requests=self.device_requests
            )

        except Exception as e:
            self.status = TaskStatus.START_FAILED
            raise UnknownAlgorithmStartFail(e)

        self.status = TaskStatus.ACTIVE
        return vpn_ports

    @staticmethod
    def _printable_input(input_: str | dict) -> str:
        """
        Return a version of the input with limited number of characters

        Parameters
        ----------
        input: str | dict
            Deserialized input of a task

        Returns
        -------
        str
            Input with limited number of characters, to be printed to logs
        """
        if isinstance(input_, dict):
            input_ = str(input_)
        if len(input_) > 550:
            return f'{input_[:500]}... ({len(input_)-500} characters omitted)'
        return input_

    def _make_task_folders(self) -> None:
        """ Generate task folders """
        # FIXME: We should have a separate mount/volume for this. At the
        #   moment this is a potential leak as containers might access input,
        #   output and token from other containers.
        #
        #   This was not possible yet as mounting volumes from containers
        #   is terrible when working from windows (as you have to convert
        #   from windows to unix several times...).

        # If we're running in docker __tasks_dir will point to a location on
        # the data volume.
        # Alternatively, if we're not running in docker it should point to the
        # folder on the host that can act like a data volume. In both cases,
        # we can just copy the required files to it
        self.task_folder_name = f"task-{self.run_id:09d}"
        self.task_folder_path = \
            os.path.join(self.__tasks_dir, self.task_folder_name)
        os.makedirs(self.task_folder_path, exist_ok=True)
        self.output_file = os.path.join(self.task_folder_path, "output")

    def _prepare_volumes(self, tmp_vol_name: str, token: str) -> dict:
        """
        Generate docker volumes required to run the algorithm

        Parameters
        ----------
        tmp_vol_name: str
            Name of temporary docker volume assigned to the algorithm
        token: str
            Bearer token that the container can use

        Returns
        -------
        dict:
            Volumes to support running the algorithm
        """
        if isinstance(self.docker_input, str):
            self.docker_input = self.docker_input.encode('utf8')

        # Create I/O files & token for the algorithm container
        self.log.debug("prepare IO files in docker volume")
        io_files = [
            ('input', self.docker_input),
            ('output', b''),
            ('token', token.encode("ascii")),
        ]

        for (filename, data) in io_files:
            filepath = os.path.join(self.task_folder_path, filename)

            with open(filepath, 'wb') as fp:
                fp.write(data)

        volumes = {
            tmp_vol_name: {"bind": self.tmp_folder, "mode": "rw"},
        }

        if running_in_docker():
            volumes[self.data_volume_name] = \
                {"bind": self.data_folder, "mode": "rw"}
        else:
            volumes[self.__tasks_dir] = \
                {"bind": self.data_folder, "mode": "rw"}
        return volumes

    def _setup_environment_vars(self, algorithm_env: dict,
                                databases_to_use: list[str]) -> dict:
        """"
        Set environment variables required to run the algorithm

        Parameters
        ----------
        algorithm_env: dict
            Dictionary with additional environment variables to set
        databases_to_use: list[str]
            Labels of the databases to use

        Returns
        -------
        dict:
            Environment variables required to run algorithm
        """
        try:
            proxy_host = os.environ['PROXY_SERVER_HOST']

        except Exception:
            self.log.warn("PROXY_SERVER_HOST not set, using "
                          "host.docker.internal")
            self.log.debug(os.environ)
            proxy_host = 'host.docker.internal'

        # define environment variables for the docker-container, the
        # host, port and api_path are from the local proxy server to
        # facilitate indirect communication with the central server
        # FIXME: we should only prepend data_folder if database_uri is a
        #   filename
        environment_variables = {
            "INPUT_FILE": f"{self.data_folder}/{self.task_folder_name}/input",
            "OUTPUT_FILE":
                f"{self.data_folder}/{self.task_folder_name}/output",
            "TOKEN_FILE": f"{self.data_folder}/{self.task_folder_name}/token",
            "TEMPORARY_FOLDER": self.tmp_folder,
            "HOST": f"http://{proxy_host}",
            "PORT": os.environ.get("PROXY_SERVER_PORT", 8080),
            "API_PATH": "",
        }

        # Add squid proxy environment variables
        if self.proxy:
            # applications/libraries in the algorithm container need to adhere
            # to the proxy settings. Because we are not sure which application
            # is used for the request we both set HTTP_PROXY and http_proxy and
            # HTTPS_PROXY and https_proxy for the secure connection.
            environment_variables["HTTP_PROXY"] = self.proxy.address
            environment_variables["http_proxy"] = self.proxy.address
            environment_variables["HTTPS_PROXY"] = self.proxy.address
            environment_variables["https_proxy"] = self.proxy.address

            no_proxy = []
            if self.__vpn_manager:
                # Computing all ips in the vpn network is not feasible as the
                # no_proxy environment variable will be too long for the
                # container to start. So we only add the net + mask. For some
                # applications and libraries this is format is ignored.
                no_proxy.append(self.__vpn_manager.subnet)
            no_proxy.append("localhost")
            no_proxy.append(proxy_host)

            # Add the NO_PROXY and no_proxy environment variable.
            environment_variables["NO_PROXY"] = ', '.join(no_proxy)
            environment_variables["no_proxy"] = ', '.join(no_proxy)

<<<<<<< HEAD
        for database in databases_to_use:
            if database not in self.databases:
                # In this case the algorithm might crash if it tries to access
                # the DATABASE_LABEL environment variable
                self.log.warning("A user specified a database that does not "
                                 "exist. Available databases are: "
                                 f"{self.databases.keys()}. This is likely to "
                                 "result in an algorithm crash.")
                self.log.debug(f"User specified database: {database}")

        environment_variables["USER_REQUESTED_DATABASE_LABELS"] = \
            ",".join(databases_to_use)
=======
        if database in self.databases:
            environment_variables["USER_REQUESTED_DATABASE_LABEL"] = database
        else:
            # In this case the algorithm might crash if it tries to access
            # the DATABASE_LABEL environment variable
            self.log.warning("A user specified a database that does not "
                             "exist. Available databases are: "
                             f"{', '.join(list(self.databases.keys()))}. This "
                             "is likely to result in an algorithm crash.")
            self.log.debug(f"User specified database: {database}")
>>>>>>> dbbeae60

        # Only prepend the data_folder is it is a file-based database
        # This allows algorithms to access multiple data sources at the
        # same time
        db_labels = []
        for label in self.databases:
            db = self.databases[label]

            uri_var_name = f'{label.upper()}_DATABASE_URI'
            environment_variables[uri_var_name] = \
                f"{self.data_folder}/{os.path.basename(db['uri'])}" \
                if db['is_file'] else db['uri']

            type_var_name = f'{label.upper()}_DATABASE_TYPE'
            environment_variables[type_var_name] = db['type']

            db_labels.append(label)
        environment_variables['DB_LABELS'] = json.dumps(db_labels)

        self.log.debug(f"environment: {environment_variables}")

        # Load additional environment variables
        if algorithm_env:
            environment_variables = \
                {**environment_variables, **algorithm_env}
            self.log.info('Custom environment variables are loaded!')
            self.log.debug(f"custom environment: {algorithm_env}")
        return environment_variables<|MERGE_RESOLUTION|>--- conflicted
+++ resolved
@@ -186,12 +186,10 @@
             self.status = TaskStatus.FAILED
             raise PermanentAlgorithmStartFail
 
-    def run(self, docker_input: bytes, tmp_vol_name: str, token: str,
-<<<<<<< HEAD
-            algorithm_env: dict, databases_to_use: list[str]) -> list[dict]:
-=======
-            algorithm_env: dict, database: str) -> list[dict] | None:
->>>>>>> dbbeae60
+    def run(
+        self, docker_input: bytes, tmp_vol_name: str, token: str,
+        algorithm_env: dict, databases_to_use: list[str]
+    ) -> list[dict] | None:
         """
         Runs the docker-image in detached mode.
 
@@ -239,7 +237,7 @@
         remove_container(self.helper_container, kill=True)
         remove_container(self.container, kill=True)
 
-    def _run_algorithm(self) -> list[dict]:
+    def _run_algorithm(self) -> list[dict] | None:
         """
         Run the algorithm container
 
@@ -480,7 +478,6 @@
             environment_variables["NO_PROXY"] = ', '.join(no_proxy)
             environment_variables["no_proxy"] = ', '.join(no_proxy)
 
-<<<<<<< HEAD
         for database in databases_to_use:
             if database not in self.databases:
                 # In this case the algorithm might crash if it tries to access
@@ -493,18 +490,6 @@
 
         environment_variables["USER_REQUESTED_DATABASE_LABELS"] = \
             ",".join(databases_to_use)
-=======
-        if database in self.databases:
-            environment_variables["USER_REQUESTED_DATABASE_LABEL"] = database
-        else:
-            # In this case the algorithm might crash if it tries to access
-            # the DATABASE_LABEL environment variable
-            self.log.warning("A user specified a database that does not "
-                             "exist. Available databases are: "
-                             f"{', '.join(list(self.databases.keys()))}. This "
-                             "is likely to result in an algorithm crash.")
-            self.log.debug(f"User specified database: {database}")
->>>>>>> dbbeae60
 
         # Only prepend the data_folder is it is a file-based database
         # This allows algorithms to access multiple data sources at the
