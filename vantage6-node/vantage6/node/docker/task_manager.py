--- conflicted
+++ resolved
@@ -8,7 +8,6 @@
 
 from pathlib import Path
 
-from vantage6.common import logger_name
 from vantage6.common.globals import APPNAME
 from vantage6.common.docker.addons import (
     remove_container_if_exists, remove_container, pull_if_newer,
@@ -42,12 +41,8 @@
                  result_id: int, task_info: dict, tasks_dir: Path,
                  isolated_network_mgr: NetworkManager,
                  databases: dict, docker_volume_name: str,
-<<<<<<< HEAD
-                 alpine_image: str | None = None):
-=======
                  alpine_image: str | None = None, proxy: Squid | None = None,
                  device_requests: list | None = None):
->>>>>>> 8f62995b
         """
         Initialization creates DockerTaskManager instance
 
