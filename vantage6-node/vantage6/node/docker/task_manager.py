""" TODO the task folder is also created by this class. This folder needs
to be cleaned at some point. """
import logging
import os
import pickle
import docker.errors
import json

from pathlib import Path

from vantage6.common.globals import APPNAME
from vantage6.common.docker.addons import (
    remove_container_if_exists, remove_container, pull_if_newer,
    running_in_docker
)
from vantage6.common.docker.network_manager import NetworkManager
from vantage6.common.task_status import TaskStatus
from vantage6.node.util import get_parent_id
from vantage6.node.globals import ALPINE_IMAGE
from vantage6.node.docker.vpn_manager import VPNManager
from vantage6.node.docker.squid import Squid
from vantage6.node.docker.docker_base import DockerBaseManager
from vantage6.node.docker.exceptions import (
    UnknownAlgorithmStartFail,
    PermanentAlgorithmStartFail,
    AlgorithmContainerNotFound
)


class DockerTaskManager(DockerBaseManager):
    """
    Manager for running a vantage6 algorithm container within docker.

    Ensures that the environment is properly set up (docker volumes,
    directories, environment variables, etc). Then runs the algorithm as a
    docker container. Finally, it monitors the container state and can return
    it's results when the algorithm finished.
    """

    def __init__(self, image: str, vpn_manager: VPNManager, node_name: str,
                 result_id: int, task_info: dict, tasks_dir: Path,
                 isolated_network_mgr: NetworkManager,
                 databases: dict, docker_volume_name: str,
                 alpine_image: str | None = None, proxy: Squid | None = None,
                 device_requests: list | None = None):
        """
        Initialization creates DockerTaskManager instance

        Parameters
        ----------
        image: str
            Name of docker image to be run
        vpn_manager: VPNManager
            VPN manager required to set up traffic forwarding via VPN
        node_name: str
            Name of the node, to track running algorithms
        result_id: int
            Server result identifier
        task_info: dict
            Dictionary with info about the task
        tasks_dir: Path
            Directory in which this task's data are stored
        isolated_network_mgr: NetworkManager
            Manager of isolated network to which algorithm needs to connect
        databases: dict
            List of databases
        docker_volume_name: str
            Name of the docker volume
        alpine_image: str | None
            Name of alternative Alpine image to be used
        device_requests: list | None
            List of DeviceRequest objects to be passed to the algorithm
            container
        """
        self.task_id = task_info['id']
        self.log = logging.getLogger(f"task ({self.task_id})")

        super().__init__(isolated_network_mgr)
        self.image = image
        self.__vpn_manager = vpn_manager
        self.result_id = result_id
        self.parent_id = get_parent_id(task_info)
        self.__tasks_dir = tasks_dir
        self.databases = databases
        self.data_volume_name = docker_volume_name
        self.node_name = node_name
        self.alpine_image = ALPINE_IMAGE if alpine_image is None \
            else alpine_image
        self.proxy = proxy

        self.container = None
        self.status_code = None
        self.docker_input = None

        self.labels = {
            f"{APPNAME}-type": "algorithm",
            "node": node_name,
            "result_id": str(result_id)
        }
        self.helper_labels = self.labels.copy()
        self.helper_labels[f"{APPNAME}-type"] = "algorithm-helper"

        # FIXME: these values should be retrieved from DockerNodeContext
        #   in some way.
        self.tmp_folder = "/mnt/tmp"
        self.data_folder = "/mnt/data"

        # keep track of the task status
        self.status: TaskStatus = TaskStatus.INITIALIZING

        # set device requests
        self.device_requests = []
        if device_requests:
            self.device_requests = device_requests

    def is_finished(self) -> bool:
        """
        Checks if algorithm container is finished

        Returns
        -------
        bool:
            True if algorithm container is finished
        """
        try:
            self.container.reload()
        except docker.errors.NotFound:
            self.log.error("Container not found")
            self.log.debug(f"- task id: {self.task_id}")
            self.log.debug(f"- result id: {self.task_id}")
            self.status = TaskStatus.UNKNOWN_ERROR
            raise AlgorithmContainerNotFound

        return self.container.status == 'exited'

    def report_status(self) -> str:
        """
        Checks if algorithm has exited successfully. If not, it prints an
        error message

        Returns
        -------
        logs: str
            Log messages of the algorithm container
        """
        logs = self.container.logs().decode('utf8')

        # report if the container has a different status than 0
        self.status_code = self.container.attrs["State"]["ExitCode"]
        if self.status_code:
            self.log.error(f"Received non-zero exitcode: {self.status_code}")
            self.log.error(f"  Container id: {self.container.id}")
            self.log.info(logs)
            self.status = TaskStatus.CRASHED
        else:
            self.status = TaskStatus.COMPLETED
        return logs

    def get_results(self) -> bytes:
        """
        Read results output file of the algorithm container

        Returns
        -------
        bytes:
            Results of the algorithm container
        """
        with open(self.output_file, "rb") as fp:
            results = fp.read()
        return results

    def pull(self):
        """ Pull the latest docker image. """
        try:
            self.log.info(f"Retrieving latest image: '{self.image}'")
            pull_if_newer(self.docker, self.image, self.log)

        except docker.errors.APIError as e:
            self.log.debug('Failed to pull image: could not find image')
            self.log.exception(e)
            self.status = TaskStatus.NO_DOCKER_IMAGE
            raise PermanentAlgorithmStartFail
        except Exception as e:
            self.log.debug('Failed to pull image')
            self.log.exception(e)
            self.status = TaskStatus.FAILED
            raise PermanentAlgorithmStartFail

    def run(self, docker_input: bytes, tmp_vol_name: str, token: str,
            algorithm_env: dict, database: str) -> list[dict] | None:
        """
        Runs the docker-image in detached mode.

        It will will attach all mounts (input, output and datafile) to the
        docker image. And will supply some environment variables.

        Parameters
        ----------
        docker_input: bytes
            Input that can be read by docker container
        tmp_vol_name: str
            Name of temporary docker volume assigned to the algorithm
        token: str
            Bearer token that the container can use
        algorithm_env: dict
            Dictionary with additional environment variables to set

        Returns
        -------
        list[dict] | None
            Description of each port on the VPN client that forwards traffic to
            the algo container. None if VPN is not set up.
        """
        # generate task folders
        self._make_task_folders()

        # prepare volumes
        self.docker_input = docker_input
        self.volumes = self._prepare_volumes(tmp_vol_name, token)
        self.log.debug(f"volumes: {self.volumes}")

        # setup environment variables
        self.environment_variables = \
            self._setup_environment_vars(algorithm_env=algorithm_env,
                                         database=database)

        # run the algorithm as docker container
        vpn_ports = self._run_algorithm()
        return vpn_ports

    def cleanup(self) -> None:
        """Cleanup the containers generated for this task"""
        remove_container(self.helper_container, kill=True)
        remove_container(self.container, kill=True)

    def _run_algorithm(self) -> list[dict]:
        """
        Run the algorithm container

        Start up a helper container to complete VPN setup, pull the latest
        image and then run the algorithm

        Returns
        -------
        list[dict] or None
            Description of each port on the VPN client that forwards traffic to
            the algo container. None if VPN is inactive
        """
        vpn_ports = None
        container_name = f'{APPNAME}-{self.node_name}-result-{self.result_id}'
        helper_container_name = container_name + '-helper'

        # Try to pull the latest image
        self.pull()

        # remove algorithm containers if they were already running
        self.log.debug("Check if algorithm container is already running")
        remove_container_if_exists(
            docker_client=self.docker, name=container_name
        )
        remove_container_if_exists(
            docker_client=self.docker, name=helper_container_name
        )

        if self.__vpn_manager:
            # if VPN is active, network exceptions must be configured
            # First, start a container that runs indefinitely. The algorithm
            # container will run in the same network and network exceptions
            # will therefore also affect the algorithm.
            self.log.debug("Start helper container to setup VPN network")
            self.helper_container = self.docker.containers.run(
                command='sleep infinity',
                image=self.alpine_image,
                labels=self.helper_labels,
                network=self.isolated_network_mgr.network_name,
                name=helper_container_name,
                detach=True
            )
            # setup forwarding of traffic via VPN client to and from the
            # algorithm container:
            self.log.debug("Setup port forwarder")
            vpn_ports = self.__vpn_manager.forward_vpn_traffic(
                helper_container=self.helper_container,
                algo_image_name=self.image
            )

        # try reading docker input
        deserialized_input = None
        if self.docker_input:
            self.log.debug("Deserialize input")
            try:
                deserialized_input = pickle.loads(self.docker_input)
            except Exception:
                pass

        # attempt to run the image
        try:
            if deserialized_input:
                self.log.info(f"Run docker image {self.image} with input "
                              f"{self._printable_input(deserialized_input)}")
            else:
                self.log.info(f"Run docker image {self.image}")
            self.container = self.docker.containers.run(
                self.image,
                detach=True,
                environment=self.environment_variables,
                network='container:' + self.helper_container.id,
                volumes=self.volumes,
                name=container_name,
                labels=self.labels,
                device_requests=self.device_requests
            )

        except Exception as e:
            self.status = TaskStatus.START_FAILED
            raise UnknownAlgorithmStartFail(e)

        self.status = TaskStatus.ACTIVE
        return vpn_ports

    @staticmethod
    def _printable_input(input_: str | dict) -> str:
        """
        Return a version of the input with limited number of characters

        Parameters
        ----------
        input: str | dict
            Deserialized input of a task

        Returns
        -------
        str
            Input with limited number of characters, to be printed to logs
        """
        if isinstance(input_, dict):
            input_ = str(input_)
        if len(input_) > 550:
            return f'{input_[:500]}... ({len(input_)-500} characters omitted)'
        return input_

    def _make_task_folders(self) -> None:
        """ Generate task folders """
        # FIXME: We should have a separate mount/volume for this. At the
        #   moment this is a potential leak as containers might access input,
        #   output and token from other containers.
        #
        #   This was not possible yet as mounting volumes from containers
        #   is terrible when working from windows (as you have to convert
        #   from windows to unix several times...).

        # If we're running in docker __tasks_dir will point to a location on
        # the data volume.
        # Alternatively, if we're not running in docker it should point to the
        # folder on the host that can act like a data volume. In both cases,
        # we can just copy the required files to it
        self.task_folder_name = f"task-{self.result_id:09d}"
        self.task_folder_path = \
            os.path.join(self.__tasks_dir, self.task_folder_name)
        os.makedirs(self.task_folder_path, exist_ok=True)
        self.output_file = os.path.join(self.task_folder_path, "output")

    def _prepare_volumes(self, tmp_vol_name: str, token: str) -> dict:
        """
        Generate docker volumes required to run the algorithm

        Parameters
        ----------
        tmp_vol_name: str
            Name of temporary docker volume assigned to the algorithm
        token: str
            Bearer token that the container can use

        Returns
        -------
        dict:
            Volumes to support running the algorithm
        """
        if isinstance(self.docker_input, str):
            self.docker_input = self.docker_input.encode('utf8')

        # Create I/O files & token for the algorithm container
        self.log.debug("prepare IO files in docker volume")
        io_files = [
            ('input', self.docker_input),
            ('output', b''),
            ('token', token.encode("ascii")),
        ]

        for (filename, data) in io_files:
            filepath = os.path.join(self.task_folder_path, filename)

            with open(filepath, 'wb') as fp:
                fp.write(data)

        volumes = {
            tmp_vol_name: {"bind": self.tmp_folder, "mode": "rw"},
        }

        if running_in_docker():
            volumes[self.data_volume_name] = \
                {"bind": self.data_folder, "mode": "rw"}
        else:
            volumes[self.__tasks_dir] = \
                {"bind": self.data_folder, "mode": "rw"}
        return volumes

    def _setup_environment_vars(self, algorithm_env: dict,
                                database: str = 'default') -> dict:
        """"
        Set environment variables required to run the algorithm

        Parameters
        ----------
        algorithm_env: dict
            Dictionary with additional environment variables to set
        database: str
            Label of the database to use

        Returns
        -------
        dict:
            Environment variables required to run algorithm
        """
        try:
            proxy_host = os.environ['PROXY_SERVER_HOST']

        except Exception:
            self.log.warn("PROXY_SERVER_HOST not set, using "
                          "host.docker.internal")
            self.log.debug(os.environ)
            proxy_host = 'host.docker.internal'

        # define environment variables for the docker-container, the
        # host, port and api_path are from the local proxy server to
        # facilitate indirect communication with the central server
        # FIXME: we should only prepend data_folder if database_uri is a
        #   filename
        environment_variables = {
            "INPUT_FILE": f"{self.data_folder}/{self.task_folder_name}/input",
            "OUTPUT_FILE":
                f"{self.data_folder}/{self.task_folder_name}/output",
            "TOKEN_FILE": f"{self.data_folder}/{self.task_folder_name}/token",
            "TEMPORARY_FOLDER": self.tmp_folder,
            "HOST": f"http://{proxy_host}",
            "PORT": os.environ.get("PROXY_SERVER_PORT", 8080),
            "API_PATH": "",
        }

        # Add squid proxy environment variables
        if self.proxy:
            # applications/libraries in the algorithm container need to adhere
            # to the proxy settings. Because we are not sure which application
            # is used for the request we both set HTTP_PROXY and http_proxy and
            # HTTPS_PROXY and https_proxy for the secure connection.
            environment_variables["HTTP_PROXY"] = self.proxy.address
            environment_variables["http_proxy"] = self.proxy.address
            environment_variables["HTTPS_PROXY"] = self.proxy.address
            environment_variables["https_proxy"] = self.proxy.address

            no_proxy = []
            if self.__vpn_manager:
                # Computing all ips in the vpn network is not feasible as the
                # no_proxy environment variable will be too long for the
                # container to start. So we only add the net + mask. For some
                # applications and libraries this is format is ignored.
                no_proxy.append(self.__vpn_manager.subnet)
            no_proxy.append("localhost")
            no_proxy.append(proxy_host)

            # Add the NO_PROXY and no_proxy environment variable.
            environment_variables["NO_PROXY"] = ', '.join(no_proxy)
            environment_variables["no_proxy"] = ', '.join(no_proxy)

        if database in self.databases:
            environment_variables["USER_REQUESTED_DATABASE_LABEL"] = database
        else:
            # In this case the algorithm might crash if it tries to access
            # the DATABASE_LABEL environment variable
            self.log.warning("A user specified a database that does not "
                             "exist. Available databases are: "
<<<<<<< HEAD
                             f"{', '.join(list(self.databases.keys()))}. This "
                             "is likely to result in an algorithm crash.")
=======
                             f"{self.databases.keys()}. This is likely to "
                             "result in an algorithm crash.")
>>>>>>> 6c4bc3f0
            self.log.debug(f"User specified database: {database}")

        # Only prepend the data_folder is it is a file-based database
        # This allows algorithms to access multiple data sources at the
        # same time
        db_labels = []
        for label in self.databases:
            db = self.databases[label]

            uri_var_name = f'{label.upper()}_DATABASE_URI'
            environment_variables[uri_var_name] = \
                f"{self.data_folder}/{os.path.basename(db['uri'])}" \
                if db['is_file'] else db['uri']

            type_var_name = f'{label.upper()}_DATABASE_TYPE'
            environment_variables[type_var_name] = db['type']

            db_labels.append(label)
        environment_variables['DB_LABELS'] = json.dumps(db_labels)

        # Support legacy algorithms
        # TODO remove in v4+
        try:
            environment_variables["DATABASE_URI"] = (
                f"{self.data_folder}/"
                f"{os.path.basename(self.databases[database]['uri'])}"
            )
        except KeyError as e:
            self.log.error(f"'{database}' database missing! This could crash "
                           "legacy algorithms")
            self.log.debug(e)

        self.log.debug(f"environment: {environment_variables}")

        # Load additional environment variables
        if algorithm_env:
            environment_variables = \
                {**environment_variables, **algorithm_env}
            self.log.info('Custom environment variables are loaded!')
            self.log.debug(f"custom environment: {algorithm_env}")
        return environment_variables<|MERGE_RESOLUTION|>--- conflicted
+++ resolved
@@ -479,13 +479,8 @@
             # the DATABASE_LABEL environment variable
             self.log.warning("A user specified a database that does not "
                              "exist. Available databases are: "
-<<<<<<< HEAD
                              f"{', '.join(list(self.databases.keys()))}. This "
                              "is likely to result in an algorithm crash.")
-=======
-                             f"{self.databases.keys()}. This is likely to "
-                             "result in an algorithm crash.")
->>>>>>> 6c4bc3f0
             self.log.debug(f"User specified database: {database}")
 
         # Only prepend the data_folder is it is a file-based database
