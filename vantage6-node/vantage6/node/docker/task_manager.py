--- conflicted
+++ resolved
@@ -625,15 +625,12 @@
             )
             pq.write_table(session_state, self.session_state_file)
 
-<<<<<<< HEAD
         volumes = {}
-=======
         for db_label, db in self.databases.items():
             if db["is_dir"]:
                 self.log.debug(f"Adding folder as database '{db_label}'")
                 volumes[db["uri"]] = {"bind": f"/mnt/{db_label}", "mode": "rw"}
 
->>>>>>> ba0afed9
         if running_in_docker():
             volumes[self.data_volume_name] = {"bind": self.data_folder, "mode": "rw"}
         else:
@@ -704,7 +701,6 @@
         # Only the data extraction step can access the source databases
         if self.action == LocalAction.DATA_EXTRACTION:
 
-<<<<<<< HEAD
             # Validate the source database
             self._validate_source_database(databases_to_use)
 
@@ -715,18 +711,18 @@
                 if db["is_file"]
                 else db["uri"]
             )
-            environment_variables[ContainerEnvNames.DATABASE_TYPE.value] = db["type"]
-=======
-            uri_var_name = f"{label.upper()}_DATABASE_URI"
             if db["is_file"]:
-                environment_variables[uri_var_name] = (
+                environment_variables[ContainerEnvNames.DATABASE_URI.value] = (
                     f"{self.data_folder}/{os.path.basename(db['uri'])}"
                 )
             elif db["is_dir"]:
-                environment_variables[uri_var_name] = f"/mnt/{label}"
+                environment_variables[ContainerEnvNames.DATABASE_URI.value] = (
+                    f"/mnt/{source_database['label']}"
+                )
             else:
-                environment_variables[uri_var_name] = db["uri"]
->>>>>>> ba0afed9
+                environment_variables[ContainerEnvNames.DATABASE_URI.value] = db["uri"]
+
+            environment_variables[ContainerEnvNames.DATABASE_TYPE.value] = db["type"]
 
             # additional environment variables for the database
             if "env" in db:
