--- conflicted
+++ resolved
@@ -19,13 +19,7 @@
 
 from vantage6 import node
 from vantage6.node.context import NodeContext, DockerNodeContext
-<<<<<<< HEAD
 from vantage6.common import warning, info, error, check_config_writeable
-=======
-from vantage6.common import (
-    warning, info, error, check_config_write_permissions
-)
->>>>>>> 4a7799ba
 
 from vantage6.cli.configuration_wizard import (
     configuration_wizard,
