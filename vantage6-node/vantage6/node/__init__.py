"""
The vantage6 node's core function is to retrieve tasks from the central server, run them
and return the results.

The node application runs four threads:

*Main thread*
    Checks the task queue and run the next task if there is one available.
*Listening thread*
    Listens for incoming websocket messages. Among other functionality, it adds
    new tasks to the task queue.
*Speaking thread*
    Waits for tasks to finish. When they do, return the results to the central
    server.
*Proxy server thread*
    Algorithm containers are isolated from the internet for security reasons.
    The local proxy server provides an interface to the central server for
    algorithm containers to create subtasks and retrieve their results.

The node connects to the server using a websocket connection. This connection
is mainly used for sharing status updates. This avoids the need for polling to
see if there are new tasks available.
"""

import datetime
import json
import logging
import os
import queue
<<<<<<< HEAD
import sys
import time
import threading
=======
import json
import shutil
import requests.exceptions
import psutil
import pynvml

>>>>>>> d63b4e4e
from pathlib import Path
from threading import Thread

from keycloak import KeycloakAuthenticationError
import requests.exceptions
from gevent.pywsgi import WSGIServer
from socketio import Client as SocketIO

from vantage6.cli.context.node import NodeContext
from vantage6.common import logger_name, validate_required_env_vars
from vantage6.common.client.node_client import NodeClient
from vantage6.common.enum import AlgorithmStepType, RunStatus, TaskStatusQueryOptions
from vantage6.common.globals import (
    PING_INTERVAL_SECONDS,
    NodePolicy,
    RequiredNodeEnvVars,
)
from vantage6.common.log import get_file_logger

# make sure the version is available
from vantage6.node._version import __version__  # noqa: F401
from vantage6.node.globals import (
    SLEEP_BTWN_NODE_LOGIN_TRIES,
    TIME_LIMIT_INITIAL_CONNECTION_WEBSOCKET,
    TIME_LIMIT_RETRY_CONNECT_NODE,
)
from vantage6.node.k8s.container_manager import ContainerManager
from vantage6.node.socket import NodeTaskNamespace
from vantage6.node.util import get_parent_id
from vantage6.node import proxy_server


# ------------------------------------------------------------------------------
class Node:
    """
    Authenticates to the central server, setup encryption, a
    websocket connection, retrieving task that were posted while
    offline, preparing dataset for usage and finally setup a
    local proxy server..

    Parameters
    ----------
    ctx: NodeContext | DockerNodeContext
        Application context object.

    """

    def __init__(self, ctx: NodeContext):
        self.log = logging.getLogger(logger_name(__name__))
        self.ctx = ctx
        self.gpu_metadata_available = True

        # validate that the required environment variables are set
        validate_required_env_vars(RequiredNodeEnvVars)

        # Initialize the node. If it crashes, shut down the parts that started
        # already
        try:
            self.initialize()
        except Exception:
            self.cleanup()
            raise

    def initialize(self) -> None:
        """Initialization of the node"""

        self.config = self.ctx.config
        self.debug: dict = self.config.get("debug", {})

        self._using_encryption = None

        # initialize Node connection to the server
        self.client = self._setup_node_client(self.config)

        self.k8s_container_manager = ContainerManager(self.ctx, self.client)

        # ensure that the namespace to create tasks in is set up correctly or try to
        # create it
        self.log.debug("Ensuring that the task namespace is properly configured")
        namespace_created = self.k8s_container_manager.ensure_task_namespace()
        if not namespace_created:
            self.log.error("Could not create the task namespace. Exiting.")
            exit(1)

        self.log.info("Connecting server: %s", self.client.server_url)

        # Authenticate with the server, obtaining a JSON Web Token.
        # Note that self.authenticate() blocks until it succeeds.
        self.queue = queue.Queue()
        self.log.debug("Authenticating")
        self.authenticate()

        # Setup encryption
        self.setup_encryption()

        # Thread for proxy server for algorithm containers, so they can
        # communicate with the central server.
        self.log.info("Setting up proxy server")
        t = Thread(target=self.__proxy_server_worker, daemon=True)
        t.start()

        # Create a long-lasting websocket connection.
        self.log.debug("Creating websocket connection with the server")
        self.connect_to_socket()

        self.start_processing_threads()

        self.log.debug("Start thread for sending system metadata")
        t = Thread(target=self.__metadata_worker, daemon=True)
        t.start()

        self.log.info("Init complete")

<<<<<<< HEAD
    def _setup_node_client(self, config: dict) -> NodeClient:
        return NodeClient(
            server_url=(
                f"{config.get('server_url')}:{config.get('port')}"
                f"{config.get('api_path')}"
            ),
            auth_url=os.environ.get(RequiredNodeEnvVars.KEYCLOAK_URL.value),
            node_account_name=os.environ.get(RequiredNodeEnvVars.V6_NODE_NAME.value),
            api_key=os.environ.get(RequiredNodeEnvVars.V6_API_KEY.value),
        )
=======
    def __metadata_worker(self) -> None:
        """
        Periodically send system metadata to the server.
        """
        report_interval = self.config.get("report_interval_seconds", 45)

        while True:
            try:
                metadata = self.__gather_system_metadata()
                self.socketIO.emit("node_metrics_update", metadata, namespace="/tasks")
            except Exception:
                self.log.exception("Metadata thread had an exception")
            time.sleep(report_interval)

    def __gather_system_metadata(self) -> dict:
        """
        Gather system metadata such as CPU, memory, OS, and GPU information.

        Returns
        -------
        dict
            Dictionary containing system metadata.
        """
        metadata = {
            "cpu_percent": psutil.cpu_percent(interval=1),
            "memory_percent": psutil.virtual_memory().percent,
            "num_algorithm_containers": len(self.__docker.active_tasks),
            "os": os.name,
            "platform": sys.platform,
            "cpu_count": psutil.cpu_count(),
            "memory_total": psutil.virtual_memory().total,
            "memory_available": psutil.virtual_memory().available,
        }

        if self.gpu_metadata_available:
            gpu_metadata = self.__gather_gpu_metadata()
            if gpu_metadata:
                metadata.update(gpu_metadata)

        return metadata

    def __gather_gpu_metadata(self) -> dict | None:
        """
        Gather GPU metadata such as GPU name, load, memory usage, and temperature.

        Returns
        -------
        dict
            Dictionary containing GPU-related metrics.
        """

        try:
            pynvml.nvmlInit()
            gpu_count = pynvml.nvmlDeviceGetCount()

            gpu_metadata = {
                "gpu_count": gpu_count,
                "gpu_load": [],
                "gpu_memory_used": [],
                "gpu_memory_free": [],
                "gpu_temperature": [],
            }

            for i in range(gpu_count):
                handle = pynvml.nvmlDeviceGetHandleByIndex(i)
                gpu_metadata["gpu_load"].append(
                    pynvml.nvmlDeviceGetUtilizationRates(handle).gpu
                )
                gpu_metadata["gpu_memory_used"].append(
                    pynvml.nvmlDeviceGetMemoryInfo(handle).used
                )
                gpu_metadata["gpu_memory_free"].append(
                    pynvml.nvmlDeviceGetMemoryInfo(handle).free
                )
                gpu_metadata["gpu_temperature"].append(
                    pynvml.nvmlDeviceGetTemperature(handle, pynvml.NVML_TEMPERATURE_GPU)
                )
            pynvml.nvmlShutdown()
            return gpu_metadata
        except pynvml.NVMLError as e:
            self.log.warning(f"Failed to gather GPU metadata: {e}")
            self.gpu_metadata_available = False
            return None
>>>>>>> d63b4e4e

    def __proxy_server_worker(self) -> None:
        """
        Proxy algorithm container communcation.

        A proxy for communication between algorithms and central
        server.
        """

        # The PROXY_SERVER_HOST is required for the node to work. There are no default
        # values for it as its value (a FQDN) depends on the namespace where the
        # K8S-service with the node is running.
        if "PROXY_SERVER_HOST" in os.environ:
            proxy_host = os.environ.get("PROXY_SERVER_HOST")
            os.environ["PROXY_SERVER_HOST"] = proxy_host
        else:
            self.log.error(
                "The environment variable PROXY_SERVER_HOST, required to start the Node's proxy-server is not set"
            )
            self.log.info("Shutting down the node...")
            exit(1)

        # 'app' is defined in vantage6.node.proxy_server
        debug_mode = self.debug.get("proxy_server", False)
        if debug_mode:
            self.log.debug("Debug mode enabled for proxy server")
            proxy_server.app.debug = True
        proxy_server.app.config["SERVER_IO"] = self.client

        # The value on the module variable 'server_url' defines the target of the
        # 'make_request' method.
        proxy_server.server_url = self.client.server_url
        self.log.info(
            "Setting target endpoint for the algorithm's client as : %s",
            proxy_server.server_url,
        )

        # set up proxy server logging
        Path(self.ctx.proxy_log_file).parent.mkdir(parents=True, exist_ok=True)
        log_level = getattr(logging, self.config["logging"]["level"].upper())
        self.proxy_log = get_file_logger(
            "proxy_server", self.ctx.proxy_log_file, log_level_file=log_level
        )

        # proxy port set on the node configuration file
        node_proxy_port = int(self.config.get("node_proxy_port"))

        self.log.info("Starting proxyserver at '%s:%s'", proxy_host, node_proxy_port)
        http_server = WSGIServer(
            ("0.0.0.0", node_proxy_port), proxy_server.app, log=self.proxy_log
        )

        try:
            os.environ["PROXY_SERVER_PORT"] = str(node_proxy_port)
            http_server.serve_forever()

        except OSError as e:
            self.log.error(
                "Error while trying to start the proxy server at %s:%s",
                proxy_host,
                node_proxy_port,
            )
            self.log.info(
                "Check that port %s is not being used by another process.",
                node_proxy_port,
            )
            self.log.info("%s: %s", type(e), e)
            self.log.info("Shutting down the node...")
            exit(1)

    def sync_task_queue_with_server(self) -> None:
        """Get all unprocessed tasks from the server for this node."""
        assert self.client.cryptor, "Encrpytion has not been setup"

        # request open tasks from the server
        task_results = self.client.run.list(
            state=TaskStatusQueryOptions.OPEN.value, include_task=True
        )

        # add the tasks to the queue
        self.__add_tasks_to_queue(task_results)
        self.log.info("Received %s tasks", self.queue._qsize())

    def get_task_and_add_to_queue(self, task_id: int) -> None:
        """
        Fetches (open) task with task_id from the server. The `task_id` is
        delivered by the websocket-connection.

        Parameters
        ----------
        task_id : int
            Task identifier
        """
        # fetch open algorithm runs for this node
        task_runs = self.client.run.list(
            include_task=True, state=TaskStatusQueryOptions.OPEN.value, task_id=task_id
        )

        # add the tasks to the queue
        self.__add_tasks_to_queue(task_runs)

    def __add_tasks_to_queue(self, task_results: list[dict]) -> None:
        """
        Add a task to the queue.

        Parameters
        ----------
        taskresult : list[dict]
            A list of dictionaries with information required to run the
            algorithm
        """
        for task_result in task_results:
            try:
                if not self.k8s_container_manager.is_running(task_result["id"]):
                    self.queue.put(task_result)
                else:
                    self.log.info(
                        f"Not starting task {task_result['task']['id']} - "
                        f"{task_result['task']['name']} as it is already "
                        "running"
                    )
            except Exception:
                self.log.exception("Error while syncing task queue")

    def __start_task(self, task_incl_run: dict) -> None:
        """
        Start the docker image and notify the server that the task has been
        started.

        Parameters
        ----------
        task_incl_run : dict
            A dictionary with information required to run the algorithm
        """
        task = task_incl_run["task"]
        self.log.info("Starting task {id} - {name}".format(**task))

        # notify that we are processing this task
        task_id = task_incl_run["id"]
        self.client.set_task_start_time(task_id)

        # each algorithm container has its own purpose annotated by the action
        try:
            container_action = AlgorithmStepType(task_incl_run["action"])
        except ValueError:
            self.log.error(
                f"Unrecognized action {task_incl_run['action']}. Cancelling task."
            )
            self.client.run.patch(
                id_=task_id,
                data={
                    "status": RunStatus.FAILED,
                    "finished_at": datetime.datetime.now().isoformat(),
                    "log": f"Unrecognized action {task_incl_run['action']}",
                },
            )
            self.__emit_algorithm_status_change(task, task_incl_run, RunStatus.FAILED)
            return

        # Only compute containers need a token as they are the only ones that should
        # create subtasks
        token = ""
        if container_action == AlgorithmStepType.CENTRAL_COMPUTE:
            token = self.client.request_token_for_container(task["id"], task["image"])
            try:
                token = token["container_token"]
            except KeyError:
                # if a token could not be generated, this is a sign that task is already
                # finished. To prevent this from happening every time node is restarted,
                # patch the node to failed
                self.log.error(
                    "Container token could not be obtained: %s", token.get("msg")
                )
                self.client.run.patch(
                    id_=task_incl_run["id"],
                    data={
                        "status": RunStatus.FAILED,
                        "log": "Could not obtain algorithm container token",
                    },
                )

        # For some reason, if the key 'input' consists of JSON, it is
        # automatically marshalled? This causes trouble, so we'll serialize it
        # again.
        # FIXME: should probably find & fix the root cause?
        if type(task_incl_run["input"]) == dict:
            task_incl_run["input"] = json.dumps(task_incl_run["input"])

        # Run the container. This adds the created container/task to the list
        # __docker.active_tasks
        task_status = self.k8s_container_manager.run(
            action=container_action,
            run_id=task_id,
            task_info=task,
            image=task["image"],
            docker_input=task_incl_run["input"],
            session_id=task["session"]["id"],
            token=token,
            databases_to_use=task.get("databases", []),
        )

        # save task status to the server
        update = {"status": task_status}
        if task_status == RunStatus.NOT_ALLOWED:
            # set finished_at to now, so that the task is not picked up again
            # (as the task is not started at all, unlike other crashes, it will
            # never finish and hence not be set to finished)
            update["finished_at"] = datetime.datetime.now(
                datetime.timezone.utc
            ).isoformat()
        self.client.run.patch(id_=task_id, data=update)

        # send socket event to alert everyone of task status change. In case the
        # namespace is not connected, the socket notification will not be sent to other
        # nodes, but the task will still be processed
        self.__emit_algorithm_status_change(task, task_incl_run, task_status)

    def __emit_algorithm_status_change(
        self, task: dict, run: dict, status: RunStatus
    ) -> None:
        """
        Emit a socket event to alert everyone of task status change.

        Parameters
        ----------
        task_id : dict
            Task metadata
        status : RunStatus
            Task status
        """
        # ensure that the /tasks namespace is connected. This may take a while
        # (usually < 5s) when the socket just (re)connected
        MAX_ATTEMPTS = 30
        retries = 0
        while "/tasks" not in self.socketIO.namespaces and retries < MAX_ATTEMPTS:
            retries += 1
            self.log.debug("Waiting for /tasks namespace to connect...")
            time.sleep(1)
        self.log.debug("Connected to /tasks namespace")

        self.socketIO.emit(
            "algorithm_status_change",
            data={
                "node_id": self.client.whoami.id_,
                "status": status,
                "run_id": run["id"],
                "task_id": task["id"],
                "collaboration_id": self.client.collaboration_id,
                "organization_id": self.client.whoami.organization_id,
                "parent_id": get_parent_id(task),
            },
            namespace="/tasks",
        )

    def __poll_task_results(self) -> None:
        """
        Sending messages to central server.

        Routine that is in a seperate thread sending results
        to the server when they come available.
        """
        # TODO change to a single request, might need to reconsider
        #     the flow
        self.log.debug("Waiting for results to send to the server")

        while True:
            try:
                results = self.k8s_container_manager.process_next_completed_job()
                self.log.info(f"Sending result (run={results.run_id}) to the server!")

                # FIXME: why are we retrieving the result *again*? Shouldn't we
                # just store the task_id when retrieving the task the first
                # time?
                response = self.client.request(f"run/{results.run_id}")
                task_id = response.get("task", {}).get("id")

                if not task_id:
                    self.log.error(
                        "Task id for run id=%s could not be retrieved", results.run_id
                    )
                    return

                response = self.client.request(f"task/{task_id}")

                init_org = response.get("init_org")
                if not init_org:
                    self.log.error(
                        "Initiator organization from task (id=%s) could not be "
                        "retrieved!",
                        task_id,
                    )

                if self.ctx.config.get("share_algorithm_logs", True):
                    logs = results.logs
                else:
                    logs = "Node does not allow sharing algorithm logs"

                self.client.run.patch(
                    id_=results.run_id,
                    data={
                        "result": results.data,
                        "log": logs,
                        "status": results.status,
                        "finished_at": datetime.datetime.now().isoformat(),
                    },
                    init_org_id=init_org.get("id"),
                )

                # notify other nodes, server and clients about algorithm status
                # change
                self.socketIO.emit(
                    "algorithm_status_change",
                    data={
                        "node_id": self.client.whoami.id_,
                        "status": results.status,
                        "run_id": results.run_id,
                        "task_id": results.task_id,
                        "collaboration_id": self.client.collaboration_id,
                        "organization_id": self.client.whoami.organization_id,
                        "parent_id": results.parent_id,
                    },
                    namespace="/tasks",
                )
            except Exception as e:
                self.log.exception(
                    f"poll_task_results (Speaking) thread had an exception: {type(e).__name__} - {e}"
                )

            time.sleep(1)

    def __print_connection_error_logs(self):
        """Print error message when node cannot find the server"""
        self.log.warning("Could not connect to the server. Retrying in 10 seconds")
        self.log.info(
            "Are you sure the server can be reached at %s?", self.client.server_url
        )

    def authenticate(self) -> None:
        """
        Authenticate with the server using the api-key from the configuration
        file. If the server rejects for any reason -other than a wrong API key-
        serveral attempts are taken to retry.
        """

        success = False
        i = 0
        while i < TIME_LIMIT_RETRY_CONNECT_NODE / SLEEP_BTWN_NODE_LOGIN_TRIES:
            i = i + 1
            try:
                self.client.authenticate()

            except KeycloakAuthenticationError as e:
                msg = "Authentication failed: API key or node name is wrong!"
                self.log.warning(msg)
                self.log.warning(e)
                break
            except requests.exceptions.ConnectionError:
                self.__print_connection_error_logs()
                time.sleep(SLEEP_BTWN_NODE_LOGIN_TRIES)
            except Exception as e:
                msg = (
                    "Authentication failed. Retrying in "
                    f"{SLEEP_BTWN_NODE_LOGIN_TRIES} seconds!"
                )
                self.log.warning(msg)
                self.log.warning(e)
                time.sleep(SLEEP_BTWN_NODE_LOGIN_TRIES)

            else:
                # This is only executed if try-block executed without error.
                success = True
                break

        if success:
            self.log.info("Node '%s' authenticated successfully", self.client.name)
        else:
            self.log.critical("Unable to authenticate. Exiting")
            exit(1)

        # start thread to keep the connection alive by refreshing the token
        self.client.auto_renew_token()

    def private_key_filename(self) -> Path:
        """Get the path to the private key."""

        # FIXME: Code duplication: vantage6/cli/node.py uses a lot of the same
        #   logic. Suggest moving this to ctx.get_private_key()
        filename = self.config["encryption"]["private_key"]

        # filename may be set to an empty string
        if not filename:
            filename = "private_key.pem"

        # If we're running dockerized, the location may have been overridden
        filename = os.environ.get("PRIVATE_KEY", filename)

        # If ctx.get_data_file() receives an absolute path, its returned as-is
        fullpath = Path(self.ctx.get_data_file(filename))

        return fullpath

    def setup_encryption(self) -> None:
        """
        Setup encryption for the node if it is part of an encrypted collaboration.

        This uses the private key file that is specified in the node configuration.
        """
        encrypted_collaboration = self.client.is_encrypted_collaboration()
        encrypted_node = self.config["encryption"]["enabled"]

        if encrypted_collaboration != encrypted_node:
            # You can't force it if it just ain't right, you know?
            raise Exception("Expectations on encryption don't match?!")

        if encrypted_collaboration:
            self.log.warning("Enabling encryption!")
            # TODO (HC) check that encryption works with k8s-based node
            private_key_file = self.private_key_filename()
            self.client.setup_encryption(private_key_file)

        else:
            self.log.warning("Disabling encryption!")
            self.client.setup_encryption(None)

    def connect_to_socket(self) -> None:
        """
        Create long-lasting websocket connection with the server. The
        connection is used to receive status updates, such as new tasks.
        """
        debug_mode = self.debug.get("socketio", False)
        if debug_mode:
            self.log.debug("Debug mode enabled for socketio")
        self.socketIO = SocketIO(
            request_timeout=60, logger=debug_mode, engineio_logger=debug_mode
        )

        self.socketIO.register_namespace(NodeTaskNamespace("/tasks"))
        NodeTaskNamespace.node_worker_ref = self

        self.socketIO.connect(
            url=self.client.server_url,
            headers=self.client.headers,
            wait=False,
        )

        # Log the outcome
        i = 0
        while not self.socketIO.connected:
            if i > TIME_LIMIT_INITIAL_CONNECTION_WEBSOCKET:
                self.log.critical(
                    "Could not connect to the websocket channels, do you have a "
                    "slow connection?"
                )
                exit(1)
            self.log.debug("Waiting for socket connection...")
            time.sleep(1)
            i += 1

        self.log.info("Connected to server at %s", self.client.server_url)

        self.log.debug(
            "Starting thread to ping the server to notify this node is online."
        )
        self.socketIO.start_background_task(self.__socket_ping_worker)

    def __socket_ping_worker(self) -> None:
        """
        Send ping messages periodically to the server over the socketIO
        connection to notify the server that this node is online
        """
        # Wait for the socket to be connected to the namespaces on startup
        time.sleep(5)

        while True:
            try:
                if self.socketIO.connected:
                    self.socketIO.emit("ping", namespace="/tasks")
                else:
                    self.log.debug("SocketIO is not connected, skipping ping")
            except Exception:
                self.log.exception("Ping thread had an exception")
            # Wait before sending next ping
            time.sleep(PING_INTERVAL_SECONDS)

    def __process_tasks_queue(self) -> None:
        """Keep checking queue for incoming tasks (and execute them)."""
        # TODO check if this listener is used anywhere else, before removing it

        # kill_listener = ContainerKillListener()
        try:
            while True:
                self.log.info("Waiting for new tasks....")
                taskresult = self.queue.get()
                self.log.info("New task received")
                self.__start_task(taskresult)

        except (KeyboardInterrupt, InterruptedError):
            self.log.info("Node is interrupted, shutting down...")
            self.cleanup()
            sys.exit()

    def kill_containers(self, kill_info: dict) -> list[dict]:
        """
        Kill containers on instruction from socket event

        Parameters
        ----------
        kill_info: dict
            Dictionary received over websocket with instructions for which
            tasks to kill

        Returns
        -------
        list[dict]:
            List of dictionaries with information on killed task (keys:
            run_id, task_id and parent_id)
        """
        # if kill_info["collaboration_id"] != self.client.collaboration_id:
        #     self.log.debug(
        #         "Not killing tasks as this node is in another collaboration."
        #     )
        #     return []
        # elif "node_id" in kill_info and kill_info["node_id"] != self.client.whoami.id_:
        #     self.log.debug(
        #         "Not killing tasks as instructions to kill tasks were directed"
        #         " at another node in this collaboration."
        #     )
        #     return []

        # # kill specific task if specified, else kill all algorithms
        # kill_list = kill_info.get("kill_list")
        # killed_algos = self.__docker.kill_tasks(
        #     org_id=self.client.whoami.organization_id, kill_list=kill_list
        # )
        # # update status of killed tasks
        # for killed_algo in killed_algos:
        #     self.client.run.patch(
        #         id_=killed_algo.run_id, data={"status": RunStatus.KILLED}
        #     )
        # return killed_algos
        # TODO (HC) Implement using k8s container manager
        print(
            f">>>>>>>Here I'm supposed to kill a runnin job pod given this info: {json.dumps(kill_info, indent = 4)}"
        )
        return []

    def share_node_details(self) -> None:
        """
        Share part of the node's configuration with the server.

        This helps the other parties in a collaboration to see e.g. which
        algorithms they are allowed to run on this node.
        """
        # check if node allows to share node details, otherwise return
        if not self.config.get("share_config", True):
            self.log.debug(
                "Not sharing node configuration in accordance with "
                "the configuration setting."
            )
            return

        config_to_share = {}

        encryption_config = self.config.get("encryption")
        if encryption_config:
            if encryption_config.get("enabled") is not None:
                config_to_share["encryption"] = str(encryption_config.get("enabled"))

        # share node policies (e.g. who can run which algorithms)
        policies = self.config.get("policies", {})
        config_to_share["allowed_algorithms"] = policies.get(
            NodePolicy.ALLOWED_ALGORITHMS, "all"
        )
        if policies.get(NodePolicy.ALLOWED_USERS) is not None:
            config_to_share["allowed_users"] = policies.get(NodePolicy.ALLOWED_USERS)
        if policies.get(NodePolicy.ALLOWED_ORGANIZATIONS) is not None:
            config_to_share["allowed_orgs"] = policies.get(
                NodePolicy.ALLOWED_ORGANIZATIONS
            )

        # share node database labels and types to help people extract data from
        # databases in the UI

        labels = []
        types = {}
        for label, db_info in self.k8s_container_manager.databases.items():
            type_ = db_info.get("type")
            labels.append(label)
            types[f"db_type_{label}"] = type_

        config_to_share["database_labels"] = labels
        config_to_share["database_types"] = types

        self.log.debug("Sharing node configuration: %s", config_to_share)
        self.socketIO.emit("node_info_update", config_to_share, namespace="/tasks")

    def cleanup(self) -> None:
        # TODO add try/catch for all cleanups so that if one fails, the others are
        # still executed
        if hasattr(self, "socketIO") and self.socketIO:
            self.socketIO.disconnect()

        # TODO To be re-enabled once the cleanup method is implemented for the k8s container maanger
        # if hasattr(self, "_Node__docker") and self.__docker:
        #    self.__docker.cleanup()

        self.log.info("Bye!")

    def start_processing_threads(self) -> None:
        """
        Start the threads that (1) consumes the queue with the requests produced by the server, and
        (2) polls the K8S server for finished jobs, collects their output, and send it to the server;
        """
        self.log.info("Starting threads")
        # polls for results on completed jobpods using the k8s api, also reports the results (or error status) back to the server
        results_polling_thread = threading.Thread(target=self.__poll_task_results)
        # polls for new tasks sent by the server, and starts them using the k8s API
        queue_processing_thread = threading.Thread(target=self.__process_tasks_queue)
        results_polling_thread.start()
        queue_processing_thread.start()


# ------------------------------------------------------------------------------
def run(ctx):
    """Start the node."""
    node = Node(ctx)<|MERGE_RESOLUTION|>--- conflicted
+++ resolved
@@ -27,18 +27,14 @@
 import logging
 import os
 import queue
-<<<<<<< HEAD
 import sys
 import time
 import threading
-=======
-import json
 import shutil
 import requests.exceptions
 import psutil
 import pynvml
 
->>>>>>> d63b4e4e
 from pathlib import Path
 from threading import Thread
 
@@ -146,13 +142,14 @@
 
         self.start_processing_threads()
 
-        self.log.debug("Start thread for sending system metadata")
-        t = Thread(target=self.__metadata_worker, daemon=True)
-        t.start()
+        # TODO reactivate this after redoing docker-specific implementation (issue
+        # https://github.com/vantage6/vantage6/issues/2080)
+        # self.log.debug("Start thread for sending system metadata")
+        # t = Thread(target=self.__metadata_worker, daemon=True)
+        # t.start()
 
         self.log.info("Init complete")
 
-<<<<<<< HEAD
     def _setup_node_client(self, config: dict) -> NodeClient:
         return NodeClient(
             server_url=(
@@ -163,7 +160,7 @@
             node_account_name=os.environ.get(RequiredNodeEnvVars.V6_NODE_NAME.value),
             api_key=os.environ.get(RequiredNodeEnvVars.V6_API_KEY.value),
         )
-=======
+
     def __metadata_worker(self) -> None:
         """
         Periodically send system metadata to the server.
@@ -247,7 +244,6 @@
             self.log.warning(f"Failed to gather GPU metadata: {e}")
             self.gpu_metadata_available = False
             return None
->>>>>>> d63b4e4e
 
     def __proxy_server_worker(self) -> None:
         """
@@ -540,16 +536,11 @@
                         task_id,
                     )
 
-                if self.ctx.config.get("share_algorithm_logs", True):
-                    logs = results.logs
-                else:
-                    logs = "Node does not allow sharing algorithm logs"
-
                 self.client.run.patch(
                     id_=results.run_id,
                     data={
                         "result": results.data,
-                        "log": logs,
+                        "log": results.logs,
                         "status": results.status,
                         "finished_at": datetime.datetime.now().isoformat(),
                     },
@@ -573,7 +564,9 @@
                 )
             except Exception as e:
                 self.log.exception(
-                    f"poll_task_results (Speaking) thread had an exception: {type(e).__name__} - {e}"
+                    "poll_task_results (Speaking) thread had an exception: %s - %s",
+                    type(e).__name__,
+                    e,
                 )
 
             time.sleep(1)
