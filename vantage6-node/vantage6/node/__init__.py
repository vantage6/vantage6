"""
The vantage6 node's core function is to retrieve tasks from the central server, run them
and return the results.

The node application runs four threads:

*Main thread*
    Checks the task queue and run the next task if there is one available.
*Listening thread*
    Listens for incoming websocket messages. Among other functionality, it adds
    new tasks to the task queue.
*Speaking thread*
    Waits for tasks to finish. When they do, return the results to the central
    server.
*Proxy server thread*
    Algorithm containers are isolated from the internet for security reasons.
    The local proxy server provides an interface to the central server for
    algorithm containers to create subtasks and retrieve their results.

The node connects to the server using a websocket connection. This connection
is mainly used for sharing status updates. This avoids the need for polling to
see if there are new tasks available.
"""

import sys
import os
import random
import time
import datetime
import logging
import queue
import json
import shutil
import requests.exceptions

from pathlib import Path
from threading import Thread
from socketio import Client as SocketIO
from gevent.pywsgi import WSGIServer
from enum import Enum

from vantage6.common import logger_name
from vantage6.common.docker.addons import (
    ContainerKillListener,
    check_docker_running,
    running_in_docker,
)
from vantage6.common.globals import VPN_CONFIG_FILE, PING_INTERVAL_SECONDS, NodePolicy
from vantage6.common.exceptions import AuthenticationException
from vantage6.common.docker.network_manager import NetworkManager
from vantage6.common.enum import RunStatus, AlgorithmStepType, TaskStatusQueryOptions
from vantage6.common.log import get_file_logger
from vantage6.cli.context.node import NodeContext
from vantage6.node.context import DockerNodeContext
from vantage6.node.globals import (
    NODE_PROXY_SERVER_HOSTNAME,
    SLEEP_BTWN_NODE_LOGIN_TRIES,
    TIME_LIMIT_RETRY_CONNECT_NODE,
    TIME_LIMIT_INITIAL_CONNECTION_WEBSOCKET,
)
from vantage6.common.client.node_client import NodeClient
from vantage6.node import proxy_server
from vantage6.node.util import get_parent_id
from vantage6.node.docker.docker_manager import DockerManager
from vantage6.node.docker.vpn_manager import VPNManager
from vantage6.node.socket import NodeTaskNamespace
from vantage6.node.docker.ssh_tunnel import SSHTunnel
from vantage6.node.docker.squid import Squid

# make sure the version is available
from vantage6.node._version import __version__  # noqa: F401


class VPNConnectMode(Enum):
    FIRST_TRY = 1
    REFRESH_KEYPAIR = 2
    REFRESH_COMPLETE = 3


# ------------------------------------------------------------------------------
class Node:
    """
    Authenticates to the central server, setup encryption, a
    websocket connection, retrieving task that were posted while
    offline, preparing dataset for usage and finally setup a
    local proxy server..

    Parameters
    ----------
    ctx: NodeContext | DockerNodeContext
        Application context object.

    """

    def __init__(self, ctx: NodeContext | DockerNodeContext):
        self.log = logging.getLogger(logger_name(__name__))
        self.ctx = ctx

        # Initialize the node. If it crashes, shut down the parts that started
        # already
        try:
            self.initialize()
        except Exception:
            self.cleanup()
            raise

    def initialize(self) -> None:
        """Initialization of the node"""
        # check if docker is running, otherwise exit with error
        check_docker_running()

        self.config = self.ctx.config
        self.debug: dict = self.config.get("debug", {})
        self.queue = queue.Queue()
        self._using_encryption = None

        # initialize Node connection to the server
        self.client = NodeClient(
            host=self.config.get("server_url"),
            port=self.config.get("port"),
            path=self.config.get("api_path"),
        )

        self.log.info(f"Connecting server: {self.client.base_path}")

        # Authenticate with the server, obtaining a JSON Web Token.
        # Note that self.authenticate() blocks until it succeeds.
        self.log.debug("Authenticating")
        self.authenticate()

        # Setup encryption
        self.setup_encryption()

        # Thread for proxy server for algorithm containers, so they can
        # communicate with the central server.
        self.log.info("Setting up proxy server")
        t = Thread(target=self.__proxy_server_worker, daemon=True)
        t.start()

        # setup docker isolated network manager
        internal_ = running_in_docker()
        if not internal_:
            self.log.warn(
                "Algorithms have internet connection! "
                "This happens because you use 'vnode-local'!"
            )
        isolated_network_mgr = NetworkManager(self.ctx.docker_network_name)
        isolated_network_mgr.create_network(is_internal=internal_)

        # Setup tasks dir
        self._set_task_dir(self.ctx)

        # Setup VPN connection
        self.vpn_manager = self.setup_vpn_connection(isolated_network_mgr, self.ctx)

        # Create SSH tunnel according to the node configuration
        self.ssh_tunnels = self.setup_ssh_tunnels(isolated_network_mgr)

        # Create Squid proxy server
        self.squid = self.setup_squid_proxy(isolated_network_mgr)

        # setup the docker manager
        self.log.debug("Setting up the docker manager")
        self.__docker = DockerManager(
            ctx=self.ctx,
            isolated_network_mgr=isolated_network_mgr,
            vpn_manager=self.vpn_manager,
            tasks_dir=self.__tasks_dir,
            client=self.client,
            proxy=self.squid,
        )

        # Create a long-lasting websocket connection.
        self.log.debug("Creating websocket connection with the server")
        self.connect_to_socket()

        # Connect the node to the isolated algorithm network *only* if we're
        # running in a docker container.
        if self.ctx.running_in_docker:
            isolated_network_mgr.connect(
                container_name=self.ctx.docker_container_name,
                aliases=[NODE_PROXY_SERVER_HOSTNAME],
            )

        # Connect any docker services specified in the configuration file to
        # the node container
        self.link_docker_services()

        # Thread for sending results to the server when they come available.
        self.log.debug("Start thread for sending messages (results)")
        t = Thread(target=self.__speaking_worker, daemon=True)
        t.start()

        # listen forever for incoming messages, tasks are stored in
        # the queue.
        self.log.debug("Starting thread for incoming messages (tasks)")
        t = Thread(target=self.__listening_worker, daemon=True)
        t.start()

        self.log.info("Init complete")

    def __proxy_server_worker(self) -> None:
        """
        Proxy algorithm container communcation.

        A proxy for communication between algorithms and central
        server.
        """
        if self.ctx.running_in_docker:
            # NODE_PROXY_SERVER_HOSTNAME points to the name of the proxy
            # when running in the isolated docker network.
            default_proxy_host = NODE_PROXY_SERVER_HOSTNAME
        else:
            # If we're running non-dockerized, assume that the proxy is
            # accessible from within the docker algorithm container on
            # host.docker.internal.
            default_proxy_host = "host.docker.internal"

        # If PROXY_SERVER_HOST was set in the environment, it overrides our
        # value.
        proxy_host = os.environ.get("PROXY_SERVER_HOST", default_proxy_host)
        os.environ["PROXY_SERVER_HOST"] = proxy_host

        proxy_port = int(os.environ.get("PROXY_SERVER_PORT", 8080))

        # 'app' is defined in vantage6.node.proxy_server
        debug_mode = self.debug.get("proxy_server", False)
        if debug_mode:
            self.log.debug("Debug mode enabled for proxy server")
            proxy_server.app.debug = True
        proxy_server.app.config["SERVER_IO"] = self.client
        proxy_server.server_url = self.client.base_path

        # set up proxy server logging
        log_level = getattr(logging, self.config["logging"]["level"].upper())
        self.proxy_log = get_file_logger(
            "proxy_server", self.ctx.proxy_log_file, log_level_file=log_level
        )

        # this is where we try to find a port for the proxyserver
        for try_number in range(5):
            self.log.info("Starting proxyserver at '%s:%s'", proxy_host, proxy_port)
            http_server = WSGIServer(
                ("0.0.0.0", proxy_port), proxy_server.app, log=self.proxy_log
            )

            try:
                http_server.serve_forever()

            except OSError as e:
                self.log.info("Error during attempt %s", try_number)
                self.log.info("%s: %s", type(e), e)

                if e.errno == 48:
                    proxy_port = random.randint(2048, 16384)
                    self.log.warning("Retrying with a different port: %s", proxy_port)
                    os.environ["PROXY_SERVER_PORT"] = str(proxy_port)

                else:
                    raise

            except Exception as e:
                self.log.error("Proxyserver could not be started or crashed!")
                self.log.error(e)

    def sync_task_queue_with_server(self) -> None:
        """Get all unprocessed tasks from the server for this node."""
        assert self.client.cryptor, "Encrpytion has not been setup"

        # request open tasks from the server
        task_results = self.client.run.list(
            state=TaskStatusQueryOptions.OPEN.value, include_task=True
        )
        self.log.debug("task_results: %s", task_results)

        # add the tasks to the queue
        self.__add_tasks_to_queue(task_results)
        self.log.info("Received %s tasks", self.queue._qsize())

    def get_task_and_add_to_queue(self, task_id: int) -> None:
        """
        Fetches (open) task with task_id from the server. The `task_id` is
        delivered by the websocket-connection.

        Parameters
        ----------
        task_id : int
            Task identifier
        """
        # fetch open algorithm runs for this node
        task_runs = self.client.run.list(
            include_task=True, state=TaskStatusQueryOptions.OPEN.value, task_id=task_id
        )

        # add the tasks to the queue
        self.__add_tasks_to_queue(task_runs)

    def __add_tasks_to_queue(self, task_results: list[dict]) -> None:
        """
        Add a task to the queue.

        Parameters
        ----------
        taskresult : list[dict]
            A list of dictionaries with information required to run the
            algorithm
        """
        for task_result in task_results:
            try:
                if not self.__docker.is_running(task_result["id"]):
                    self.queue.put(task_result)
                else:
                    self.log.info(
                        f"Not starting task {task_result['task']['id']} - "
                        f"{task_result['task']['name']} as it is already "
                        "running"
                    )
            except Exception:
                self.log.exception("Error while syncing task queue")

    def __start_task(self, task_incl_run: dict) -> None:
        """
        Start the docker image and notify the server that the task has been
        started.

        Parameters
        ----------
        task_incl_run : dict
            A dictionary with information required to run the algorithm
        """
        task = task_incl_run["task"]
        self.log.info("Starting task {id} - {name}".format(**task))

        # notify that we are processing this task
        task_id = task_incl_run["id"]
        self.client.set_task_start_time(task_id)

<<<<<<< HEAD
        # each algorithm container has its own purpose annotated by the action
        try:
            container_action = AlgorithmStepType(task_incl_run["action"])
        except ValueError:
            self.log.error(
                f"Unrecognized action {task_incl_run['action']}. Cancelling task."
            )
            self.client.run.patch(
                id_=task_id,
                data={
                    "status": RunStatus.FAILED,
                    "finished_at": datetime.datetime.now().isoformat(),
                    "log": f"Unrecognized action {task_incl_run['action']}",
                },
            )
            self.__emit_algorithm_status_change(task, task_incl_run, RunStatus.FAILED)
            return
=======
        token = self.client.request_token_for_container(task["id"], task["image"])
        try:
            token = token["container_token"]
        except KeyError:
            # if a token could not be generated, this is a sign that task is already
            # finished. To prevent this from happening every time node is restarted,
            # patch the node to failed
            self.log.error(
                "Container token could not be obtained: %s", token.get("msg")
            )
            self.client.run.patch(
                id_=task_incl_run["id"],
                data={
                    "status": TaskStatus.FAILED,
                    "log": "Could not obtain algorithm container token",
                },
            )
>>>>>>> c30ae94a

        # Only compute containers need a token as they are the only ones that should
        # create subtasks
        token = None
        if container_action == AlgorithmStepType.COMPUTE:
            token = self.client.request_token_for_container(task["id"], task["image"])
            token = token["container_token"]

        # For some reason, if the key 'input' consists of JSON, it is
        # automatically marshalled? This causes trouble, so we'll serialize it
        # again.
        # FIXME: should probably find & fix the root cause?
        if type(task_incl_run["input"]) == dict:
            task_incl_run["input"] = json.dumps(task_incl_run["input"])

        # Run the container. This adds the created container/task to the list
        # __docker.active_tasks
        task_status, vpn_ports = self.__docker.run(
            action=container_action,
            run_id=task_id,
            task_info=task,
            image=task["image"],
            docker_input=task_incl_run["input"],
            session_id=task["session"]["id"],
            token=token,
            databases_to_use=task.get("databases", []),
        )

        # save task status to the server
        update = {"status": task_status}
        if task_status == RunStatus.NOT_ALLOWED:
            # set finished_at to now, so that the task is not picked up again
            # (as the task is not started at all, unlike other crashes, it will
            # never finish and hence not be set to finished)
            update["finished_at"] = datetime.datetime.now().isoformat()
        self.client.run.patch(id_=task_id, data=update)

        # send socket event to alert everyone of task status change. In case the
        # namespace is not connected, the socket notification will not be sent to other
        # nodes, but the task will still be processed
        self.__emit_algorithm_status_change(task, task_incl_run, task_status)

        if vpn_ports:
            # Save port of VPN client container at which it redirects traffic
            # to the algorithm container. First delete any existing port
            # assignments in case algorithm has crashed
            self.client.request("port", params={"run_id": task_id}, method="DELETE")
            for port in vpn_ports:
                port["run_id"] = task_id
                self.client.request("port", method="POST", json=port)

    def __emit_algorithm_status_change(
        self, task: dict, run: dict, status: RunStatus
    ) -> None:
        """
        Emit a socket event to alert everyone of task status change.

        Parameters
        ----------
        task_id : dict
            Task metadata
        status : RunStatus
            Task status
        """
        # ensure that the /tasks namespace is connected. This may take a while
        # (usually < 5s) when the socket just (re)connected
        MAX_ATTEMPTS = 30
        retries = 0
        while "/tasks" not in self.socketIO.namespaces and retries < MAX_ATTEMPTS:
            retries += 1
            self.log.debug("Waiting for /tasks namespace to connect...")
            time.sleep(1)
        self.log.debug("Connected to /tasks namespace")

        self.socketIO.emit(
            "algorithm_status_change",
            data={
                "node_id": self.client.whoami.id_,
                "status": status,
                "run_id": run["id"],
                "task_id": task["id"],
                "collaboration_id": self.client.collaboration_id,
                "organization_id": self.client.whoami.organization_id,
                "parent_id": get_parent_id(task),
            },
            namespace="/tasks",
        )

    def __listening_worker(self) -> None:
        """
        Listen for incoming (websocket) messages from the server.

        Runs in a separate thread. Received events are handled by the
        appropriate action handler.
        """
        self.log.debug("Listening for incoming messages")

        # FIXME: while True in combination with a wait() call that never exits
        #   makes joining the tread (to terminate) difficult?
        while True:
            # incoming messages are handled by the action_handler instance
            # which is attached when the socket connection was made. wait()
            # is blocks forever (if no time is specified).
            try:
                self.socketIO.wait()
            except Exception as e:
                self.log.error("Listening thread had an exception")
                self.log.exception(e)

    def __speaking_worker(self) -> None:
        """
        Sending messages to central server.

        Routine that is in a seperate thread sending results
        to the server when they come available.
        """
        # TODO change to a single request, might need to reconsider
        #     the flow
        self.log.debug("Waiting for results to send to the server")

        while True:
            try:
                results = self.__docker.get_result()
                self.log.info(f"Sending result (run={results.run_id}) to the server!")

                # FIXME: why are we retrieving the result *again*? Shouldn't we
                # just store the task_id when retrieving the task the first
                # time?
                response = self.client.request(f"run/{results.run_id}")
                task_id = response.get("task").get("id")

                if not task_id:
                    self.log.error(
                        "Task id for run id=%s could not be retrieved", results.run_id
                    )
                    return

                response = self.client.request(f"task/{task_id}")

                init_org = response.get("init_org")
                if not init_org:
                    self.log.error(
                        "Initiator organization from task (id=%s) could not be "
                        "retrieved!",
                        task_id,
                    )

                self.client.run.patch(
                    id_=results.run_id,
                    data={
                        "result": results.data,
                        "log": results.logs,
                        "status": results.status,
                        "finished_at": datetime.datetime.now().isoformat(),
                    },
                    init_org_id=init_org.get("id"),
                )

                # notify socket channel of algorithm status change
                self.socketIO.emit(
                    "algorithm_status_change",
                    data={
                        "node_id": self.client.whoami.id_,
                        "status": results.status,
                        "run_id": results.run_id,
                        "task_id": results.task_id,
                        "collaboration_id": self.client.collaboration_id,
                        "organization_id": self.client.whoami.organization_id,
                        "parent_id": results.parent_id,
                    },
                    namespace="/tasks",
                )
            except Exception:
                self.log.exception("Speaking thread had an exception")

    def __print_connection_error_logs(self):
        """Print error message when node cannot find the server"""
        self.log.warning("Could not connect to the server. Retrying in 10 seconds")
        if self.client.host == "http://localhost" and running_in_docker():
            self.log.warning(
                "You are trying to reach the server at %s."
                " As your node is running inside a Docker container, it cannot"
                " reach localhost on your host system. Probably, you have to"
                " change your server URL to http://host.docker.internal (Windows/MacOS)"
                ' or look into node config option "node_extra_hosts" if using'
                " http://172.17.0.1 does not work (Linux).",
                self.client.host,
            )
        else:
            self.log.info(
                "Are you sure the server can be reached at %s?", self.client.base_path
            )

    def authenticate(self) -> None:
        """
        Authenticate with the server using the api-key from the configuration
        file. If the server rejects for any reason -other than a wrong API key-
        serveral attempts are taken to retry.
        """

        api_key = self.config.get("api_key")

        success = False
        i = 0
        while i < TIME_LIMIT_RETRY_CONNECT_NODE / SLEEP_BTWN_NODE_LOGIN_TRIES:
            i = i + 1
            try:
                self.client.authenticate(api_key)

            except AuthenticationException as e:
                msg = "Authentication failed: API key is wrong!"
                self.log.warning(msg)
                self.log.warning(e)
                break
            except requests.exceptions.ConnectionError:
                self.__print_connection_error_logs()
                time.sleep(SLEEP_BTWN_NODE_LOGIN_TRIES)
            except Exception as e:
                msg = (
                    "Authentication failed. Retrying in "
                    f"{SLEEP_BTWN_NODE_LOGIN_TRIES} seconds!"
                )
                self.log.warning(msg)
                self.log.warning(e)
                time.sleep(SLEEP_BTWN_NODE_LOGIN_TRIES)

            else:
                # This is only executed if try-block executed without error.
                success = True
                break

        if success:
            self.log.info(f"Node name: {self.client.name}")
        else:
            self.log.critical("Unable to authenticate. Exiting")
            exit(1)

        # start thread to keep the connection alive by refreshing the token
        self.client.auto_refresh_token()

    def private_key_filename(self) -> Path:
        """Get the path to the private key."""

        # FIXME: Code duplication: vantage6/cli/node.py uses a lot of the same
        #   logic. Suggest moving this to ctx.get_private_key()
        filename = self.config["encryption"]["private_key"]

        # filename may be set to an empty string
        if not filename:
            filename = "private_key.pem"

        # If we're running dockerized, the location may have been overridden
        filename = os.environ.get("PRIVATE_KEY", filename)

        # If ctx.get_data_file() receives an absolute path, its returned as-is
        fullpath = Path(self.ctx.get_data_file(filename))

        return fullpath

    def setup_encryption(self) -> None:
        """
        Setup encryption for the node if it is part of an encrypted collaboration.

        This uses the private key file that is specified in the node configuration.
        """
        encrypted_collaboration = self.client.is_encrypted_collaboration()
        encrypted_node = self.config["encryption"]["enabled"]

        if encrypted_collaboration != encrypted_node:
            # You can't force it if it just ain't right, you know?
            raise Exception("Expectations on encryption don't match?!")

        if encrypted_collaboration:
            self.log.warn("Enabling encryption!")
            private_key_file = self.private_key_filename()
            self.client.setup_encryption(private_key_file)

        else:
            self.log.warn("Disabling encryption!")
            self.client.setup_encryption(None)

    def _set_task_dir(self, ctx) -> None:
        """
        Set the task dir

        Parameters
        ----------
        ctx: DockerNodeContext or NodeContext
            Context object containing settings
        """
        # If we're in a 'regular' context, we'll copy the dataset to our data
        # dir and mount it in any algorithm container that's run; bind mounts
        # on a folder will work just fine.
        #
        # If we're running in dockerized mode we *cannot* bind mount a folder,
        # because the folder is in the container and not in the host. We'll
        # have to use a docker volume instead. This means:
        #  1. we need to know the name of the volume so we can pass it along
        #  2. need to have this volume mounted so we can copy files to it.
        #
        #  Ad 1: We'll use a default name that can be overridden by an
        #        environment variable.
        #  Ad 2: We'll expect `ctx.data_dir` to point to the right place. This
        #        is OK, since ctx will be a DockerNodeContext.
        #
        #  This also means that the volume will have to be created & mounted
        #  *before* this node is started, so we won't do anything with it here.

        # We'll create a subfolder in the data_dir. We need this subfolder so
        # we can easily mount it in the algorithm containers; the root folder
        # may contain the private key, which which we don't want to share.
        # We'll only do this if we're running outside docker, otherwise we
        # would create '/data' on the data volume.
        if not ctx.running_in_docker:
            self.__tasks_dir = ctx.data_dir / "data"
            os.makedirs(self.__tasks_dir, exist_ok=True)
            self.__vpn_dir = ctx.data_dir / "vpn"
            os.makedirs(self.__vpn_dir, exist_ok=True)
        else:
            self.__tasks_dir = ctx.data_dir
            self.__vpn_dir = ctx.vpn_dir

    def setup_squid_proxy(self, isolated_network_mgr: NetworkManager) -> Squid:
        """
        Initiates a Squid proxy if configured in the config.yml

        Expects the configuration in the following format:

        .. code:: yaml

            whitelist:
                domains:
                    - domain1
                    - domain2
                ips:
                    - ip1
                    - ip2
                ports:
                    - port1
                    - port2

        Parameters
        ----------
        isolated_network_mgr: NetworkManager
            Network manager for isolated network

        Returns
        -------
        Squid
            Squid proxy instance
        """
        if "whitelist" not in self.config:
            self.log.info("No squid proxy configured")
            return

        custom_squid_image = (
            self.config.get("images", {}).get("squid")
            if "images" in self.config
            else None
        )

        self.log.info("Setting up squid proxy")
        config = self.config["whitelist"]

        volume = (
            self.ctx.docker_squid_volume_name
            if self.ctx.running_in_docker
            else self.ctx.data_dir
        )

        try:
            squid = Squid(
                isolated_network_mgr, config, self.ctx.name, volume, custom_squid_image
            )
        except Exception as e:
            self.log.critical("Squid proxy failed to initialize. Continuing without.")
            self.log.exception(e, exc_info=True)
            squid = None

        return squid

    def setup_ssh_tunnels(
        self, isolated_network_mgr: NetworkManager
    ) -> list[SSHTunnel]:
        """
        Create a SSH tunnels when they are defined in the configuration file.
        For each tunnel a new container is created. The image used can be
        specified in the configuration file as `ssh-tunnel` in the `images`
        section, else the default image is used.

        Parameters
        ----------
        isolated_network_mgr: NetworkManager
            Manager for the isolated network
        """
        if "ssh-tunnels" not in self.config:
            self.log.info("No SSH tunnels configured")
            return

        custom_tunnel_image = (
            self.config.get("images", {}).get("ssh-tunnel")
            if "images" in self.config
            else None
        )

        configs = self.config["ssh-tunnels"]
        self.log.info(f"Setting up {len(configs)} SSH tunnels")

        tunnels: list[SSHTunnel] = []
        for config in configs:
            self.log.debug(f"SSH tunnel config: {config}")

            # copy (rename) the ssh key to the correct name, this is done so
            # that the file is in the volume (somehow we can not file mount
            # within a volume)
            if self.ctx.running_in_docker:
                ssh_key = f"/mnt/ssh/{config['hostname']}.pem.tmp"
                key_path = shutil.copy(ssh_key, f"/mnt/ssh/{config['hostname']}.pem")
                volume = self.ctx.docker_ssh_volume_name

            else:
                ssh_key = config["ssh"]["identity"]["key"]

                volume = str(Path(ssh_key).parent)
                key_path = shutil.copy(ssh_key, f"{volume}/{config['hostname']}.pem")

            os.chmod(key_path, 0o600)

            try:
                new_tunnel = SSHTunnel(
                    isolated_network_mgr,
                    config,
                    self.ctx.name,
                    volume,
                    custom_tunnel_image,
                )
            except Exception as e:
                self.log.error("Error setting up SSH tunnel")
                self.log.debug(e, exc_info=True)
                continue

            tunnels.append(new_tunnel)

        return tunnels

    def setup_vpn_connection(
        self, isolated_network_mgr: NetworkManager, ctx: DockerNodeContext | NodeContext
    ) -> VPNManager:
        """
        Setup container which has a VPN connection

        Parameters
        ----------
        isolated_network_mgr: NetworkManager
            Manager for the isolated Docker network
        ctx: DockerNodeContext | NodeContext
            Context object for the node

        Returns
        -------
        VPNManager
            Manages the VPN connection
        """
        ovpn_file = os.path.join(self.__vpn_dir, VPN_CONFIG_FILE)

        self.log.info("Setting up VPN client container")
        vpn_volume_name = (
            self.ctx.docker_vpn_volume_name if ctx.running_in_docker else self.__vpn_dir
        )

        # user can specify custom images in the configuration file
        custom_alpine = (
            self.config["images"].get("alpine") if "images" in self.config else None
        )
        custom_vpn_client = (
            self.config["images"].get("vpn_client") if "images" in self.config else None
        )
        custom_network = (
            self.config["images"].get("network_config")
            if "images" in self.config
            else None
        )

        extra_hosts = ctx.config.get("node_extra_hosts", {})

        if extra_hosts:
            self.log.info(f"Applying extra host mappings to VPN client: {extra_hosts}")

        vpn_manager = VPNManager(
            isolated_network_mgr=isolated_network_mgr,
            node_name=self.ctx.name,
            node_client=self.client,
            vpn_volume_name=vpn_volume_name,
            vpn_subnet=self.config.get("vpn_subnet"),
            alpine_image=custom_alpine,
            vpn_client_image=custom_vpn_client,
            network_config_image=custom_network,
            extra_hosts=extra_hosts,
        )

        if not self.config.get("vpn_subnet"):
            self.log.warn("VPN subnet is not defined! VPN disabled.")
        elif not os.path.isfile(ovpn_file):
            # if vpn config doesn't exist, get it and write to disk
            self._connect_vpn(vpn_manager, VPNConnectMode.REFRESH_COMPLETE, ovpn_file)
        else:
            self._connect_vpn(vpn_manager, VPNConnectMode.FIRST_TRY, ovpn_file)

        return vpn_manager

    def _connect_vpn(
        self, vpn_manager: VPNManager, connect_mode: VPNConnectMode, ovpn_file: str
    ) -> None:
        """
        Connect to the VPN by starting up a VPN client container. If no VPN
        config file exists, we only try once after first obtaining a config
        file. If a VPN config file already exists, we first try to connect,
        then try to refresh the keypair, and finally try to renew the entire
        config file, until a connection is established.

        Parameters
        ----------
        vpn_manager: VPNManager
            Manages the VPN connection
        connect_mode: VPNConnectMode
            Specifies which parts of a config file to refresh before attempting
            to connect
        ovpn_file: str
            Path to the VPN configuration file
        """
        do_try = True
        if connect_mode == VPNConnectMode.FIRST_TRY:
            self.log.debug("Using existing config file to connect to VPN")
            next_mode = VPNConnectMode.REFRESH_COMPLETE
        elif connect_mode == VPNConnectMode.REFRESH_COMPLETE:
            self.log.debug("Requesting new VPN configuration file...")
            do_try = self._get_vpn_config_file(ovpn_file)
            next_mode = None  # if new config file doesn't work, give up

        if do_try:
            # try connecting to VPN
            try:
                vpn_manager.connect_vpn()
            except Exception as e:
                self.log.debug("Could not connect to VPN.")
                self.log.debug(f"Exception: {e}")
                # try again in another fashion
                if next_mode:
                    self._connect_vpn(vpn_manager, next_mode, ovpn_file)
                else:
                    self.log.warning(
                        "Disabling node-to-node communication as VPN "
                        "connection could not be established."
                    )

    def _get_vpn_config_file(self, ovpn_file: str) -> bool:
        """
        Obtain VPN configuration file from the server

        Parameters
        ----------
        ovpn_file: str
            Path to the VPN configuration file

        Returns
        -------
        bool
            Whether or not configuration file was successfully obtained
        """
        # get the ovpn configuration from the server
        success, ovpn_config = self.client.get_vpn_config()
        if not success:
            self.log.warn("Obtaining VPN configuration file not successful!")
            self.log.warn("Disabling node-to-node communication via VPN")
            return False

        # write ovpn config to node docker volume
        with open(ovpn_file, "w") as f:
            f.write(ovpn_config)
        return True

    def link_docker_services(self) -> None:
        docker_services = self.ctx.config.get("docker_services")
        if not docker_services:
            return
        self.log.info("Linking docker services specified in the configuration")
        for alias, container_name in docker_services.items():
            self.__docker.link_container_to_network(
                container_name=container_name, config_alias=alias
            )

    def connect_to_socket(self) -> None:
        """
        Create long-lasting websocket connection with the server. The
        connection is used to receive status updates, such as new tasks.
        """
        debug_mode = self.debug.get("socketio", False)
        if debug_mode:
            self.log.debug("Debug mode enabled for socketio")
        self.socketIO = SocketIO(
            request_timeout=60, logger=debug_mode, engineio_logger=debug_mode
        )

        self.socketIO.register_namespace(NodeTaskNamespace("/tasks"))
        NodeTaskNamespace.node_worker_ref = self

        self.socketIO.connect(
            url=f"{self.client.host}:{self.client.port}",
            headers=self.client.headers,
            wait=False,
        )

        # Log the outcome
        i = 0
        while not self.socketIO.connected:
            if i > TIME_LIMIT_INITIAL_CONNECTION_WEBSOCKET:
                self.log.critical(
                    "Could not connect to the websocket channels, do you have a "
                    "slow connection?"
                )
                exit(1)
            self.log.debug("Waiting for socket connection...")
            time.sleep(1)
            i += 1

        self.log.info(
            f"Connected to host={self.client.host} on port=" f"{self.client.port}"
        )

        self.log.debug(
            "Starting thread to ping the server to notify this node is online."
        )
        self.socketIO.start_background_task(self.__socket_ping_worker)

    def __socket_ping_worker(self) -> None:
        """
        Send ping messages periodically to the server over the socketIO
        connection to notify the server that this node is online
        """
        # Wait for the socket to be connected to the namespaces on startup
        time.sleep(5)

        while True:
            try:
                if self.socketIO.connected:
                    self.socketIO.emit("ping", namespace="/tasks")
                else:
                    self.log.debug("SocketIO is not connected, skipping ping")
            except Exception:
                self.log.exception("Ping thread had an exception")
            # Wait before sending next ping
            time.sleep(PING_INTERVAL_SECONDS)

    def run_forever(self) -> None:
        """Keep checking queue for incoming tasks (and execute them)."""
        kill_listener = ContainerKillListener()
        try:
            while True:
                # blocking untill a task comes available
                # timeout specified, else Keyboard interupts are ignored
                self.log.info("Waiting for new tasks....")

                while not kill_listener.kill_now:
                    try:
                        taskresult = self.queue.get(timeout=1)
                        # if no item is returned, the Empty exception is
                        # triggered, thus break statement is not reached
                        break

                    except queue.Empty:
                        pass

                    except Exception as e:
                        self.log.warning(e)

                if kill_listener.kill_now:
                    raise InterruptedError

                # if task becomes available, attempt to execute it
                try:
                    self.__start_task(taskresult)
                except Exception as e:
                    self.log.exception(e)

        except (KeyboardInterrupt, InterruptedError):
            self.log.info("Node is interrupted, shutting down...")
            self.cleanup()
            sys.exit()

    def kill_containers(self, kill_info: dict) -> list[dict]:
        """
        Kill containers on instruction from socket event

        Parameters
        ----------
        kill_info: dict
            Dictionary received over websocket with instructions for which
            tasks to kill

        Returns
        -------
        list[dict]:
            List of dictionaries with information on killed task (keys:
            run_id, task_id and parent_id)
        """
        if kill_info["collaboration_id"] != self.client.collaboration_id:
            self.log.debug(
                "Not killing tasks as this node is in another collaboration."
            )
            return []
        elif "node_id" in kill_info and kill_info["node_id"] != self.client.whoami.id_:
            self.log.debug(
                "Not killing tasks as instructions to kill tasks were directed"
                " at another node in this collaboration."
            )
            return []

        # kill specific task if specified, else kill all algorithms
        kill_list = kill_info.get("kill_list")
        killed_algos = self.__docker.kill_tasks(
            org_id=self.client.whoami.organization_id, kill_list=kill_list
        )
        # update status of killed tasks
        for killed_algo in killed_algos:
            self.client.run.patch(
                id_=killed_algo.run_id, data={"status": RunStatus.KILLED}
            )
        return killed_algos

    def share_node_details(self) -> None:
        """
        Share part of the node's configuration with the server.

        This helps the other parties in a collaboration to see e.g. which
        algorithms they are allowed to run on this node.
        """
        # check if node allows to share node details, otherwise return
        if not self.config.get("share_config", True):
            self.log.debug(
                "Not sharing node configuration in accordance with "
                "the configuration setting."
            )
            return

        config_to_share = {}

        encryption_config = self.config.get("encryption")
        if encryption_config:
            if encryption_config.get("enabled") is not None:
                config_to_share["encryption"] = encryption_config.get("enabled")

        # share node policies (e.g. who can run which algorithms)
        policies = self.config.get("policies", {})
        config_to_share["allowed_algorithms"] = policies.get(
            NodePolicy.ALLOWED_ALGORITHMS, "all"
        )
        if policies.get(NodePolicy.ALLOWED_USERS) is not None:
            config_to_share["allowed_users"] = policies.get(NodePolicy.ALLOWED_USERS)
        if policies.get(NodePolicy.ALLOWED_ORGANIZATIONS) is not None:
            config_to_share["allowed_orgs"] = policies.get(
                NodePolicy.ALLOWED_ORGANIZATIONS
            )

        self.log.debug("Sharing node configuration: %s", config_to_share)
        self.socketIO.emit("node_info_update", config_to_share, namespace="/tasks")

    def cleanup(self) -> None:
        # TODO add try/catch for all cleanups so that if one fails, the others are
        # still executed
        if hasattr(self, "socketIO") and self.socketIO:
            self.socketIO.disconnect()
        if hasattr(self, "vpn_manager") and self.vpn_manager:
            self.vpn_manager.exit_vpn()
        if hasattr(self, "ssh_tunnels") and self.ssh_tunnels:
            for tunnel in self.ssh_tunnels:
                tunnel.stop()
        if hasattr(self, "_Node__docker") and self.__docker:
            self.__docker.cleanup()

        self.log.info("Bye!")


# ------------------------------------------------------------------------------
def run(ctx):
    """Start the node."""

    # initialize node, connect to the server using websockets
    node = Node(ctx)

    # put the node to work, executing tasks that are in the que
    node.run_forever()<|MERGE_RESOLUTION|>--- conflicted
+++ resolved
@@ -335,7 +335,6 @@
         task_id = task_incl_run["id"]
         self.client.set_task_start_time(task_id)
 
-<<<<<<< HEAD
         # each algorithm container has its own purpose annotated by the action
         try:
             container_action = AlgorithmStepType(task_incl_run["action"])
@@ -353,32 +352,28 @@
             )
             self.__emit_algorithm_status_change(task, task_incl_run, RunStatus.FAILED)
             return
-=======
-        token = self.client.request_token_for_container(task["id"], task["image"])
-        try:
-            token = token["container_token"]
-        except KeyError:
-            # if a token could not be generated, this is a sign that task is already
-            # finished. To prevent this from happening every time node is restarted,
-            # patch the node to failed
-            self.log.error(
-                "Container token could not be obtained: %s", token.get("msg")
-            )
-            self.client.run.patch(
-                id_=task_incl_run["id"],
-                data={
-                    "status": TaskStatus.FAILED,
-                    "log": "Could not obtain algorithm container token",
-                },
-            )
->>>>>>> c30ae94a
 
         # Only compute containers need a token as they are the only ones that should
         # create subtasks
         token = None
         if container_action == AlgorithmStepType.COMPUTE:
             token = self.client.request_token_for_container(task["id"], task["image"])
-            token = token["container_token"]
+            try:
+                token = token["container_token"]
+            except KeyError:
+                # if a token could not be generated, this is a sign that task is already
+                # finished. To prevent this from happening every time node is restarted,
+                # patch the node to failed
+                self.log.error(
+                    "Container token could not be obtained: %s", token.get("msg")
+                )
+                self.client.run.patch(
+                    id_=task_incl_run["id"],
+                    data={
+                        "status": RunStatus.FAILED,
+                        "log": "Could not obtain algorithm container token",
+                    },
+                )
 
         # For some reason, if the key 'input' consists of JSON, it is
         # automatically marshalled? This causes trouble, so we'll serialize it
