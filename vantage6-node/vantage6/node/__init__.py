"""
The vantage6 node's core function is to retrieve tasks from the central server, run them
and return the results.

The node application runs four threads:

*Main thread*
    Checks the task queue and run the next task if there is one available.
*Listening thread*
    Listens for incoming websocket messages. Among other functionality, it adds
    new tasks to the task queue.
*Speaking thread*
    Waits for tasks to finish. When they do, return the results to the central
    server.
*Proxy server thread*
    Algorithm containers are isolated from the internet for security reasons.
    The local proxy server provides an interface to the central server for
    algorithm containers to create subtasks and retrieve their results.

The node connects to the server using a websocket connection. This connection
is mainly used for sharing status updates. This avoids the need for polling to
see if there are new tasks available.
"""

import sys
import os
import random
import time
import datetime
import logging
import queue
import json
import shutil
import requests.exceptions
<<<<<<< HEAD
import json
import re

UUID_REGEX = re.compile(
    r"^[a-fA-F0-9]{8}-"
    r"[a-fA-F0-9]{4}-"
    r"[a-fA-F0-9]{4}-"
    r"[a-fA-F0-9]{4}-"
    r"[a-fA-F0-9]{12}$"
)

=======
import psutil
import pynvml
>>>>>>> d63b4e4e

from pathlib import Path
from threading import Thread
from socketio import Client as SocketIO
from gevent.pywsgi import WSGIServer
from enum import Enum

from vantage6.common import logger_name
from vantage6.common.docker.addons import (
    ContainerKillListener,
    check_docker_running,
    running_in_docker,
)
from vantage6.common.globals import VPN_CONFIG_FILE, PING_INTERVAL_SECONDS, NodePolicy
from vantage6.common.exceptions import AuthenticationException
from vantage6.common.docker.network_manager import NetworkManager
from vantage6.common.task_status import TaskStatus
from vantage6.common.log import get_file_logger
from vantage6.cli.context.node import NodeContext
from vantage6.node.context import DockerNodeContext
from vantage6.node.globals import (
    NODE_PROXY_SERVER_HOSTNAME,
    SLEEP_BTWN_NODE_LOGIN_TRIES,
    TIME_LIMIT_RETRY_CONNECT_NODE,
    TIME_LIMIT_INITIAL_CONNECTION_WEBSOCKET,
)
from vantage6.common.client.node_client import NodeClient
from vantage6.node import proxy_server
from vantage6.node.util import get_parent_id
from vantage6.node.docker.docker_manager import DockerManager
from vantage6.node.docker.vpn_manager import VPNManager
from vantage6.node.socket import NodeTaskNamespace
from vantage6.node.docker.ssh_tunnel import SSHTunnel
from vantage6.node.docker.squid import Squid

# make sure the version is available
from vantage6.node._version import __version__  # noqa: F401


class VPNConnectMode(Enum):
    FIRST_TRY = 1
    REFRESH_KEYPAIR = 2
    REFRESH_COMPLETE = 3


# ------------------------------------------------------------------------------
class Node:
    """
    Authenticates to the central server, setup encryption, a
    websocket connection, retrieving task that were posted while
    offline, preparing dataset for usage and finally setup a
    local proxy server..

    Parameters
    ----------
    ctx: NodeContext | DockerNodeContext
        Application context object.

    """

    def __init__(self, ctx: NodeContext | DockerNodeContext):
        self.log = logging.getLogger(logger_name(__name__))
        self.ctx = ctx
        self.gpu_metadata_available = True

        # Initialize the node. If it crashes, shut down the parts that started
        # already
        try:
            self.initialize()
        except Exception:
            self.cleanup()
            raise

    def initialize(self) -> None:
        """Initialization of the node"""
        # check if docker is running, otherwise exit with error
        check_docker_running()

        self.config = self.ctx.config
        self.debug: dict = self.config.get("debug", {})
        self.queue = queue.Queue()
        self._using_encryption = None

        # initialize Node connection to the server
        self.client = NodeClient(
            host=self.config.get("server_url"),
            port=self.config.get("port"),
            path=self.config.get("api_path"),
        )

        self.log.info(f"Connecting server: {self.client.base_path}")

        # Authenticate with the server, obtaining a JSON Web Token.
        # Note that self.authenticate() blocks until it succeeds.
        self.log.debug("Authenticating")
        self.authenticate()

        # Setup encryption
        self.setup_encryption()

        # Thread for proxy server for algorithm containers, so they can
        # communicate with the central server.
        self.log.info("Setting up proxy server")
        t = Thread(target=self.__proxy_server_worker, daemon=True)
        t.start()

        # setup docker isolated network manager
        internal_ = running_in_docker()
        if not internal_:
            self.log.warn(
                "Algorithms have internet connection! "
                "This happens because you use 'vnode-local'!"
            )
        isolated_network_mgr = NetworkManager(self.ctx.docker_network_name)
        isolated_network_mgr.create_network(is_internal=internal_)

        # Setup tasks dir
        self._set_task_dir(self.ctx)

        # Setup VPN connection
        self.vpn_manager = self.setup_vpn_connection(isolated_network_mgr, self.ctx)

        # Create SSH tunnel according to the node configuration
        self.ssh_tunnels = self.setup_ssh_tunnels(isolated_network_mgr)

        # Create Squid proxy server
        self.squid = self.setup_squid_proxy(isolated_network_mgr)

        # setup the docker manager
        self.log.debug("Setting up the docker manager")
        self.__docker = DockerManager(
            ctx=self.ctx,
            isolated_network_mgr=isolated_network_mgr,
            vpn_manager=self.vpn_manager,
            tasks_dir=self.__tasks_dir,
            client=self.client,
            proxy=self.squid,
        )

        # Create a long-lasting websocket connection.
        self.log.debug("Creating websocket connection with the server")
        self.connect_to_socket()

        # Connect the node to the isolated algorithm network *only* if we're
        # running in a docker container.
        if self.ctx.running_in_docker:
            isolated_network_mgr.connect(
                container_name=self.ctx.docker_container_name,
                aliases=[NODE_PROXY_SERVER_HOSTNAME],
            )

        # Connect any docker services specified in the configuration file to
        # the node container
        self.link_docker_services()

        # Thread for sending results to the server when they come available.
        self.log.debug("Start thread for sending messages (results)")
        t = Thread(target=self.__speaking_worker, daemon=True)
        t.start()

        # listen forever for incoming messages, tasks are stored in
        # the queue.
        self.log.debug("Starting thread for incoming messages (tasks)")
        t = Thread(target=self.__listening_worker, daemon=True)
        t.start()

        self.log.debug("Start thread for sending system metadata")
        t = Thread(target=self.__metadata_worker, daemon=True)
        t.start()

        self.log.info("Init complete")

    def __metadata_worker(self) -> None:
        """
        Periodically send system metadata to the server.
        """
        report_interval = self.config.get("report_interval_seconds", 45)

        while True:
            try:
                metadata = self.__gather_system_metadata()
                self.socketIO.emit("node_metrics_update", metadata, namespace="/tasks")
            except Exception:
                self.log.exception("Metadata thread had an exception")
            time.sleep(report_interval)

    def __gather_system_metadata(self) -> dict:
        """
        Gather system metadata such as CPU, memory, OS, and GPU information.

        Returns
        -------
        dict
            Dictionary containing system metadata.
        """
        metadata = {
            "cpu_percent": psutil.cpu_percent(interval=1),
            "memory_percent": psutil.virtual_memory().percent,
            "num_algorithm_containers": len(self.__docker.active_tasks),
            "os": os.name,
            "platform": sys.platform,
            "cpu_count": psutil.cpu_count(),
            "memory_total": psutil.virtual_memory().total,
            "memory_available": psutil.virtual_memory().available,
        }

        if self.gpu_metadata_available:
            gpu_metadata = self.__gather_gpu_metadata()
            if gpu_metadata:
                metadata.update(gpu_metadata)

        return metadata

    def __gather_gpu_metadata(self) -> dict | None:
        """
        Gather GPU metadata such as GPU name, load, memory usage, and temperature.

        Returns
        -------
        dict
            Dictionary containing GPU-related metrics.
        """

        try:
            pynvml.nvmlInit()
            gpu_count = pynvml.nvmlDeviceGetCount()

            gpu_metadata = {
                "gpu_count": gpu_count,
                "gpu_load": [],
                "gpu_memory_used": [],
                "gpu_memory_free": [],
                "gpu_temperature": [],
            }

            for i in range(gpu_count):
                handle = pynvml.nvmlDeviceGetHandleByIndex(i)
                gpu_metadata["gpu_load"].append(
                    pynvml.nvmlDeviceGetUtilizationRates(handle).gpu
                )
                gpu_metadata["gpu_memory_used"].append(
                    pynvml.nvmlDeviceGetMemoryInfo(handle).used
                )
                gpu_metadata["gpu_memory_free"].append(
                    pynvml.nvmlDeviceGetMemoryInfo(handle).free
                )
                gpu_metadata["gpu_temperature"].append(
                    pynvml.nvmlDeviceGetTemperature(handle, pynvml.NVML_TEMPERATURE_GPU)
                )
            pynvml.nvmlShutdown()
            return gpu_metadata
        except pynvml.NVMLError as e:
            self.log.warning(f"Failed to gather GPU metadata: {e}")
            self.gpu_metadata_available = False
            return None

    def __proxy_server_worker(self) -> None:
        """
        Proxy algorithm container communcation.

        A proxy for communication between algorithms and central
        server.
        """
        if self.ctx.running_in_docker:
            # NODE_PROXY_SERVER_HOSTNAME points to the name of the proxy
            # when running in the isolated docker network.
            default_proxy_host = NODE_PROXY_SERVER_HOSTNAME
        else:
            # If we're running non-dockerized, assume that the proxy is
            # accessible from within the docker algorithm container on
            # host.docker.internal.
            default_proxy_host = "host.docker.internal"

        # If PROXY_SERVER_HOST was set in the environment, it overrides our
        # value.
        proxy_host = os.environ.get("PROXY_SERVER_HOST", default_proxy_host)
        os.environ["PROXY_SERVER_HOST"] = proxy_host

        proxy_port = int(os.environ.get("PROXY_SERVER_PORT", 8080))

        # 'app' is defined in vantage6.node.proxy_server
        debug_mode = self.debug.get("proxy_server", False)
        if debug_mode:
            self.log.debug("Debug mode enabled for proxy server")
            proxy_server.app.debug = True
        proxy_server.app.config["SERVER_IO"] = self.client
        proxy_server.server_url = self.client.base_path

        # set up proxy server logging
        log_level = getattr(logging, self.config["logging"]["level"].upper())
        self.proxy_log = get_file_logger(
            "proxy_server", self.ctx.proxy_log_file, log_level_file=log_level
        )

        # this is where we try to find a port for the proxyserver
        for try_number in range(5):
            self.log.info("Starting proxyserver at '%s:%s'", proxy_host, proxy_port)
            http_server = WSGIServer(
                ("0.0.0.0", proxy_port), proxy_server.app, log=self.proxy_log
            )

            try:
                http_server.serve_forever()

            except OSError as e:
                self.log.info("Error during attempt %s", try_number)
                self.log.info("%s: %s", type(e), e)

                if e.errno == 48:
                    proxy_port = random.randint(2048, 16384)
                    self.log.warning("Retrying with a different port: %s", proxy_port)
                    os.environ["PROXY_SERVER_PORT"] = str(proxy_port)

                else:
                    raise

            except Exception as e:
                self.log.error("Proxyserver could not be started or crashed!")
                self.log.error(e)

    def sync_task_queue_with_server(self) -> None:
        """Get all unprocessed tasks from the server for this node."""
        assert self.client.cryptor, "Encrpytion has not been setup"

        # request open tasks from the server
        task_results = self.client.run.list(state="open", include_task=True)
        self.log.info("task_results: %s", task_results)

        # add the tasks to the queue
        self.__add_tasks_to_queue(task_results)
        self.log.info("Received %s tasks", self.queue._qsize())

    def get_task_and_add_to_queue(self, task_id: int) -> None:
        """
        Fetches (open) task with task_id from the server. The `task_id` is
        delivered by the websocket-connection.

        Parameters
        ----------
        task_id : int
            Task identifier
        """
        # fetch open algorithm runs for this node
        task_runs = self.client.run.list(
            include_task=True, state="open", task_id=task_id
        )
        # add the tasks to the queue
        self.__add_tasks_to_queue(task_runs)

    def __add_tasks_to_queue(self, task_results: list[dict]) -> None:
        """
        Add a task to the queue.

        Parameters
        ----------
        taskresult : list[dict]
            A list of dictionaries with information required to run the
            algorithm
        """
        for task_result in task_results:
            try:
                if not self.__docker.is_running(task_result["id"]):
                    self.queue.put(task_result)
                else:
                    self.log.info(
                        f"Not starting task {task_result['task']['id']} - "
                        f"{task_result['task']['name']} as it is already "
                        "running"
                    )
            except Exception:
                self.log.exception("Error while syncing task queue")

    def __start_task(self, task_incl_run: dict) -> None:
        """
        Start the docker image and notify the server that the task has been
        started.

        Parameters
        ----------
        task_incl_run : dict
            A dictionary with information required to run the algorithm
        """
        task = task_incl_run["task"]
        self.log.info("Starting task {id} - {name}".format(**task))

        # notify that we are processing this task
        self.client.set_task_start_time(task_incl_run["id"])

        token = self.client.request_token_for_container(task["id"], task["image"])
        try:
            token = token["container_token"]
        except KeyError:
            # if a token could not be generated, this is a sign that task is already
            # finished. To prevent this from happening every time node is restarted,
            # patch the node to failed
            self.log.error(
                "Container token could not be obtained: %s", token.get("msg")
            )
            self.client.run.patch(
                id_=task_incl_run["id"],
                data={
                    "status": TaskStatus.FAILED,
                    "log": "Could not obtain algorithm container token",
                },
            )
            return  # prevent starting the run if there is no token

        # create a temporary volume for each job_id
        vol_name = self.ctx.docker_temporary_volume_name(task["job_id"])
        self.__docker.create_volume(vol_name)
      
        # For some reason, if the key 'input' consists of JSON, it is
        # automatically marshalled? This causes trouble, so we'll serialize it
        # again.
        # FIXME: should probably find & fix the root cause?
        if type(task_incl_run["input"]) == dict:
            task_incl_run["input"] = json.dumps(task_incl_run["input"])

        # Run the container. This adds the created container/task to the list
        # __docker.active_tasks
        task_status, vpn_ports = self.__docker.run(
            run_id=task_incl_run["id"],
            task_info=task,
            image=task["image"],
            docker_input=task_incl_run["input"],
            tmp_vol_name=vol_name,
            token=token,
            databases_to_use=task.get("databases", []),
            socketIO=self.socketIO,
        )

        # save task status to the server
        update = {"status": task_status}
        if task_status == TaskStatus.NOT_ALLOWED:
            # set finished_at to now, so that the task is not picked up again
            # (as the task is not started at all, unlike other crashes, it will
            # never finish and hence not be set to finished)
            update["finished_at"] = datetime.datetime.now(
                datetime.timezone.utc
            ).isoformat()
        self.client.run.patch(id_=task_incl_run["id"], data=update)

        # ensure that the /tasks namespace is connected. This may take a while
        # (usually < 5s) when the socket just (re)connected
        MAX_ATTEMPTS = 30
        retries = 0
        while "/tasks" not in self.socketIO.namespaces and retries < MAX_ATTEMPTS:
            retries += 1
            self.log.debug("Waiting for /tasks namespace to connect...")
            time.sleep(1)
        self.log.debug("Connected to /tasks namespace")
        # in case the namespace is still not connected, the socket notification
        # will not be sent to other nodes, but the task will still be processed

        # send socket event to alert everyone of task status change
        self.socketIO.emit(
            "algorithm_status_change",
            data={
                "node_id": self.client.whoami.id_,
                "status": task_status,
                "run_id": task_incl_run["id"],
                "task_id": task["id"],
                "collaboration_id": self.client.collaboration_id,
                "organization_id": self.client.whoami.organization_id,
                "parent_id": get_parent_id(task),
            },
            namespace="/tasks",
        )

        if vpn_ports:
            # Save port of VPN client container at which it redirects traffic
            # to the algorithm container. First delete any existing port
            # assignments in case algorithm has crashed
            self.client.request(
                "port", params={"run_id": task_incl_run["id"]}, method="DELETE"
            )
            for port in vpn_ports:
                port["run_id"] = task_incl_run["id"]
                self.client.request("port", method="POST", json=port)

    def __listening_worker(self) -> None:
        """
        Listen for incoming (websocket) messages from the server.

        Runs in a separate thread. Received events are handled by the
        appropriate action handler.
        """
        self.log.debug("Listening for incoming messages")

        # FIXME: while True in combination with a wait() call that never exits
        #   makes joining the tread (to terminate) difficult?
        while True:
            # incoming messages are handled by the action_handler instance
            # which is attached when the socket connection was made. wait()
            # is blocks forever (if no time is specified).
            try:
                self.socketIO.wait()
            except Exception as e:
                self.log.error("Listening thread had an exception")
                self.log.exception(e)

    def __speaking_worker(self) -> None:
        """
        Sending messages to central server.

        Routine that is in a seperate thread sending results
        to the server when they come available.
        """
        # TODO change to a single request, might need to reconsider
        #     the flow
        self.log.debug("Waiting for results to send to the server")

        while True:
            try:
                results = self.__docker.get_result()

                # notify socket channel of algorithm status change
                self.socketIO.emit(
                    "algorithm_status_change",
                    data={
                        "node_id": self.client.whoami.id_,
                        "status": results.status,
                        "run_id": results.run_id,
                        "task_id": results.task_id,
                        "collaboration_id": self.client.collaboration_id,
                        "organization_id": self.client.whoami.organization_id,
                        "parent_id": results.parent_id,
                    },
                    namespace="/tasks",
                )

                self.log.info(f"Sending result (run={results.run_id}) to the server!")

                # FIXME: why are we retrieving the result *again*? Shouldn't we
                # just store the task_id when retrieving the task the first
                # time?
                response = self.client.request(f"run/{results.run_id}")
                task_id = response.get("task").get("id")

                if not task_id:
                    self.log.error(
                        f"task_id of run (id={results.run_id}) "
                        f"could not be retrieved"
                    )
                    return

                response = self.client.request(f"task/{task_id}")

                init_org = response.get("init_org")
                if not init_org:
                    self.log.error(
                        f"Initiator organization from task (id={task_id}) "
                        "could not be retrieved!"
                    )

                if self.ctx.config.get("share_algorithm_logs", True):
                    logs = results.logs
                else:
                    logs = "Node does not allow sharing algorithm logs"

                self.client.run.patch(
                    id_=results.run_id,
                    data={
                        "result": results.data,
                        "log": logs,
                        "status": results.status,
                        "finished_at": datetime.datetime.now(
                            datetime.timezone.utc
                        ).isoformat(),
                    },
                    init_org_id=init_org.get("id"),
                )
            except Exception:
                self.log.exception("Speaking thread had an exception")

    def __print_connection_error_logs(self):
        """Print error message when node cannot find the server"""
        self.log.warning("Could not connect to the server. Retrying in 10 seconds")
        if self.client.host == "http://localhost" and running_in_docker():
            self.log.warning(
                "You are trying to reach the server at %s."
                " As your node is running inside a Docker container, it cannot"
                " reach localhost on your host system. Probably, you have to"
                " change your server URL to http://host.docker.internal (Windows/MacOS)"
                ' or look into node config option "node_extra_hosts" if using'
                " http://172.17.0.1 does not work (Linux).",
                self.client.host,
            )
        else:
            self.log.info(
                "Are you sure the server can be reached at %s?", self.client.base_path
            )

    def authenticate(self) -> None:
        """
        Authenticate with the server using the api-key from the configuration
        file. If the server rejects for any reason -other than a wrong API key-
        serveral attempts are taken to retry.
        """

        api_key = self.config.get("api_key")

        success = False
        i = 0
        while i < TIME_LIMIT_RETRY_CONNECT_NODE / SLEEP_BTWN_NODE_LOGIN_TRIES:
            i = i + 1
            try:
                self.client.authenticate(api_key)

            except AuthenticationException as e:
                msg = "Authentication failed: API key is wrong!"
                self.log.warning(msg)
                self.log.warning(e)
                break
            except requests.exceptions.ConnectionError:
                self.__print_connection_error_logs()
                time.sleep(SLEEP_BTWN_NODE_LOGIN_TRIES)
            except Exception as e:
                msg = (
                    "Authentication failed. Retrying in "
                    f"{SLEEP_BTWN_NODE_LOGIN_TRIES} seconds!"
                )
                self.log.warning(msg)
                self.log.warning(e)
                time.sleep(SLEEP_BTWN_NODE_LOGIN_TRIES)

            else:
                # This is only executed if try-block executed without error.
                success = True
                break

        if success:
            self.log.info(f"Node name: {self.client.name}")
        else:
            self.log.critical("Unable to authenticate. Exiting")
            exit(1)

        # start thread to keep the connection alive by refreshing the token
        self.client.auto_refresh_token()

    def private_key_filename(self) -> Path:
        """Get the path to the private key."""

        # FIXME: Code duplication: vantage6/cli/node.py uses a lot of the same
        #   logic. Suggest moving this to ctx.get_private_key()
        filename = self.config["encryption"]["private_key"]

        # filename may be set to an empty string
        if not filename:
            filename = "private_key.pem"

        # If we're running dockerized, the location may have been overridden
        filename = os.environ.get("PRIVATE_KEY", filename)

        # If ctx.get_data_file() receives an absolute path, its returned as-is
        fullpath = Path(self.ctx.get_data_file(filename))

        return fullpath

    def setup_encryption(self) -> None:
        """
        Setup encryption for the node if it is part of an encrypted collaboration.

        This uses the private key file that is specified in the node configuration.
        """
        encrypted_collaboration = self.client.is_encrypted_collaboration()
        encrypted_node = self.config["encryption"]["enabled"]

        if encrypted_collaboration != encrypted_node:
            # You can't force it if it just ain't right, you know?
            raise Exception("Expectations on encryption don't match?!")

        if encrypted_collaboration:
            self.log.warn("Enabling encryption!")
            private_key_file = self.private_key_filename()
            self.client.setup_encryption(private_key_file)

        else:
            self.log.warn("Disabling encryption!")
            self.client.setup_encryption(None)

    def _set_task_dir(self, ctx) -> None:
        """
        Set the task dir

        Parameters
        ----------
        ctx: DockerNodeContext or NodeContext
            Context object containing settings
        """
        # If we're in a 'regular' context, we'll copy the dataset to our data
        # dir and mount it in any algorithm container that's run; bind mounts
        # on a folder will work just fine.
        #
        # If we're running in dockerized mode we *cannot* bind mount a folder,
        # because the folder is in the container and not in the host. We'll
        # have to use a docker volume instead. This means:
        #  1. we need to know the name of the volume so we can pass it along
        #  2. need to have this volume mounted so we can copy files to it.
        #
        #  Ad 1: We'll use a default name that can be overridden by an
        #        environment variable.
        #  Ad 2: We'll expect `ctx.data_dir` to point to the right place. This
        #        is OK, since ctx will be a DockerNodeContext.
        #
        #  This also means that the volume will have to be created & mounted
        #  *before* this node is started, so we won't do anything with it here.

        # We'll create a subfolder in the data_dir. We need this subfolder so
        # we can easily mount it in the algorithm containers; the root folder
        # may contain the private key, which which we don't want to share.
        # We'll only do this if we're running outside docker, otherwise we
        # would create '/data' on the data volume.
        if not ctx.running_in_docker:
            self.__tasks_dir = ctx.data_dir / "data"
            os.makedirs(self.__tasks_dir, exist_ok=True)
            self.__vpn_dir = ctx.data_dir / "vpn"
            os.makedirs(self.__vpn_dir, exist_ok=True)
        else:
            self.__tasks_dir = ctx.data_dir
            self.__vpn_dir = ctx.vpn_dir

    def setup_squid_proxy(self, isolated_network_mgr: NetworkManager) -> Squid:
        """
        Initiates a Squid proxy if configured in the config.yml

        Expects the configuration in the following format:

        .. code:: yaml

            whitelist:
                domains:
                    - domain1
                    - domain2
                ips:
                    - ip1
                    - ip2
                ports:
                    - port1
                    - port2

        Parameters
        ----------
        isolated_network_mgr: NetworkManager
            Network manager for isolated network

        Returns
        -------
        Squid
            Squid proxy instance
        """
        if "whitelist" not in self.config:
            self.log.info("No squid proxy configured")
            return

        custom_squid_image = (
            self.config.get("images", {}).get("squid")
            if "images" in self.config
            else None
        )

        self.log.info("Setting up squid proxy")
        config = self.config["whitelist"]

        volume = (
            self.ctx.docker_squid_volume_name
            if self.ctx.running_in_docker
            else self.ctx.data_dir
        )

        try:
            squid = Squid(
                isolated_network_mgr, config, self.ctx.name, volume, custom_squid_image
            )
        except Exception as e:
            self.log.critical("Squid proxy failed to initialize. Continuing without.")
            self.log.exception(e, exc_info=True)
            squid = None

        return squid

    def setup_ssh_tunnels(
        self, isolated_network_mgr: NetworkManager
    ) -> list[SSHTunnel]:
        """
        Create a SSH tunnels when they are defined in the configuration file.
        For each tunnel a new container is created. The image used can be
        specified in the configuration file as `ssh-tunnel` in the `images`
        section, else the default image is used.

        Parameters
        ----------
        isolated_network_mgr: NetworkManager
            Manager for the isolated network
        """
        if "ssh-tunnels" not in self.config:
            self.log.info("No SSH tunnels configured")
            return

        custom_tunnel_image = (
            self.config.get("images", {}).get("ssh-tunnel")
            if "images" in self.config
            else None
        )

        configs = self.config["ssh-tunnels"]
        self.log.info(f"Setting up {len(configs)} SSH tunnels")

        tunnels: list[SSHTunnel] = []
        for config in configs:
            self.log.debug(f"SSH tunnel config: {config}")

            # copy (rename) the ssh key to the correct name, this is done so
            # that the file is in the volume (somehow we can not file mount
            # within a volume)
            if self.ctx.running_in_docker:
                ssh_key = f"/mnt/ssh/{config['hostname']}.pem.tmp"
                key_path = shutil.copy(ssh_key, f"/mnt/ssh/{config['hostname']}.pem")
                volume = self.ctx.docker_ssh_volume_name

            else:
                ssh_key = config["ssh"]["identity"]["key"]

                volume = str(Path(ssh_key).parent)
                key_path = shutil.copy(ssh_key, f"{volume}/{config['hostname']}.pem")

            os.chmod(key_path, 0o600)

            try:
                new_tunnel = SSHTunnel(
                    isolated_network_mgr,
                    config,
                    self.ctx.name,
                    volume,
                    custom_tunnel_image,
                )
            except Exception as e:
                self.log.error("Error setting up SSH tunnel")
                self.log.debug(e, exc_info=True)
                continue

            tunnels.append(new_tunnel)

        return tunnels

    def setup_vpn_connection(
        self, isolated_network_mgr: NetworkManager, ctx: DockerNodeContext | NodeContext
    ) -> VPNManager:
        """
        Setup container which has a VPN connection

        Parameters
        ----------
        isolated_network_mgr: NetworkManager
            Manager for the isolated Docker network
        ctx: DockerNodeContext | NodeContext
            Context object for the node

        Returns
        -------
        VPNManager
            Manages the VPN connection
        """
        ovpn_file = os.path.join(self.__vpn_dir, VPN_CONFIG_FILE)

        self.log.info("Setting up VPN client container")
        vpn_volume_name = (
            self.ctx.docker_vpn_volume_name if ctx.running_in_docker else self.__vpn_dir
        )

        # user can specify custom images in the configuration file
        custom_alpine = (
            self.config["images"].get("alpine") if "images" in self.config else None
        )
        custom_vpn_client = (
            self.config["images"].get("vpn_client") if "images" in self.config else None
        )
        custom_network = (
            self.config["images"].get("network_config")
            if "images" in self.config
            else None
        )

        extra_hosts = ctx.config.get("node_extra_hosts", {})

        if extra_hosts:
            self.log.info(f"Applying extra host mappings to VPN client: {extra_hosts}")

        vpn_manager = VPNManager(
            isolated_network_mgr=isolated_network_mgr,
            node_name=self.ctx.name,
            node_client=self.client,
            vpn_volume_name=vpn_volume_name,
            vpn_subnet=self.config.get("vpn_subnet"),
            alpine_image=custom_alpine,
            vpn_client_image=custom_vpn_client,
            network_config_image=custom_network,
            extra_hosts=extra_hosts,
        )

        if not self.config.get("vpn_subnet"):
            self.log.warn("VPN subnet is not defined! VPN disabled.")
        elif not os.path.isfile(ovpn_file):
            # if vpn config doesn't exist, get it and write to disk
            self._connect_vpn(vpn_manager, VPNConnectMode.REFRESH_COMPLETE, ovpn_file)
        else:
            self._connect_vpn(vpn_manager, VPNConnectMode.FIRST_TRY, ovpn_file)

        return vpn_manager

    def _connect_vpn(
        self, vpn_manager: VPNManager, connect_mode: VPNConnectMode, ovpn_file: str
    ) -> None:
        """
        Connect to the VPN by starting up a VPN client container. If no VPN
        config file exists, we only try once after first obtaining a config
        file. If a VPN config file already exists, we first try to connect,
        then try to refresh the keypair, and finally try to renew the entire
        config file, until a connection is established.

        Parameters
        ----------
        vpn_manager: VPNManager
            Manages the VPN connection
        connect_mode: VPNConnectMode
            Specifies which parts of a config file to refresh before attempting
            to connect
        ovpn_file: str
            Path to the VPN configuration file
        """
        do_try = True
        if connect_mode == VPNConnectMode.FIRST_TRY:
            self.log.debug("Using existing config file to connect to VPN")
            next_mode = VPNConnectMode.REFRESH_COMPLETE
        elif connect_mode == VPNConnectMode.REFRESH_COMPLETE:
            self.log.debug("Requesting new VPN configuration file...")
            do_try = self._get_vpn_config_file(ovpn_file)
            next_mode = None  # if new config file doesn't work, give up

        if do_try:
            # try connecting to VPN
            try:
                vpn_manager.connect_vpn()
            except Exception as e:
                self.log.debug("Could not connect to VPN.")
                self.log.debug(f"Exception: {e}")
                # try again in another fashion
                if next_mode:
                    self._connect_vpn(vpn_manager, next_mode, ovpn_file)
                else:
                    self.log.warning(
                        "Disabling node-to-node communication as VPN "
                        "connection could not be established."
                    )

    def _get_vpn_config_file(self, ovpn_file: str) -> bool:
        """
        Obtain VPN configuration file from the server

        Parameters
        ----------
        ovpn_file: str
            Path to the VPN configuration file

        Returns
        -------
        bool
            Whether or not configuration file was successfully obtained
        """
        # get the ovpn configuration from the server
        success, ovpn_config = self.client.get_vpn_config()
        if not success:
            self.log.warn("Obtaining VPN configuration file not successful!")
            self.log.warn("Disabling node-to-node communication via VPN")
            return False

        # write ovpn config to node docker volume
        with open(ovpn_file, "w") as f:
            f.write(ovpn_config)
        return True

    def link_docker_services(self) -> None:
        docker_services = self.ctx.config.get("docker_services")
        if not docker_services:
            return
        self.log.info("Linking docker services specified in the configuration")
        for alias, container_name in docker_services.items():
            self.__docker.link_container_to_network(
                container_name=container_name, config_alias=alias
            )

    def connect_to_socket(self) -> None:
        """
        Create long-lasting websocket connection with the server. The
        connection is used to receive status updates, such as new tasks.
        """
        debug_mode = self.debug.get("socketio", False)
        if debug_mode:
            self.log.debug("Debug mode enabled for socketio")
        self.socketIO = SocketIO(
            request_timeout=60, logger=debug_mode, engineio_logger=debug_mode
        )

        self.socketIO.register_namespace(NodeTaskNamespace("/tasks"))
        NodeTaskNamespace.node_worker_ref = self

        self.socketIO.connect(
            url=f"{self.client.host}:{self.client.port}",
            headers=self.client.headers,
            wait=False,
        )

        # Log the outcome
        i = 0
        while not self.socketIO.connected:
            if i > TIME_LIMIT_INITIAL_CONNECTION_WEBSOCKET:
                self.log.critical(
                    "Could not connect to the websocket channels, do you have a "
                    "slow connection?"
                )
                exit(1)
            self.log.debug("Waiting for socket connection...")
            time.sleep(1)
            i += 1

        self.log.info(
            f"Connected to host={self.client.host} on port=" f"{self.client.port}"
        )

        self.log.debug(
            "Starting thread to ping the server to notify this node is online."
        )
        self.socketIO.start_background_task(self.__socket_ping_worker)

    def __socket_ping_worker(self) -> None:
        """
        Send ping messages periodically to the server over the socketIO
        connection to notify the server that this node is online
        """
        # Wait for the socket to be connected to the namespaces on startup
        time.sleep(5)

        while True:
            try:
                if self.socketIO.connected:
                    self.socketIO.emit("ping", namespace="/tasks")
                else:
                    self.log.debug("SocketIO is not connected, skipping ping")
            except Exception:
                self.log.exception("Ping thread had an exception")
            # Wait before sending next ping
            time.sleep(PING_INTERVAL_SECONDS)

    def run_forever(self) -> None:
        """Keep checking queue for incoming tasks (and execute them)."""
        kill_listener = ContainerKillListener()
        try:
            while True:
                # blocking untill a task comes available
                # timeout specified, else Keyboard interupts are ignored
                self.log.info("Waiting for new tasks....")

                while not kill_listener.kill_now:
                    try:
                        taskresult = self.queue.get(timeout=1)
                        # if no item is returned, the Empty exception is
                        # triggered, thus break statement is not reached
                        break

                    except queue.Empty:
                        pass

                    except Exception as e:
                        self.log.warning(e)

                if kill_listener.kill_now:
                    raise InterruptedError

                # if task becomes available, attempt to execute it
                try:
                    self.__start_task(taskresult)
                except Exception as e:
                    self.log.exception(e)

        except (KeyboardInterrupt, InterruptedError):
            self.log.info("Node is interrupted, shutting down...")
            self.cleanup()
            sys.exit()

    def kill_containers(self, kill_info: dict) -> list[dict]:
        """
        Kill containers on instruction from socket event

        Parameters
        ----------
        kill_info: dict
            Dictionary received over websocket with instructions for which
            tasks to kill

        Returns
        -------
        list[dict]:
            List of dictionaries with information on killed task (keys:
            run_id, task_id and parent_id)
        """
        if kill_info["collaboration_id"] != self.client.collaboration_id:
            self.log.debug(
                "Not killing tasks as this node is in another collaboration."
            )
            return []
        elif "node_id" in kill_info and kill_info["node_id"] != self.client.whoami.id_:
            self.log.debug(
                "Not killing tasks as instructions to kill tasks were directed"
                " at another node in this collaboration."
            )
            return []

        # kill specific task if specified, else kill all algorithms
        kill_list = kill_info.get("kill_list")
        killed_algos = self.__docker.kill_tasks(
            org_id=self.client.whoami.organization_id, kill_list=kill_list
        )
        # update status of killed tasks
        for killed_algo in killed_algos:
            self.client.run.patch(
                id_=killed_algo.run_id, data={"status": TaskStatus.KILLED}
            )
        return killed_algos

    def share_node_details(self) -> None:
        """
        Share part of the node's configuration with the server.

        This helps the other parties in a collaboration to see e.g. which
        algorithms they are allowed to run on this node.
        """
        # check if node allows to share node details, otherwise return
        if not self.config.get("share_config", True):
            self.log.debug(
                "Not sharing node configuration in accordance with "
                "the configuration setting."
            )
            return

        config_to_share = {}

        encryption_config = self.config.get("encryption")
        if encryption_config:
            if encryption_config.get("enabled") is not None:
                config_to_share["encryption"] = encryption_config.get("enabled")

        # share node policies (e.g. who can run which algorithms)
        policies = self.config.get("policies", {})
        config_to_share["allowed_algorithms"] = policies.get(
            NodePolicy.ALLOWED_ALGORITHMS, "all"
        )
        if policies.get(NodePolicy.ALLOWED_USERS) is not None:
            config_to_share["allowed_users"] = policies.get(NodePolicy.ALLOWED_USERS)
        if policies.get(NodePolicy.ALLOWED_ORGANIZATIONS) is not None:
            config_to_share["allowed_orgs"] = policies.get(
                NodePolicy.ALLOWED_ORGANIZATIONS
            )

        # share node database labels, types, and column names (if they are
        # fixed as e.g. for csv file)
        labels = []
        types = {}
        col_names = {}
        for db in self.config.get("databases", []):
            label = db.get("label")
            type_ = db.get("type")
            labels.append(label)
            types[f"db_type_{label}"] = type_
            if type_ in ("csv", "parquet"):
                col_names[f"columns_{label}"] = self.__docker.get_column_names(
                    label, type_
                )
        config_to_share["database_labels"] = labels
        config_to_share["database_types"] = types
        if col_names:
            config_to_share["database_columns"] = col_names

        self.log.debug("Sharing node configuration: %s", config_to_share)
        self.socketIO.emit("node_info_update", config_to_share, namespace="/tasks")

    def cleanup(self) -> None:
        # TODO add try/catch for all cleanups so that if one fails, the others are
        # still executed
        if hasattr(self, "socketIO") and self.socketIO:
            self.socketIO.disconnect()
        if hasattr(self, "vpn_manager") and self.vpn_manager:
            self.vpn_manager.exit_vpn()
        if hasattr(self, "ssh_tunnels") and self.ssh_tunnels:
            for tunnel in self.ssh_tunnels:
                tunnel.stop()
        if hasattr(self, "_Node__docker") and self.__docker:
            self.__docker.cleanup()

        self.log.info("Bye!")


# ------------------------------------------------------------------------------
def run(ctx):
    """Start the node."""

    # initialize node, connect to the server using websockets
    node = Node(ctx)

    # put the node to work, executing tasks that are in the que
    node.run_forever()<|MERGE_RESOLUTION|>--- conflicted
+++ resolved
@@ -32,7 +32,6 @@
 import json
 import shutil
 import requests.exceptions
-<<<<<<< HEAD
 import json
 import re
 
@@ -44,10 +43,8 @@
     r"[a-fA-F0-9]{12}$"
 )
 
-=======
 import psutil
 import pynvml
->>>>>>> d63b4e4e
 
 from pathlib import Path
 from threading import Thread
