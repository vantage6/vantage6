--- conflicted
+++ resolved
@@ -7,13 +7,9 @@
 data:
   V6_API_KEY: {{ .Values.node.apiKey | b64enc }}
   V6_NODE_NAME: {{ .Values.node.name | b64enc }}
-<<<<<<< HEAD
   KEYCLOAK_CLIENT: {{ .Values.node.keycloakClient | b64enc }}
   KEYCLOAK_CLIENT_SECRET: {{ .Values.node.keycloakClientSecret | b64enc }}
-  {{ range $db := concat .Values.node.databases.fileBased .Values.node.databases.serviceBased }}
-=======
   {{- range $db := concat .Values.node.databases.fileBased .Values.node.databases.serviceBased }}
->>>>>>> 8bb1296e
   DATABASE_{{ $db.name | upper }}_URI: {{ $db.uri | b64enc }}
   DATABASE_{{ $db.name | upper }}_TYPE: {{ $db.type | b64enc }}
   {{- if $db.env }}
