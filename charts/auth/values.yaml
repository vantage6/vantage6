keycloak:
  postgresql:
    enabled: true
    auth:
      postgresPassword: postgres
      password: keycloak
      database: keycloak
  auth:
    adminUser: admin
    adminPassword: admin
  keycloakConfigCli:
    enabled: true
    configuration:
      realm:
        # Keycloak realm name
        realm: vantage6
        enabled: true

        # access token lifespan in seconds
        accessTokenLifespan: 300
        # sso session idle timeout in seconds. With default settings, this value
        # controls the time before the refresh token expires. Note that if setting this
        # to >3600, you probably also need to set ssoSessionMaxLifespan and/or
        # clientSessionIdleTimeout and/or clientSessionMaxLifespan to higher values.
        ssoSessionIdleTimeout: 1800

<<<<<<< HEAD
        # password policy configuration
        passwordPolicy: "length(8) and upperCase(1) and lowerCase(1) and digits(1) and specialChars(1)"
=======
        # do not allow users to edit their username - this would lead to problems with
        # syncing the user between keycloak and vantage6 server/store
        editUsernameAllowed: false
>>>>>>> 0e894fd1

        # required actions for users. By setting defaultAction to true for configuring
        # OTP, the user will be prompted to configure OTP on first login.
        requiredActions:
          - alias: CONFIGURE_TOTP
            name: Configure OTP
            providerId: CONFIGURE_TOTP
            enabled: true
            defaultAction: true
            priority: 10

        # users to be created in the realm. This initializes the realm with a default
        # admin user. It also initializes the service account for the backend admin
        # client to give it the necessary permissions to manage the realm.
        users:
          - username: admin
            enabled: true
            credentials:
              - type: password
                value: Admin123!
            requiredActions:
              - CONFIGURE_TOTP
              - UPDATE_PASSWORD
          - username: service-account-backend-admin-client
            enabled: true
            serviceAccountClientId: backend-admin-client
            clientRoles:
              realm-management:
                - view-users
                - manage-users
                - view-clients
                - manage-clients
                - create-client

        # clients to be created in the realm. This initializes the realm with a default
        # public client and a backend admin client.
        clients:
          - clientId: public_client
            publicClient: true
            redirectUris:
              - "*"
            webOrigins:
              - "*"
            # The public client is only for users, not for nodes. Therefore, map a
            # constant claim to indicate the that the client is a user.
            protocolMappers:
              - name: vantage6_client_type
                protocol: openid-connect
                protocolMapper: oidc-hardcoded-claim-mapper
                consentRequired: false
                config:
                  claim.name: vantage6_client_type
                  claim.value: user
                  access.token.claim: true
          - clientId: backend-admin-client
            publicClient: false
            redirectUris:
              - "*"
            secret: myadminclientsecret
            serviceAccountsEnabled: true
            standardFlowEnabled: false<|MERGE_RESOLUTION|>--- conflicted
+++ resolved
@@ -24,14 +24,12 @@
         # clientSessionIdleTimeout and/or clientSessionMaxLifespan to higher values.
         ssoSessionIdleTimeout: 1800
 
-<<<<<<< HEAD
         # password policy configuration
         passwordPolicy: "length(8) and upperCase(1) and lowerCase(1) and digits(1) and specialChars(1)"
-=======
+
         # do not allow users to edit their username - this would lead to problems with
         # syncing the user between keycloak and vantage6 server/store
         editUsernameAllowed: false
->>>>>>> 0e894fd1
 
         # required actions for users. By setting defaultAction to true for configuring
         # OTP, the user will be prompted to configure OTP on first login.
