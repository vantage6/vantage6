# TODO v5+ this nameOverride is required to be present, otherwise the server will
# not work (tested with v6 dev start). It should not be required
nameOverride: vantage6-server
server:
  description: Vantage6 server version 5

  baseUrl: http://localhost:7601
  apiPath: /server
  image: harbor2.vantage6.ai/infrastructure/server:latest

<<<<<<< HEAD
  keycloak:
    url: http://vantage6-auth-kc-service.vantage6.svc.cluster.local:8080
    realm: vantage6
    adminUsername: admin
    adminPassword: admin
    adminClient: backend-admin-client
    adminClientSecret: myadminclientsecret
    manage_users_and_nodes: true
=======
  keycloakUrl: http://vantage6-auth-kc-service.vantage6.svc.cluster.local:8080
  keycloakRealm: vantage6
  keycloakAdminUsername: admin
  keycloakAdminPassword: admin
  keycloakAdminClient: backend-admin-client
  keycloakAdminClientSecret: myadminclientsecret
>>>>>>> cd0c6586

  port: 7601
  internal:
    port: 7601

  replications: 1

  logging:
    level: DEBUG
    file: server.log
    max_size: 1024
    use_console: true
    datefmt: "%Y-%m-%d %H:%M:%S"
    format: "%(asctime)s - %(name)-14s - %(levelname)-8s - %(message)s"
    storageSize: "128M"
    storageClass: "local-storage"
    volumeHostPath: "/var/log/vantage6-server"
    backup_count: 5
    loggers:
    - level: warning
      name: urllib3
    - level: warning
      name: socketIO-client
    - level: warning
      name: socketio.server
    - level: warning
      name: engineio.server
    - level: warning
      name: sqlalchemy.engine

rabbitmq:
  image:
    repository: rabbitmq
    tag: 3-management

  username: rabbitmquser
  password: rabbitmquserpassword
  vhost: /vantage6

database:
  external: false
  image:
    repository: postgres
    tag: 13
  username: vantage6
  password: vantage6
  name: vantage6
  volumePath: /mnt/data_server
  k8sNodeName: docker-desktop

ui:
  image: harbor2.vantage6.ai/infrastructure/ui:latest
  port: 7600

  keycloak:
    realm: vantage6
    client: public_client
    publicUrl: http://localhost:8080

  allowedAlgorithmStores: "*"
  communityStoreUrl: https://store.uluru.vantage6.ai
  communityStoreApiPath: /api

prometheus:
  enabled: false
  exporter_port: 7603

  image: prom/prometheus:latest
  storageSize: "2Gi"
  storageClass: "local-storage"
  volumeHostPath: "/var/lib/prometheus"<|MERGE_RESOLUTION|>--- conflicted
+++ resolved
@@ -8,7 +8,6 @@
   apiPath: /server
   image: harbor2.vantage6.ai/infrastructure/server:latest
 
-<<<<<<< HEAD
   keycloak:
     url: http://vantage6-auth-kc-service.vantage6.svc.cluster.local:8080
     realm: vantage6
@@ -16,15 +15,6 @@
     adminPassword: admin
     adminClient: backend-admin-client
     adminClientSecret: myadminclientsecret
-    manage_users_and_nodes: true
-=======
-  keycloakUrl: http://vantage6-auth-kc-service.vantage6.svc.cluster.local:8080
-  keycloakRealm: vantage6
-  keycloakAdminUsername: admin
-  keycloakAdminPassword: admin
-  keycloakAdminClient: backend-admin-client
-  keycloakAdminClientSecret: myadminclientsecret
->>>>>>> cd0c6586
 
   port: 7601
   internal:
