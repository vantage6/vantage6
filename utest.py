--- conflicted
+++ resolved
@@ -2,7 +2,7 @@
 import argparse
 import logging
 import sys
-<<<<<<< HEAD
+import types
 from pathlib import Path
 
 from vantage6.common.utest import find_tests, run_tests
@@ -11,15 +11,12 @@
 logging.getLogger().setLevel(logging.CRITICAL)
 for logger_name in logging.root.manager.loggerDict:
     logging.getLogger(logger_name).setLevel(logging.CRITICAL)
-=======
-import types
 
 # The uwsgi Python package is a C extension that is only available when running
 # inside a uwsgi process.
 # Required here because the blobstream resource imports uwsgi, and it is built
 # in the Dockerfile and not in the requirements.txt.
 sys.modules["uwsgi"] = types.SimpleNamespace()
->>>>>>> af04718a
 
 
 def run():
@@ -28,6 +25,9 @@
     parser.add_argument("--cli", action="store_true", help="Run CLI tests")
     parser.add_argument(
         "--algorithm-store", action="store_true", help="Run algorithm store tests"
+    )
+    parser.add_argument(
+        "--algorithm-tools", action="store_true", help="Run algorithm tools tests"
     )
     parser.add_argument("--server", action="store_true", help="Run server tests")
     parser.add_argument("--node", action="store_true", help="Run node tests")
@@ -57,33 +57,18 @@
     #     success = success and success_cli
 
     # run algorithm store tests
-<<<<<<< HEAD
     if args.algorithm_store or args.all:
         algorithm_store_test_suites = find_tests(
             str(Path(__file__).parent / "vantage6-algorithm-store")
-=======
-    algorithm_store_test_suites = find_tests(
-        str(Path(__file__).parent / "vantage6-algorithm-store")
-    )
-    success_algorithm_store = run_tests(algorithm_store_test_suites)
+        )
+        success = success and run_tests(algorithm_store_test_suites)
 
-    # run algorithm tests
-    algorithm_test_suites = find_tests(
-        str(Path(__file__).parent / "vantage6-algorithm-tools")
-    )
-    success_algorithm_tools = run_tests(algorithm_test_suites)
-
-    sys.exit(
-        not (
-            success_server
-            and success_cli
-            and success_common
-            and success_algorithm_store
-            and success_algorithm_tools
->>>>>>> af04718a
+    # run algorithm tools tests
+    if args.algorithm_tools or args.all:
+        algorithm_tools_test_suites = find_tests(
+            str(Path(__file__).parent / "vantage6-algorithm-tools")
         )
-        success_algorithm_store = run_tests(algorithm_store_test_suites)
-        success = success and success_algorithm_store
+        success = success and run_tests(algorithm_tools_test_suites)
 
     # run server tests
     if args.server or args.all:
