--- conflicted
+++ resolved
@@ -4,13 +4,8 @@
   </button>
 </app-page-header>
 <ng-template #loadingColumns>
-<<<<<<< HEAD
-  <div class="loading-message">
-    <mat-spinner class="spinner-with-message" diameter="48"></mat-spinner>
-=======
   <div class="loading-container">
     <mat-spinner diameter="48"></mat-spinner>
->>>>>>> 6dbd1664
     <div>{{ "task-create.step-preprocessing.get-columns" | translate }}</div>
   </div>
 </ng-template>
