--- conflicted
+++ resolved
@@ -72,17 +72,14 @@
 import { FilterStepComponent } from './pages/task/create/steps/filter-step/filter-step.component';
 import { NumberOnlyDirective } from './directives/numberOnly.directive';
 import { BreadcrumbsComponent } from './components/breadcrumbs/breadcrumbs.component';
-<<<<<<< HEAD
+import { TemplateTaskCreateComponent } from './pages/template-task/create/template-task-create.component';
+import { DatabaseStepComponent } from './pages/task/create/steps/database-step/database-step.component';
 import { RoleListComponent } from './pages/role/list/role-list.component';
 import { RoleReadComponent } from './pages/role/read/role-read.component';
 import { RoleCreateComponent } from './pages/role/create/role-create.component';
 import { PermissionsMatrixComponent } from './components/permissions-matrix/permissions-matrix.component';
 import { RoleFormComponent } from './components/role-form/role-form.component';
 import { OrderByPipe } from './pipes/order-by.pipe';
-=======
-import { TemplateTaskCreateComponent } from './pages/template-task/create/template-task-create.component';
-import { DatabaseStepComponent } from './pages/task/create/steps/database-step/database-step.component';
->>>>>>> d18fa9ac
 
 export function HttpLoaderFactory(http: HttpClient) {
   return new TranslateHttpLoader(http, './assets/localizations/');
@@ -131,17 +128,14 @@
     FilterStepComponent,
     NumberOnlyDirective,
     BreadcrumbsComponent,
-<<<<<<< HEAD
+    TemplateTaskCreateComponent,
+    DatabaseStepComponent,
     RoleListComponent,
     RoleReadComponent,
     PermissionsMatrixComponent,
     RoleCreateComponent,
     RoleFormComponent,
     OrderByPipe
-=======
-    TemplateTaskCreateComponent,
-    DatabaseStepComponent
->>>>>>> d18fa9ac
   ],
   imports: [
     BrowserModule,
