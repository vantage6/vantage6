{
  "general": {
    "back": "Back",
    "next": "Next",
    "submit": "Submit",
    "close": "Close",
    "cancel": "Cancel",
    "delete": "Delete",
    "edit": "Edit",
    "confirm": "Confirm",
    "yes": "Yes",
    "no": "No",
    "name": "Name",
    "offline": "Offline",
    "online": "Online",
    "none": "None",
    "id": "ID",
    "visualization": "Visualization",
    "description": "Description",
    "overview": "Overview",
    "file-select": "Select file",
    "unknown": "Unknown",
<<<<<<< HEAD
    "true": "True",
    "false": "False"
=======
    "parameter": "Parameter"
>>>>>>> 2100500f
  },
  "resources": {
    "collaboration": "Collaboration",
    "collaborations": "Collaborations",
    "organizations": "Organizations",
    "study": "Study",
    "roles": "Roles",
    "users": "Users",
    "nodes": "Nodes",
    "tasks": "Tasks",
    "algorithms": "Algorithms",
    "algorithm": "Algorithm",
    "stores": "Algorithm stores"
  },
  "links": {
    "admin": "Administration",
    "home": "Home",
    "analyze": "Analyze",
    "stores": "Algorithm store",
    "algorithms-approved": "Approved algorithms",
    "pending-algorithms": "Pending algorithms",
    "old-algorithms": "Old algorithms"
  },
  "home": {
    "title": "Home"
  },
  "choose-collaboration": {
    "title": "Choose a collaboration",
    "no-collaborations": "Your organization is not part of any collaborations yet. Please contact your vantage6 project manager to set up a collaboration or go to the administration section to create a new collaboration.",
    "card-private-key": {
      "title": "Upload private key",
      "description": "Please upload a new private key if you want to want to change the key that is currently in use.",
      "button": "Change private key"
    }
  },
  "upload-key": {
    "title": "Upload encryption key",
    "description": "The collaboration that you selected is encrypted. To be able to view the analyses, you need to upload your private key. This key will be used to decrypt the data locally, and does not leave your browser.",
    "file-label": "Upload PEM file"
  },
  "chosen-collaboration-alert": {
    "content": "Selected collaboration",
    "change": "Change collaboration",
    "info": "The content displayed is specific to this collaboration"
  },
  "chosen-store-alert": {
    "content": "Selected store:",
    "change": "Change store",
    "info": "The content displayed is specific to this algorithm store"
  },
  "table": {
    "search-placeholder": "Search"
  },
  "task": {
    "algorithm": "Algorithm",
    "database": "Database",
    "description": "Description",
    "function": "Function",
    "parameters": "Parameters",
    "organization": "Initiating organization",
    "name": "Name",
    "created-at": "Created",
    "parent": "Parent task",
    "children": "Child tasks",
    "query": "Query",
    "sheet": "Sheet name",
    "status": "Status",
    "user": "Initiating user",
    "preprocessor": "Preprocessor",
    "preprocessing-function": "Preprocessing function",
    "filter": "Filter",
    "filter-function": "Filter function",
    "alert-node-offline": "The node '{{name}}' is offline. This task will be handled when the node is back online.",
    "alert-failed-read-input": "Failed to parse task input",
    "alert-failed-read-result": "Failed to parse task result"
  },
  "task-run": {
    "assigned-at": "Created",
    "started-at": "Started",
    "finished-at": "Finished",
    "node": "Assigned node",
    "show-log": "Show logs",
    "alert-node-offline": "Task can't start, node is offline."
  },
  "task-list": {
    "title": "Tasks"
  },
  "task-create": {
    "title": "Create task",
    "step-study": {
      "title": "Select study",
      "explanation": "Your collaboration defines studies, which allows you to quickly select a set of organizations to run a certain type of task for.",
      "description": "Select the study you want to run a task for. If you want to run the task for the entire collaboration, select that option.",
      "select-full-collaboration": "Entire collaboration"
    },
    "step-package": {
      "title": "Select algorithm",
      "description": {
        "algorithm": "Select which algorithm you want to run",
        "name": "Provide a suitable name for your task",
        "description": "Optionally, describe your task so you can find it back later"
      }
    },
    "step-function": {
      "title": "Select function",
      "organization": "Organization(s) to run this function",
      "description": {
        "function": "Select which function you want to run",
        "organization-central": "Select the organization that will run this function. Note that you have selected a central function, which will probably create subtasks for other organizations in the collaboration",
        "organization-partial": "Select the organizations that will carry out a partial function"
      }
    },
    "step-database": {
      "title": "Select databases",
      "description": {
        "database": "Select the database(s) you want to use. The options in the dropdown represent the database labels defined in the node configuration file.",
        "query": "This database is a {{dbType}} database. Provide a query to select the data",
        "worksheet": "This database is an Excel file. Provide the name of the worksheet to use"
      },
      "error-db-update": "Could not retrieve node configuration. The database step will not be available. Please try again later."
    },
    "step-preprocessing": {
      "title": "Extend data",
      "get-columns": "Obtaining columns from data stations...",
      "actions": {
        "add-preprocessor": "Create new variable"
      }
    },
    "step-filter": {
      "title": "Filter data",
      "actions": {
        "add-filter": "Add filter"
      }
    },
    "step-parameters": {
      "title": "Define parameters",
      "description": "Provide parameter values for the selected algorithm function",
      "valid-json": "Please provide valid JSON input."
    },
    "alert-no-online-nodes": "You cannot create a task right now because no nodes are online in your collaboration. Online nodes are required to collect information on available databases and columns. Please try again later or contact your collaboration manager.",
    "alert-no-stores": "You cannot create a task because no algorithm stores are available to your collaboration. These are required to obtain the available algorithms from. Please contact your collaboration manager.",
    "alert-no-algorithms": "You cannot create a task because no algorithms can be retrieved from the algorithm stores that are linked to your collaboration. Please contact your collaboration manager.",
    "alert-no-node-config": "The node '{{name}}' does not share its configuration, nor does any other node that is online. This is required to determine the available databases. Please contact the node administrator.",
    "alert-no-databases": "The node '{{name}}' configuration does not contain any databases, while this algorithm requires one or more. Please contact the node administrator so that they might add them."
  },
  "task-read": {
    "title": "Task",
    "card-general": {
      "title": "General"
    },
    "card-status": {
      "title": "Status",
      "main-process-title": "Main process",
      "child-process-title": "Child processes",
      "task-name": "Name:",
      "node-name": "Node:",
      "actions": {
        "kill": "Kill task"
      }
    },
    "card-results": {
      "title": "Results",
      "actions": {
        "visualization": "Visualization",
        "download-json": "Download JSON",
        "download-csv": "Download CSV"
      }
    },
    "card-algorithm": {
      "title": "Algorithm"
    },
    "card-runs": {
      "title": "Runs"
    },
    "delete-dialog": {
      "title": "Are you sure you want to delete the task '{{name}}'?",
      "content": "Note, this will also delete all subtasks and results.\nThis operation cannot be undone."
    },
    "kill-dialog": {
      "title": "Are you sure you want to kill the task '{{name}}'?",
      "content": "Note, this will also kill all subtasks.\nThis operation cannot be undone."
    },
    "repeat": "Repeat task",
    "alert-algorithm-not-found": "The algorithm used in this task could not be retrieved from the algorithm store. This limits the displayed information. This may happen if a task is created in the Python client or if the algorithm is no longer approved."
  },
  "template-task-create": {
    "title": "Quick task",
    "actions": {
      "select": "Select quick task"
    }
  },
  "algorithm": {
    "image": "Image",
    "partitioning": "Data partioning type",
    "description": "Description",
    "v6version": "Written for vantage6 version",
    "code-url": "Link to code",
    "documentation-url": "Link to documentation",
    "submitted-at": "Submitted at",
    "approved-at": "Approved at",
    "invalidated-at": "Invalidated at",
    "function": {
      "type": "Type of function",
      "argument": {
        "title": "Parameters",
        "type": "Type of argument",
        "has_default": "Has default value:",
        "default_value_null": "Default value is empty (null/none):",
        "default_value": "Default value",
        "list-warning": "This argument is a list. Provide a list of values separated by a comma."
      },
      "databases": "Databases",
      "visualization": {
        "title": "Visualizations",
        "type": "Type of visualization",
        "details": "Visualization details"
      }
    }
  },
  "algorithm-list": {
    "title": "Algorithms",
    "no-algorithms": "No algorithms are available for your collaboration!",
    "manage": "Manage algorithms"
  },
  "algorithm-old-list": {
    "title": "Invalidated algorithms",
    "alert": "The following algorithms are not available for use in tasks. They have been replaced by newer versions or have been rejected by reviewers.",
    "no-algorithms": "No old algorithms are available for your collaboration!"
  },
  "algorithm-read": {
    "card-details": {
      "title": "Details"
    },
    "crumb-title": "Algorithm",
    "card-functions": {
      "title": "Functions",
      "no-functions": "This algorithm does not contain any functions. Please contact the algorithm store administrator.",
      "no-parameters": "This function does not take any parameters.",
      "no-databases": "This function does not use any data.",
      "no-visualizations": "There are no preprogrammed visualizations available for this user interface."
    },
    "manage": "Manage algorithm",
    "invalidate-dialog": {
      "title": "Are you sure you want to invalidate the algorithm '{{name}}'? It will no longer be available for use in tasks.",
      "content": "This operation cannot be undone."
    },
    "delete-dialog": {
      "title": "Are you sure you want to delete the algorithm '{{name}}' from the store '{{store}}'?",
      "content": "Note that this is *NOT* recommended: invalidating the algorithm is preferred as the algorithm signature will still be available while the algorithm store retracts approval of it. This operation cannot be undone."
    },
    "card-download-json": {
      "title": "Download algorithm description",
      "description": "You can use the algorithm JSON representation to upload this algorithm into another algorithm store. Also, it is recommended to store it in your algorithm's git repository so that you and others can easily upload it into algorithm stores in the future.",
      "download-button": "Download JSON"
    },
    "alert": {
      "assign-review": {
        "content": "This algorithm is awaiting review assignment. It is not available for use in tasks.",
        "assign": "Assign reviewers"
      },
      "under-review": {
        "content": "This algorithm is under review. It is not available for use in tasks.",
        "view": "View reviews"
      },
      "invalidated": "This algorithm is {{ status }}. It is not available for use in tasks."
    },
    "invalidate": "Invalidate",
    "card-reviews": {
      "title": "Reviews",
      "button": "View reviews"
    }
  },
  "algorithm-create": {
    "title": "Add a new algorithm to the algorithm store",
    "subtitle": "Add algorithm details",
    "short-title": "Add algorithm",
    "function": {
      "title": "Function",
      "add": "Add function",
      "delete": "Delete function",
      "parameter": {
        "title": "Parameter",
        "add": "Add function parameter",
        "delete": "Delete parameter"
      },
      "database": {
        "title": "Database",
        "add": "Add function database",
        "delete": "Delete database"
      },
      "visualization": {
        "title": "Visualization",
        "explanation": "By adding this visualization, the results of your algorithm will automatically be visualized in this user interface.",
        "add": "Add function visualization",
        "delete": "Delete visualization"
      }
    },
    "card-from-json": {
      "title": "Upload algorithm from JSON",
      "description": "You can prefill this form by uploading an algorithm from a JSON file. This file is present when creating an algorithm with `v6 algorithm create`, or you may have downloaded it from another vantage6 algorithm store.",
      "file-label": "Upload JSON file",
      "error-title": "Error uploading algorithm from JSON"
    }
  },
  "algorithm-edit": {
    "success-dialog": {
      "title": "Algorithm updated",
      "message": "The algorithm has been updated successfully."
    },
    "error-dialog": {
      "title": "Error updating algorithm",
      "message": "An error occurred while updating the algorithm: {{error}}"
    }
  },
  "review": {
    "submit": "Submit my review",
    "approve": "Approve",
    "reject": "Reject"
  },
  "algorithm-in-review": {
    "title": "Algorithms in review",
    "in-review": {
      "title": "Algorithms currently in review",
      "no-algorithms": "No algorithms are currently in review."
    },
    "to-assign-review": {
      "title": "Algorithms that are not assigned to reviewers yet",
      "no-algorithms": "All pending algorithms have been assigned reviewers."
    },
    "status": "Review status",
    "developer": "Algorithm developer",
    "reviewer": "Reviewer"
  },
  "my-pending-algorithms": {
    "title": "My pending algorithms",
    "card-all-pending": {
      "content": "This page shows only pending algorithms that you are involved in - not those of other users.",
      "button": "Go to all pending algorithms"
    },
    "card-reviews": {
      "title": "Algorithm reviews assigned to me",
      "no-reviews": "No reviews are assigned to you."
    },
    "card-to-review": {
      "title": "Algorithms where I can assign reviewers",
      "no-algorithms": "No algorithms are available to assign reviewers to."
    },
    "card-developed-algorithms": {
      "title": "Pending algorithms developed by me",
      "no-algorithms": "No algorithms that you have developed are pending review."
    },
    "algorithm-name": "Algorithm name"
  },
  "algorithm-assign-review": {
    "title": "Assign reviewers",
    "description": "Assign reviewers to the algorithm '{{name}}'.",
    "reviewers": "Reviewers",
    "no-reviewers": "No reviewers are available to assign to this algorithm. Please contact your store manager."
  },
  "algorithm-review": {
    "title": "Reviews of algorithm '{{name}}'",
    "card-per-review": {
      "title": "Review by {{reviewer}}",
      "reviewer": "Reviewer",
      "reviewer-server": "Server that reviewer belongs to",
      "comment": "Reviewer comments"
    },
    "delete-dialog": {
      "title": "Are you sure you want to delete the review by '{{reviewer}}'?",
      "content": "If other reviews are present and have been approved, the algorithm will be approved. If no other reviews are present, the algorithm will have to be assigned reviewers again."
    },
    "add-new-review": "Add another review",
    "button-details": "View algorithm details"
  },
  "review-submit": {
    "title": "Submit review for algorithm '{{name}}'",
    "approve": "Approve",
    "reject": "Reject",
    "comment-title": "Review comments",
    "comment-placeholder": "Provide your review comments here",
    "approve-dialog": {
      "title": "Approve algorithm",
      "content": "Are you sure you want to approve this algorithm?"
    },
    "reject-dialog": {
      "title": "Reject algorithm",
      "content": "Are you sure you want to reject this algorithm? The developer will need to resubmit the algorithm for review."
    }
  },
  "organization": {
    "name": "Name",
    "address1": "Address 1",
    "address2": "Address 2",
    "country": "Country",
    "domain": "Domain",
    "public-key": "Upload public key",
    "public-key-new": "Upload new public key"
  },
  "organization-list": {
    "title": "Organizations"
  },
  "organization-read": {
    "title": "Organization",
    "card-details": {
      "title": "Details"
    },
    "card-collaborations": {
      "title": "Collaborations"
    },
    "card-nodes": {
      "title": "Nodes"
    },
    "delete-dialog": {
      "title": "Are you sure you want to delete the organization '{{name}}'?",
      "content": "Note, this will also delete all users, nodes, tasks, algorithm runs and nodes related to this organization.\nThis operation cannot be undone."
    },
    "no-collaborations": "No collaborations are available for this organization yet.",
    "no-nodes": "No nodes are available for this organization yet."
  },
  "organization-create": {
    "title": "Create organization"
  },
  "collaboration": {
    "name": "Name",
    "encrypted": "Encrypted",
    "organizations": "Organizations",
    "algorithm-store": {
      "url": "Web address",
      "actions": {
        "edit": "Edit",
        "delete": "Remove from collaboration"
      },
      "delete-dialog": {
        "title": "Are you sure you want to remove the algorithm store '{{name}}' from the collaboration '{{collaboration}}'?",
        "content": "Users will no longer be able to create tasks in this collaboration with the algorithms in this store.\nThe algorithm store can be added back to the collaboration at any time."
      }
    }
  },
  "collaboration-create": {
    "title": "Create collaboration",
    "register-nodes": "Register nodes",
    "register-nodes-edit": "Register nodes for new organizations: {{organizations}}"
  },
  "api-key-download-dialog": {
    "title": "API key download",
    "create-message": "The API keys have been downloaded.",
    "edit-message": "The API keys for the new organizations in the collaboration have been downloaded.",
    "reset-message": "Your API key has been reset. Please read your new key in the file that has been downloaded.",
    "security-message": "Please distribute each of these keys privately to each of the organizations. Note that they may reset their API key so that no-one but them knows it."
  },
  "collaboration-list": {
    "title": "Collaborations"
  },
  "collaboration-read": {
    "title": "Collaboration",
    "card-details": {
      "title": "Details"
    },
    "card-nodes": {
      "title": "Nodes",
      "add": "Register missing nodes",
      "add-own-org": "Register missing node for your organization"
    },
    "card-algorithm-stores": {
      "title": "Algorithm stores available to this collaboration",
      "add": "Add algorithm store",
      "no-stores": "No algorithm stores are available to this collaboration yet."
    },
    "card-studies": {
      "title": "Studies",
      "add": "Add study",
      "no-studies": "No studies are available to this collaboration yet."
    },
    "delete-dialog": {
      "title": "Are you sure you want to delete the collaboration '{{name}}'?",
      "content": "Note, this will also delete all nodes and tasks related to this collaboration.\nThis operation cannot be undone."
    },
    "alert-missing-nodes": "Not all organizations have registered nodes for this collaboration. Please ensure that they are registered and active before sending tasks."
  },
  "study-read": {
    "title": "Study",
    "card-details": {
      "title": "Details"
    },
    "delete-dialog": {
      "title": "Are you sure you want to delete the study '{{name}}'?",
      "content": "Note, this will also delete all tasks related to this study.\nThis operation cannot be undone."
    }
  },
  "study-create": {
    "title": "Create study"
  },
  "algorithm-store-add": {
    "title": "Add algorithm store to your collaboration",
    "name": "Name",
    "url": "Algorithm store URL",
    "server_url": "Vantage6 server URL",
    "form": {
      "name-hint": "This name will be used to identify the algorithm store in your collaboration(s).",
      "url-hint": "The web address of the algorithm store. This should be the address of the algorithm store without '/api' at the end.",
      "server-url-hint": "The web address of this vantage6 server. This should be the address of the vantage6 server's including the API path.",
      "all-collaborations": "Make this algorithm store available to all collaborations"
    },
    "localhost-dialog": {
      "title": "Adding localhost algorithm store",
      "content": "You are adding an algorithm store running on localhost. This is insecure and should only be done for development servers. Are you sure you want to continue?",
      "confirm": "I understand, proceed."
    }
  },
  "algorithm-store-list": {
    "title": "Algorithm stores",
    "no-stores": "No algorithm stores have been coupled to any of the collaborations you are allowed to view."
  },
  "algorithm-store-read": {
    "title": "Algorithm store",
    "card-collaborations": {
      "title": "Collaborations",
      "description": "This algorithm store is available to the following collaborations:"
    },
    "for-all-collaborations": "This algorithm store is available to all collaborations.",
    "card-algorithms": {
      "title": "Algorithms",
      "description": "This algorithm store contains the following algorithms:",
      "no-algorithms": "No algorithms are available in this store.",
      "no-algorithm-view-permission": "You do not have permission to view the algorithms in this store."
    },
    "card-policies": {
      "title": "Policies",
      "description": "This algorithm store has the following policies:"
    }
  },
  "store-policies": {
    "type": "Type",
    "policy": "Policy",
    "algorithm_view": "Who can view algorithms?",
    "allowed_servers": "Which servers are responsible for managing this algorithm store?",
    "allow_localhost": "Are localhost servers allowed to access the store?",
    "algorithm_view-values": {
      "public": "Everyone",
      "whitelisted": "Any user from whitelisted servers",
      "private": "Only users with explicit permission"
    }
  },
  "role-create": {
    "title": "Create role",
    "formlabels": {
      "name": "Name",
      "description": "Description",
      "organization": "Organization"
    },
    "all-organizations": "All organizations"
  },
  "role-submit-buttons": {
    "error-minimal-selection": "Select at least one permission."
  },
  "role-list": {
    "title": "roles",
    "name": "Role"
  },
  "role-read": {
    "title": "view",
    "organization": "Organization",
    "all-organizations": "All organizations",
    "default-role": "Default role",
    "no-users": "No users have been assigned to the selected role.",
    "edit-permissions": "Edit permissions",
    "tab": {
      "permissions": "Permissions",
      "users": "Users"
    },
    "delete-dialog": {
      "title": "Are you sure you want to delete the role '{{name}}'?",
      "content": "Note, this will also remove this role from all users.\nThis operation cannot be undone."
    }
  },
  "rule": {
    "resource": {
      "label": "Resource",
      "organization": "Organization",
      "collaboration": "Collaboration",
      "role": "Role",
      "node": "Node",
      "task": "Task",
      "user": "User",
      "run": "Run",
      "event": "Event",
      "port": "Port",
      "study": "Study",
      "algorithm": "Algorithm",
      "vantage6_server": "Whitelisted server",
      "review": "Review"
    },
    "scope": {
      "label": "Scope",
      "own": "Own",
      "organization": "Organization",
      "collaboration": "Collaboration",
      "global": "Global"
    },
    "operation": {
      "create": "Create",
      "edit": "Edit",
      "delete": "Delete",
      "view": "View",
      "send": "Send",
      "receive": "Receive",
      "review": "Review"
    }
  },
  "user": {
    "username": "Username",
    "email": "Email",
    "password": "Password",
    "password-repeat": "Repeat password",
    "first-name": "First name",
    "last-name": "Last name",
    "organization": "Organization",
    "roles": "Roles",
    "permissions": "Permissions"
  },
  "user-list": {
    "title": "Users"
  },
  "user-create": {
    "title": "Create user"
  },
  "user-read": {
    "title": "User",
    "card-details": {
      "title": "Details"
    },
    "delete-dialog": {
      "title": "Are you sure you want to delete the user '{{name}}'?",
      "content": "Note, this will also delete all tasks this user created.\nThis operation cannot be undone."
    }
  },
  "user-edit": {
    "own-user-no-roles": "Roles and rules not shown: you cannot change your own permissions."
  },
  "node": {
    "name": "Name",
    "status": "Status",
    "last-seen": "Last seen",
    "organization": "Organization",
    "collaboration": "Collaboration"
  },
  "node-read": {
    "title": "Nodes",
    "actions": {
      "filter": "Filter"
    }
  },
  "node-edit": {
    "actions": {
      "edit": "Change name",
      "new-api-key": "Reset API key"
    }
  },
  "task-status": {
    "Active": "Active",
    "Completed": "Completed",
    "Crashed": "Error during execution",
    "Failed": "Failed",
    "Initializing": "Initializing",
    "Killed": "Killed by user",
    "NoDockerImage": "Non-existing Docker image",
    "Pending": "Pending",
    "StartFailed": "Start failed",
    "NotAllowed": "Algorithm not allowed by node"
  },
  "store": {
    "server": "Server URL"
  },
  "store-user": {
    "server": "Server at which user is registered",
    "roles": "Roles in store",
    "create": {
      "title": "Register user at store"
    },
    "delete-dialog": {
      "title": "Are you sure you want remove user '{{name}}' from algorithm store '{{store_name}}'?",
      "content": "They will no longer have their current access to manage algorithm store resources."
    }
  },
  "log-dialog": {
    "title": "Log"
  },
  "header": {
    "actions": {
      "logout": "Logout",
      "change_password": "Change password",
      "my-user": "View my user"
    }
  },
  "login": {
    "title": "Login",
    "username": "Username",
    "password": "Password",
    "forgot-password": "Forgot your password?",
    "lost": {
      "title": "Lost your password?",
      "instruction": "Fill in your email address in order to reset your password.",
      "request-token": "Request reset token",
      "enter-token": "Enter your reset token",
      "already-reset": "Already have a reset token?"
    },
    "recover": {
      "title": "Enter your reset token and new password",
      "message": "Enter the reset token you received at your registered email address and choose a new password.",
      "token-field": "Reset token",
      "new-password": "New password",
      "new-password-repeat": "Repeat new password",
      "submit": "Submit",
      "error": "Resetting password failed: {{error}}"
    }
  },
  "mfa": {
    "enter": {
      "title": "Enter two-factor authentication code",
      "code": "Code"
    },
    "setup": {
      "title": "Setup two-factor authentication",
      "message": "Your system administrator requires you to set up two-factor authentication. Scan the QR code below with your favorite authenticator app to set this up.",
      "recommend": "You may use your favorite authentication app. We recommend using Lastpass or Google authenticator.",
      "done": "I'm done!",
      "help": "I need help!",
      "manual": {
        "title": "Setup two-factor authentication manually",
        "message": "If you are having difficulties scanning the QR code, please enter the following code manually in your authentication app:"
      }
    },
    "lost": {
      "title": "Lost your code?",
      "instruction": "In order to reset your two-factor authentication code, you need to get a reset token. You will receive this at your registered email address.",
      "request-token": "Request reset token",
      "enter-token": "Enter your reset token",
      "already-reset": "Already have a reset token?"
    },
    "recover": {
      "title": "Enter your reset token",
      "message": "Enter the reset token you received at your registered email address.",
      "token-field": "Reset token",
      "submit": "Submit",
      "error": "Resetting two-factor authentication failed: {{error}}"
    }
  },
  "change-password": {
    "title": "Change password for '{{username}}'",
    "old-password": "Old password",
    "new-password": "New password",
    "new-password-repeat": "Repeat new password",
    "success-dialog": {
      "title": "Password changed",
      "message": "Your password has been changed successfully."
    }
  },
  "password": {
    "validation": {
      "unequal": "New password cannot be the same as the old password",
      "compare": "Passwords do not match",
      "roles-unavailable": "Select an organization to determine available roles",
      "length": "Password must be at least 8 characters long",
      "pattern": "Password must contain a lowercase letter, uppercase letter, number and special character"
    }
  }
}<|MERGE_RESOLUTION|>--- conflicted
+++ resolved
@@ -20,13 +20,9 @@
     "overview": "Overview",
     "file-select": "Select file",
     "unknown": "Unknown",
-<<<<<<< HEAD
     "true": "True",
     "false": "False"
-=======
     "parameter": "Parameter"
->>>>>>> 2100500f
-  },
   "resources": {
     "collaboration": "Collaboration",
     "collaborations": "Collaborations",
