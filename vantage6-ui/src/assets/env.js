--- conflicted
+++ resolved
@@ -6,11 +6,8 @@
     window["env"]["server_url"] = "https://cotopaxi.vantage6.ai";
     window["env"]["api_path"] = "";
     window["env"]["allowed_algorithm_stores"] = "*";
-<<<<<<< HEAD
     window["env"]["auth_url"] = "https://auth.cotopaxi.vantage6.ai";
     window["env"]["keycloak_realm"] = "vantage6";
     window["env"]["keycloak_client"] = "public_client";
-=======
     window["env"]["community_store_url"] = "https://store.cotopaxi.vantage6.ai/api";
->>>>>>> d63b4e4e
 })(this);