export enum ExitMode {
  CANCEL = 'CANCEL',
  DELETE = 'DELETE',
  EDIT = 'EDIT',
<<<<<<< HEAD
  CREATE = 'CREATE',
=======
  KILL = 'KILL',
>>>>>>> 30cebac5
}

export enum ResType {
  USER = 'user',
  ORGANIZATION = 'organization',
  COLLABORATION = 'collaboration',
  ROLE = 'role',
  NODE = 'node',
  TASK = 'task',
  RESULT = 'result',
  EVENT = 'event',
  PORT = 'port',
  RULE = 'rule',
  ANY = '*',
}

export enum ScopeType {
  OWN = 'own',
  ORGANIZATION = 'organization',
  COLLABORATION = 'collaboration',
  GLOBAL = 'global',
  ANY = '*',
}

export enum OpsType {
  VIEW = 'view',
  CREATE = 'create',
  EDIT = 'edit',
  DELETE = 'delete',
  SEND = 'send',
  ANY = '*',
}

export enum Sentiment {
  POSITIVE = 'positive',
  NEGATIVE = 'negative',
  NEUTRAL = 'neutral',
}

export enum TaskStatus {
  PENDING = 'pending',
  INITIALIZING = 'initializing',
  ACTIVE = 'active',
  COMPLETED = 'completed',
  FAILED = 'failed',
  START_FAILED = 'start failed',
  NO_DOCKER_IMAGE = 'non-existing Docker image',
  CRASHED = 'crashed',
  KILLED = 'killed by user',
}<|MERGE_RESOLUTION|>--- conflicted
+++ resolved
@@ -2,11 +2,8 @@
   CANCEL = 'CANCEL',
   DELETE = 'DELETE',
   EDIT = 'EDIT',
-<<<<<<< HEAD
   CREATE = 'CREATE',
-=======
   KILL = 'KILL',
->>>>>>> 30cebac5
 }
 
 export enum ResType {
