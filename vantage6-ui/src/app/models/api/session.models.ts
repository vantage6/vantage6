--- conflicted
+++ resolved
@@ -18,18 +18,16 @@
   Own = 'own'
 }
 
-<<<<<<< HEAD
-
 export enum TaskDatabaseType {
   Dataframe = 'dataframe',
   Source = 'source'
-=======
+}
+
 export enum AlgorithmStepType {
   Preprocessing = 'preprocessing',
   DataExtraction = 'data extraction',
   Compute = 'compute',
   Postprocessing = 'postprocessing'
->>>>>>> cc3403d9
 }
 
 export interface GetSessionParameters {
