import { BaseLink } from './base.model';
import { BaseTask, CreateTaskOrganization } from './task.models';
import { BaseUser } from './user.model';

export enum SessionLazyProperties {
  Owner = 'owner'
}

export enum SessionSortProperties {
  ID = 'id',
  Name = 'name'
}

export enum SessionScope {
  Global = 'global',
  Collaboration = 'collaboration',
  Organization = 'organization',
  Own = 'own'
}

<<<<<<< HEAD
export enum AlgorithmStepType {
  Preprocessing = 'preprocessing',
  DataExtraction = 'data extraction',
  FederatedCompute = 'federated compute',
  CentralCompute = 'central compute',
  Postprocessing = 'postprocessing'
=======

export enum TaskDatabaseType {
  Dataframe = 'dataframe',
  Source = 'source'
>>>>>>> 62d570a7
}

export interface GetSessionParameters {
  collaboration_id?: string;
  name?: string;
  init_user_id?: string;
  sort?: SessionSortProperties;
  include?: string;
}

export interface BaseSession {
  id: number;
  name: string;
  scope: SessionScope;
  ready: boolean;
  created_at: string;
  last_used_at: string;
  owner: BaseLink;
  study?: BaseLink;
  collaboration?: BaseLink;
  dataframes: string[];
  tasks: string[];
}

export interface Session {
  id: number;
  name: string;
  scope: SessionScope;
  ready: boolean;
  created_at: string;
  last_used_at: string;
  owner?: BaseUser;
  study?: BaseLink;
  collaboration?: BaseLink;
  dataframes: string[];
  tasks: string[];
}
// TODO(BART/RIAN) RIAN: Only the user who initiated the session will be displayed. Consider including more information and looking at the scope of
// what should be displayed. For example: scope = organization, then show the initiating organization.

export interface CreateSession {
  name: string;
  scope: SessionScope;
  collaboration_id: number;
  study_id?: number;
}

export interface ColumnRetrievalInput {
  collaboration_id: number;
  db_label: string;
  query?: string;
  sheet_name?: string;
}

export interface ColumnRetrievalResult extends BaseSession {
  columns?: string[];
}

export interface Dataframe {
  // Frank: Dataframe => source database inituser status description algorithm function parameters runs => looks like taks
  // Actual response:
  // columns: []
  // name: "TestDFnogeens"
  // id: 2
  // last_session_task: {image: 'harbor2.vantage6.ai/demo/average@sha256:ce3ebaacac…de7c552ebc86f9bf2252f18fee0b67965ed94d0bd78e5174c', id: 3, depends_on: Array(0), study: {…}, children: '/api/task?parent_id=3', …}
  // ready: true
  // session: {id: 2, link: '/api/session/2', methods: Array(3)}
  // tasks: "/api/task?dataframe_id=2"
  //
  // TODO(BART/RIAN) RIAN: Customize the request and response of dataframes in the backend and process this information in the UI.
  name: string;
  db_label: string;
  id: number;
  tasks: string;
  last_session_task: BaseTask;
}

export interface CreateDataframe {
  name: string;
  label: string;
  task: CreateDataframeTask;
}

interface CreateDataframeTask {
  image: string;
  method: string;
  organizations: CreateTaskOrganization[];
  store_id?: number;
}<|MERGE_RESOLUTION|>--- conflicted
+++ resolved
@@ -18,19 +18,16 @@
   Own = 'own'
 }
 
-<<<<<<< HEAD
 export enum AlgorithmStepType {
   Preprocessing = 'preprocessing',
   DataExtraction = 'data extraction',
   FederatedCompute = 'federated compute',
   CentralCompute = 'central compute',
   Postprocessing = 'postprocessing'
-=======
-
+}
 export enum TaskDatabaseType {
   Dataframe = 'dataframe',
   Source = 'source'
->>>>>>> 62d570a7
 }
 
 export interface GetSessionParameters {
