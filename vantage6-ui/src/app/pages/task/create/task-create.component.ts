import { AfterViewInit, ChangeDetectorRef, Component, HostBinding, OnDestroy, OnInit, ViewChild } from '@angular/core';
import { AbstractControl, FormArray, FormBuilder, FormGroup, Validators } from '@angular/forms';
import { AlgorithmService } from 'src/app/services/algorithm.service';
import { Algorithm, ArgumentType, AlgorithmFunction, Argument, FunctionType } from 'src/app/models/api/algorithm.model';
import { ChosenCollaborationService } from 'src/app/services/chosen-collaboration.service';
import { Subject, Subscription, takeUntil } from 'rxjs';
import { BaseNode, NodeStatus } from 'src/app/models/api/node.model';
import { ColumnRetrievalInput, CreateTask, CreateTaskInput, Task, TaskDatabase } from 'src/app/models/api/task.models';
import { TaskService } from 'src/app/services/task.service';
import { routePaths } from 'src/app/routes';
import { Router } from '@angular/router';
import { PreprocessingStepComponent } from './steps/preprocessing-step/preprocessing-step.component';
import { addParameterFormControlsForFunction, getTaskDatabaseFromForm } from '../task.helper';
import { DatabaseStepComponent } from './steps/database-step/database-step.component';
import { FilterStepComponent } from './steps/filter-step/filter-step.component';
import { NodeService } from 'src/app/services/node.service';
import { SocketioConnectService } from 'src/app/services/socketio-connect.service';
import { NodeOnlineStatusMsg } from 'src/app/models/socket-messages.model';
import { MatStepper } from '@angular/material/stepper';
import { SnackbarService } from 'src/app/services/snackbar.service';
import { TranslateService } from '@ngx-translate/core';
import { Collaboration } from 'src/app/models/api/collaboration.model';
import { BaseStudy, StudyOrCollab } from 'src/app/models/api/study.model';
import { BaseOrganization } from 'src/app/models/api/organization.model';
import { OrganizationService } from 'src/app/services/organization.service';
import { MAX_ATTEMPTS_RENEW_NODE, SECONDS_BETWEEN_ATTEMPTS_RENEW_NODE } from 'src/app/models/constants/wait';
import { floatRegex, integerRegex } from 'src/app/helpers/regex.helper';

@Component({
  selector: 'app-task-create',
  templateUrl: './task-create.component.html',
  styleUrls: ['./task-create.component.scss']
})
export class TaskCreateComponent implements OnInit, OnDestroy, AfterViewInit {
  @HostBinding('class') class = 'card-container';

  @ViewChild(PreprocessingStepComponent)
  preprocessingStep?: PreprocessingStepComponent;
  @ViewChild(FilterStepComponent)
  filterStep?: FilterStepComponent;
  @ViewChild(DatabaseStepComponent)
  databaseStepComponent?: DatabaseStepComponent;
  @ViewChild('stepper') private myStepper: MatStepper | null = null;

  destroy$ = new Subject();
  routes = routePaths;
  argumentType = ArgumentType;
  functionType = FunctionType;
  studyOrCollab = StudyOrCollab;

  study: BaseStudy | null = null;
  algorithms: Algorithm[] = [];
  algorithm: Algorithm | null = null;
  collaboration?: Collaboration | null = null;
  organizations: BaseOrganization[] = [];
  function: AlgorithmFunction | null = null;
  node: BaseNode | null = null;
  columns: string[] = [];
  isLoading: boolean = true;
  isLoadingColumns: boolean = false;
  isTaskRepeat: boolean = false;
  isDataInitialized: boolean = false;
  isNgInitDone: boolean = false;
  repeatedTask: Task | null = null;

  studyForm = this.fb.nonNullable.group({
    studyOrCollabID: ['', Validators.required]
  });
  packageForm = this.fb.nonNullable.group({
    algorithmID: ['', Validators.required],
    name: ['', Validators.required],
    description: ''
  });
  functionForm = this.fb.nonNullable.group({
    functionName: ['', Validators.required],
    organizationIDs: ['', Validators.required]
  });
  databaseForm = this.fb.nonNullable.group({});
  preprocessingForm = this.fb.array([]);
  filterForm = this.fb.array([]);
  parameterForm: FormGroup = this.fb.nonNullable.group({});

  private nodeStatusUpdateSubscription?: Subscription;

  constructor(
    private fb: FormBuilder,
    private router: Router,
    private changeDetectorRef: ChangeDetectorRef,
    private algorithmService: AlgorithmService,
    private taskService: TaskService,
    private nodeService: NodeService,
    public chosenCollaborationService: ChosenCollaborationService,
    private socketioConnectService: SocketioConnectService,
    private snackBarService: SnackbarService,
    private translateService: TranslateService,
    private organizationService: OrganizationService
  ) {}

  async ngOnInit(): Promise<void> {
    this.isTaskRepeat = this.router.url.startsWith(routePaths.taskCreateRepeat);

    this.chosenCollaborationService.isInitialized$.pipe(takeUntil(this.destroy$)).subscribe((initialized) => {
      if (initialized && !this.isDataInitialized) {
        this.initData();
      }
    });
  }

  async ngAfterViewInit(): Promise<void> {
    // recursively wait until ngInit is done
    if (!this.isNgInitDone) {
      await new Promise((f) => setTimeout(f, 200));
      this.ngAfterViewInit();
      return;
    }

    // setup repeating task if needed
    if (this.isTaskRepeat) {
      this.isLoading = true;
      const splitted = this.router.url.split('/');
      const taskID = splitted[splitted.length - 1];
      await this.setupRepeatTask(taskID);
      this.isLoading = false;
    }
    this.changeDetectorRef.detectChanges();
  }

  ngOnDestroy(): void {
    this.destroy$.next(true);
    this.nodeStatusUpdateSubscription?.unsubscribe();
  }

  get shouldShowStudyStep(): boolean {
    return (this.collaboration && this.collaboration.studies.length > 0) || false;
  }

  get shouldShowDatabaseStep(): boolean {
    return !this.function || (!!this.function?.databases && this.function.databases.length > 0);
  }

  get shouldShowPreprocessorStep(): boolean {
    if (!this.algorithm || !this.function) return true;
    return this.algorithm.select !== undefined && this.algorithm.select.length > 0 && this.shouldShowDatabaseStep;
  }

  get shouldShowFilterStep(): boolean {
    if (!this.algorithm || !this.function) return true;
    return this.algorithm.filter !== undefined && this.algorithm.filter.length > 0 && this.shouldShowDatabaseStep;
  }

  get shouldShowParameterStep(): boolean {
    return !this.function || (!!this.function && !!this.function.arguments && this.function.arguments.length > 0);
  }

  async setupRepeatTask(taskID: string): Promise<void> {
    // TODO there are console errors when we use this routine - figure out why and resolve them
    this.repeatedTask = await this.taskService.getTask(Number(taskID));
    if (!this.repeatedTask) {
      return;
    }

    // set study step
    if (this.repeatedTask.study?.id) {
      this.studyForm.controls.studyOrCollabID.setValue(StudyOrCollab.Study + this.repeatedTask.study.id.toString());
      await this.handleStudyChange(this.repeatedTask.study.id);
    } else {
      this.studyForm.controls.studyOrCollabID.setValue(StudyOrCollab.Collaboration + this.collaboration?.id.toString());
      await this.handleStudyChange(null);
    }

    // set algorithm step
    this.packageForm.controls.name.setValue(this.repeatedTask.name);
    this.packageForm.controls.description.setValue(this.repeatedTask.description);
    const algorithm = this.algorithms.find((_) => _.image === this.repeatedTask?.image);
    if (!algorithm) return;
    this.packageForm.controls.algorithmID.setValue(algorithm.id.toString());
    await this.handleAlgorithmChange(algorithm.id);
    // set function step
    if (!this.repeatedTask.input) return;
    this.functionForm.controls.functionName.setValue(this.repeatedTask?.input?.method);
    await this.handleFunctionChange(this.repeatedTask.input?.method);
    if (!this.function) return;
    const organizationIDs = this.repeatedTask.runs.map((_) => _.organization?.id).toString();
    this.functionForm.controls.organizationIDs.setValue(organizationIDs);

    // Note: the database step is not setup here because the database child
    // component may not yet be initialized when we get here. Instead, we
    // setup the database step in the database child component when it is
    // initialized in the function handleDatabaseStepInitialized().

    // set parameter step
    for (const parameter of this.repeatedTask.input?.parameters || []) {
      this.parameterForm.get(parameter.label)?.setValue(parameter.value);
    }

    // go to last step
    // TODO this can still be NULL when we get here, then it doesn't work
    if (this.myStepper?._steps) {
      for (let idx = 0; idx < this.myStepper?._steps.length || 0; idx++) {
        this.myStepper?.next();
      }
    }
  }

  async handleDatabaseStepInitialized(): Promise<void> {
    if (!this.repeatedTask || !this.function) return;
    // This function is run when the database child component is initialized,
    // but it may still be null when we get here. If it is null, we wait a bit
    // and then (recursively) try again.
    if (!this.databaseStepComponent) {
      await new Promise((f) => setTimeout(f, 200));
      this.handleDatabaseStepInitialized();
      return;
    }

    // Now, setup the database step
    // set database step for task repeat
    this.databaseStepComponent?.setDatabasesFromPreviousTask(this.repeatedTask?.databases, this.function?.databases);

    // retrieve column names as we dont go through the HTML steppers manually
    // (where this is otherwise triggered)
    this.retrieveColumns();

    // TODO repeat preprocessing and filtering when backend is ready
  }

  async handleSubmit(): Promise<void> {
    if (
      this.studyForm.invalid ||
      this.packageForm.invalid ||
      this.functionForm.invalid ||
      this.databaseForm.invalid ||
      this.preprocessingForm.invalid ||
      this.filterForm.invalid ||
      this.parameterForm.invalid
    ) {
      return;
    }

    const selectedOrganizations = Array.isArray(this.functionForm.controls.organizationIDs.value)
      ? this.functionForm.controls.organizationIDs.value
      : [this.functionForm.controls.organizationIDs.value];

    const taskDatabases: TaskDatabase[] = getTaskDatabaseFromForm(this.function, this.databaseForm);

    // setup input for task. Parse string to JSON if needed
    // eslint-disable-next-line @typescript-eslint/no-explicit-any
    const kwargs: any = {};
    this.function?.arguments.forEach((arg) => {
      Object.keys(this.parameterForm.controls).forEach((control) => {
        if (control === arg.name) {
          const value = this.parameterForm.get(control)?.value;
          if (arg.type === ArgumentType.Json) {
            kwargs[arg.name] = JSON.parse(value);
          } else if (arg.type === ArgumentType.Float || arg.type === ArgumentType.Integer) {
            kwargs[arg.name] = Number(value);
          } else if (
            arg.type === ArgumentType.FloatList ||
            arg.type === ArgumentType.IntegerList ||
            arg.type === ArgumentType.OrganizationList
          ) {
            kwargs[arg.name] = value.map((_: string) => Number(_));
          } else {
            kwargs[arg.name] = value;
          }
        }
      });
    });
    const input: CreateTaskInput = {
      method: this.function?.name || '',
      kwargs: kwargs
    };

    const createTask: CreateTask = {
      name: this.packageForm.controls.name.value,
      description: this.packageForm.controls.description.value,
      image: this.algorithm?.image || '',
      collaboration_id: this.collaboration?.id || -1,
      databases: taskDatabases,
      organizations: selectedOrganizations.map((organizationID) => {
        return { id: Number.parseInt(organizationID), input: btoa(JSON.stringify(input)) || '' };
      })
      //TODO: Add preprocessing and filtering when backend is ready
    };

    if (this.studyForm.controls['studyOrCollabID'].value.startsWith(StudyOrCollab.Study)) {
      createTask.study_id = Number(this.studyForm.controls['studyOrCollabID'].value.substring(StudyOrCollab.Study.length));
    }

    const newTask = await this.taskService.createTask(createTask);
    if (newTask) {
      this.router.navigate([routePaths.task, newTask.id]);
    }
  }

  async retrieveColumns(): Promise<void> {
    this.isLoadingColumns = true;
    if (!this.node) return;

    // collect data to collect columns from database
    const taskDatabases: TaskDatabase[] = getTaskDatabaseFromForm(this.function, this.databaseForm);
    // TODO modify when choosing database for preprocessing is implemented
    const taskDatabase = taskDatabases[0];

    const input = { method: 'column_headers' };

    const columnRetrieveData: ColumnRetrievalInput = {
      collaboration_id: this.collaboration?.id || -1,
      db_label: taskDatabase.label,
      organizations: [
        {
          id: this.node.organization.id,
          input: btoa(JSON.stringify(input)) || ''
        }
      ]
    };
    if (taskDatabase.query) {
      columnRetrieveData.query = taskDatabase.query;
    }
    if (taskDatabase.sheet_name) {
      columnRetrieveData.sheet_name = taskDatabase.sheet_name;
    }

    // call /column endpoint. This returns either a list of columns or a task
    // that will retrieve the columns
    // TODO enable user to exit requesting column names if it takes too long
    const columnsOrTask = await this.taskService.getColumnNames(columnRetrieveData);
    if (columnsOrTask.columns) {
      this.columns = columnsOrTask.columns;
    } else {
      // a task has been started to retrieve the columns
      const task = await this.taskService.waitForResults(columnsOrTask.id);
      // eslint-disable-next-line @typescript-eslint/no-explicit-any
      try {
        const decodedResult: any = JSON.parse(atob(task.results?.[0].result || ''));
        this.columns = decodedResult;
      } catch (e) {
        // TODO handle errors (both for retrieving columns and for retrieving the task)
        console.error('Error decoding result from task', e);
      }
    }
    this.isLoadingColumns = false;
  }

  shouldShowParameterSimpleInput(argument: Argument): boolean {
    return (
      !this.shouldShowColumnDropdown(argument) &&
      !this.shouldShowOrganizationDropdown(argument) &&
      !this.shouldShowParameterBooleanInput(argument)
    );
  }
  shouldIncludeFormField(argument: Argument): boolean {
    return !this.shouldShowParameterBooleanInput(argument) && !this.shouldShowMultipleInput(argument);
  }

  shouldShowMultipleInput(argument: Argument): boolean {
    return (
      argument.type === this.argumentType.IntegerList ||
      argument.type === this.argumentType.FloatList ||
<<<<<<< HEAD
      argument.type === this.argumentType.StringList
=======
      argument.type === this.argumentType.StringList ||
      (argument.type === this.argumentType.ColumnList && this.columns.length === 0)
>>>>>>> 455a4c86
    );
  }

  shouldShowParameterBooleanInput(argument: Argument): boolean {
    return argument.type === this.argumentType.Boolean;
  }

  shouldShowOrganizationDropdown(argument: Argument): boolean {
    return argument.type === this.argumentType.Organization || argument.type === this.argumentType.OrganizationList;
  }

  shouldShowColumnDropdown(argument: Argument): boolean {
    return (
      (argument.type === this.argumentType.Column || argument.type === this.argumentType.ColumnList) &&
      (this.columns.length > 0 || this.isLoadingColumns)
    );
  }

  containsColumnArguments(): boolean {
    return this.function?.arguments.some((arg) => arg.type === this.argumentType.Column) || false;
  }

  shouldShowColumnDropdownForAnyArg(): boolean {
    return this.containsColumnArguments();
  }

  addInputFieldForArg(argument: Argument): void {
    (this.parameterForm.get(argument.name) as FormArray).push(this.getNewControlForInputList(argument));
  }

  removeInputFieldForArg(argument: Argument, index: number): void {
    (this.parameterForm.get(argument.name) as FormArray).removeAt(index);
  }

  getFormArrayControls(argument: Argument) {
    if ((this.parameterForm.get(argument.name) as FormArray).controls === undefined) {
      this.parameterForm.setControl(argument.name, this.fb.array([this.getNewControlForInputList(argument)]));
    }
    return (this.parameterForm.get(argument.name) as FormArray).controls;
  }

  private getNewControlForInputList(argument: Argument): AbstractControl {
    if (argument.type === this.argumentType.IntegerList) {
      return this.fb.control('', [Validators.required, Validators.pattern(integerRegex)]);
    } else if (argument.type === this.argumentType.FloatList) {
      return this.fb.control('', [Validators.required, Validators.pattern(floatRegex)]);
    } else {
      return this.fb.control('', Validators.required);
    }
  }

  // compare function for mat-select
  compareIDsForSelection(id1: number | string, id2: number | string): boolean {
    // The mat-select object set from typescript only has an ID set. Compare that with the ID of the
    // organization object from the collaboration
    if (typeof id1 === 'number') {
      id1 = id1.toString();
    }
    if (typeof id2 === 'number') {
      id2 = id2.toString();
    }
    return id1 === id2;
  }

  compareStudyOrCollabForSelection(val1: number | string, val2: number | string): boolean {
    return val1 === val2;
  }

  async setOrganizations() {
    if (!this.collaboration) return;

    if (this.study) {
      this.organizations = await this.organizationService.getOrganizations({ study_id: this.study.id });
    } else {
      this.organizations = this.collaboration.organizations;
    }
  }

  hasAlgorithmStores(): boolean {
    return this.collaboration?.algorithm_stores ? this.collaboration.algorithm_stores.length > 0 : false;
  }

  hasOnlineNode(): boolean {
    return this.node ? this.node?.status === 'online' : false;
  }

  hasAlgorithms(): boolean {
    return this.algorithms.length > 0;
  }

  getAlgorithmStoreName(algorithm: Algorithm): string {
    if (this.collaboration?.algorithm_stores && this.collaboration.algorithm_stores.length > 1) {
      const store_name = this.collaboration.algorithm_stores.find((_) => _.url === algorithm.algorithm_store_url)?.name;
      if (store_name) {
        return `(${store_name})`;
      }
    }
    return '';
  }

  private async initData(): Promise<void> {
    this.collaboration = this.chosenCollaborationService.collaboration$.value;
    this.algorithms = await this.algorithmService.getAlgorithms();
    this.node = await this.getOnlineNode();

    // set default for study step: full collaboration (this is not visible but required
    // if there are no studies defined to have a valid form)
    this.studyForm.controls['studyOrCollabID'].setValue(StudyOrCollab.Collaboration + this.collaboration?.id.toString());
    this.setOrganizations();

    this.studyForm.controls['studyOrCollabID'].valueChanges.pipe(takeUntil(this.destroy$)).subscribe(async (studyID) => {
      if (studyID.startsWith(StudyOrCollab.Study)) {
        this.handleStudyChange(Number(studyID.substring(StudyOrCollab.Study.length)));
      }
    });

    this.packageForm.controls.algorithmID.valueChanges.pipe(takeUntil(this.destroy$)).subscribe(async (algorithmID) => {
      this.handleAlgorithmChange(Number(algorithmID));
    });

    this.functionForm.controls.functionName.valueChanges.pipe(takeUntil(this.destroy$)).subscribe(async (functionName) => {
      this.handleFunctionChange(functionName);
    });

    this.nodeStatusUpdateSubscription = this.socketioConnectService
      .getNodeStatusUpdates()
      .subscribe((nodeStatusUpdate: NodeOnlineStatusMsg | null) => {
        if (nodeStatusUpdate) this.onNodeStatusUpdate(nodeStatusUpdate);
      });

    this.isNgInitDone = true;

    if (!this.isTaskRepeat) this.isLoading = false;
    this.isDataInitialized = true;
  }

  private async handleStudyChange(studyID: number | null): Promise<void> {
    // clear relevant forms
    this.clearFunctionStep();
    this.clearDatabaseStep();

    // select study
    if (studyID) {
      this.study = this.collaboration?.studies.find((_) => _.id === studyID) || null;
    } else {
      // by deselecting study, defaults to entire collaboration
      this.study = null;
    }
    this.setOrganizations();
  }

  private async handleAlgorithmChange(algorithmID: number): Promise<void> {
    //Clear form
    this.clearFunctionStep();
    this.clearDatabaseStep();
    this.clearPreprocessingStep();
    this.clearFilterStep();
    this.clearParameterStep();

    //Get selected algorithm
    this.algorithm = this.algorithms.find((_) => _.id === algorithmID) || null;
  }

  private handleFunctionChange(functionName: string): void {
    //Clear form
    this.clearFunctionStep(); //Also clear function step, so user needs to reselect organization
    this.clearDatabaseStep();
    this.clearPreprocessingStep(); // this depends on the database, so it should be cleared
    this.clearFilterStep();
    this.clearParameterStep();

    //Get selected function
    const selectedFunction = this.algorithm?.functions.find((_) => _.name === functionName) || null;

    if (selectedFunction) {
      //Add form controls for parameters for selected function
      addParameterFormControlsForFunction(selectedFunction, this.parameterForm);
    }

    //Delay setting function, so that form controls are added
    this.function = selectedFunction;
  }

  private async getOnlineNode(): Promise<BaseNode | null> {
    //Get all nodes for chosen collaboration
    const nodes = await this.getNodes();

    //Find a random node that is online and that has shared their configuration
    const node = nodes?.find((_) => _.status === 'online' && _.config.length > 0) || null;
    if (!node) {
      // if there is no node that has shared its configuration, go for the next best
      // thing: an online node (this will not work for tasks that require databases
      // but it is better than nothing)
      return nodes?.find((_) => _.status === 'online') || null;
    }
    return node;
  }

  private async getNodes(): Promise<BaseNode[] | null> {
    return await this.nodeService.getNodes({
      collaboration_id: this.collaboration?.id.toString() || ''
    });
  }

  private clearFunctionStep(): void {
    this.functionForm.controls.organizationIDs.reset();
    Object.keys(this.databaseForm.controls).forEach((control) => {
      this.parameterForm.removeControl(control);
    });
  }

  private clearDatabaseStep(): void {
    this.databaseStepComponent?.reset();
  }

  private clearPreprocessingStep(): void {
    this.preprocessingStep?.clear();
    this.columns = [];
  }

  private clearFilterStep(): void {
    this.filterStep?.clear();
  }

  private clearParameterStep(): void {
    this.parameterForm = this.fb.nonNullable.group({});
  }

  private async onNodeStatusUpdate(nodeStatusUpdate: NodeOnlineStatusMsg): Promise<void> {
    // check if currently selected node is the one that came online/offline
    if (this.node && this.node.id === nodeStatusUpdate.id) {
      this.node.status = nodeStatusUpdate.online ? NodeStatus.Online : NodeStatus.Offline;
    }
    // if no node is selected or the selected node is offline, try to get an online node
    if (!this.node || this.node.status === NodeStatus.Offline) {
      this.node = await this.getOnlineNode();
    }
    if (this.node && nodeStatusUpdate.online) {
      // Our selected node just came online, and we need to refresh which
      // databases are available. These are obtained from the configuration that
      // the node shares with the server after coming online. So we need to wait
      // a bit and then refresh the node to get the node configuration
      let attempts = 0;
      let success = false;
      while (attempts < MAX_ATTEMPTS_RENEW_NODE) {
        await new Promise((f) => setTimeout(f, SECONDS_BETWEEN_ATTEMPTS_RENEW_NODE * 1000));
        this.node = await this.getOnlineNode();
        if (this.node && this.node.config.length > 0) {
          // stop if we have configuration info
          success = true;
          break;
        }
        attempts++;
      }
      if (!success) {
        this.snackBarService.showMessage(this.translateService.instant('task-create.step-database.error-db-update'));
      }
    }
  }
}<|MERGE_RESOLUTION|>--- conflicted
+++ resolved
@@ -357,12 +357,8 @@
     return (
       argument.type === this.argumentType.IntegerList ||
       argument.type === this.argumentType.FloatList ||
-<<<<<<< HEAD
-      argument.type === this.argumentType.StringList
-=======
       argument.type === this.argumentType.StringList ||
       (argument.type === this.argumentType.ColumnList && this.columns.length === 0)
->>>>>>> 455a4c86
     );
   }
 
