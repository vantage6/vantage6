import { Component, EventEmitter, Input, OnChanges, OnDestroy, Output, SimpleChanges } from '@angular/core';
import { FormControl, FormGroup, Validators } from '@angular/forms';
import { Subject, takeUntil } from 'rxjs';
import { getDatabasesFromNode } from 'src/app/helpers/node.helper';
import { FunctionDatabase } from 'src/app/models/api/algorithm.model';
import { BaseNode, Database, DatabaseType } from 'src/app/models/api/node.model';
import { TaskDBOutput } from 'src/app/models/api/task.models';

@Component({
  selector: 'app-database-step',
  templateUrl: './database-step.component.html'
})
export class DatabaseStepComponent implements OnDestroy, OnChanges {
  destroy$ = new Subject();

  @Input() form!: FormGroup;
  @Input() functionDatabases: FunctionDatabase[] = [];
  @Input() node!: BaseNode | null;
  @Output() isReady = new EventEmitter<boolean>();

  availableDatabases: Database[] = [];
  selectedDatabase?: Database;

  ngOnDestroy(): void {
    this.destroy$.next(true);
  }

  async ngOnChanges(changes: SimpleChanges): Promise<void> {
    if (changes['node']?.currentValue) {
      this.getAvailableDatabases();
    }
    if (changes['functionDatabases']?.currentValue || changes['node']?.currentValue) {
      this.setFormControlsForDatabase();
    }
    if (this.node && this.functionDatabases.length > 0) {
      this.isReady.emit(true);
    }
  }

  reset() {
    Object.keys(this.form.controls).forEach((control) => {
      this.form.removeControl(control);
    });
  }

  setDatabasesFromPreviousTask(databases: TaskDBOutput[], functionDatabases: FunctionDatabase[]): void {
    if (databases.length != functionDatabases.length) {
      return; // the algorithm has changed, we cannot use the previous task's databases
    }
    for (let idx = 0; idx < databases.length; idx++) {
      const database = databases[idx];
      const functionDatabase = functionDatabases[idx];
      this.form.get(`${functionDatabase.name}_name`)?.setValue(database.label);
      if (database.parameters) {
        const parameters = JSON.parse(database.parameters);
        Object.keys(parameters).forEach((parameter) => {
          // TODO 'query' and 'sheet_name' should come from some enum
          if (parameter === 'query') {
            this.form.get(`${functionDatabase.name}_query`)?.setValue(parameters[parameter]);
          } else if (parameter === 'sheet_name') {
            this.form.get(`${functionDatabase.name}_sheet`)?.setValue(parameters[parameter]);
          }
        });
      }
    }
  }

  private getAvailableDatabases(): void {
    this.availableDatabases = getDatabasesFromNode(this.node);
  }

  private setFormControlsForDatabase() {
    this.functionDatabases.forEach((database) => {
      this.form.addControl(`${database.name}_name`, new FormControl(null, [Validators.required]));
      this.form
        .get(`${database.name}_name`)
        ?.valueChanges.pipe(takeUntil(this.destroy$))
        .subscribe(async (dataBaseName) => {
          //Clear form
          Object.keys(this.form.controls).forEach((control) => {
            if (control.startsWith(database.name) && !control.includes('_name')) this.form.removeControl(control);
          });

          //Add form controls for selected database
<<<<<<< HEAD
          this.selectedDatabase = this.availableDatabases.find((_) => _.name === dataBaseName);
          const type = this.selectedDatabase?.type;
          if (type === DatabaseType.SQL || type === DatabaseType.OMOP || type === DatabaseType.Sparql) {
=======
          const type = this.availableDatabases.find((_) => _.name === dataBaseName)?.type;
          if (type === DatabaseType.SQL || type === DatabaseType.Sparql) {
>>>>>>> 98f0bd01
            this.form.addControl(`${database.name}_query`, new FormControl(null, [Validators.required]));
          }
          if (type === DatabaseType.Excel) {
            this.form.addControl(`${database.name}_sheet`, new FormControl(null, [Validators.required]));
          }
        });
    });
  }
}<|MERGE_RESOLUTION|>--- conflicted
+++ resolved
@@ -82,14 +82,9 @@
           });
 
           //Add form controls for selected database
-<<<<<<< HEAD
           this.selectedDatabase = this.availableDatabases.find((_) => _.name === dataBaseName);
           const type = this.selectedDatabase?.type;
-          if (type === DatabaseType.SQL || type === DatabaseType.OMOP || type === DatabaseType.Sparql) {
-=======
-          const type = this.availableDatabases.find((_) => _.name === dataBaseName)?.type;
           if (type === DatabaseType.SQL || type === DatabaseType.Sparql) {
->>>>>>> 98f0bd01
             this.form.addControl(`${database.name}_query`, new FormControl(null, [Validators.required]));
           }
           if (type === DatabaseType.Excel) {
