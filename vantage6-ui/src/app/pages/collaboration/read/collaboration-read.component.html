<ng-container *ngIf="!isLoading && collaboration; else loading">
  <app-page-header [title]="collaboration.name">
    <button actions mat-icon-button class="page-header__more" [matMenuTriggerFor]="menu" *ngIf="canEdit || canDelete">
      <mat-icon>more_vert</mat-icon>
    </button>
    <mat-menu #menu="matMenu">
      <button mat-menu-item *ngIf="canEdit" [routerLink]="[routes.collaborationEdit, id]">
        <mat-icon>edit</mat-icon>
        <span>{{ "general.edit" | translate }}</span>
      </button>
      <button mat-menu-item *ngIf="canDelete" (click)="handleDelete()">
        <mat-icon>delete</mat-icon>
        <span>{{ "general.delete" | translate }}</span>
      </button>
    </mat-menu>
  </app-page-header>
  <mat-card>
    <mat-card-header>
      <mat-card-title>{{ "collaboration-read.card-details.title" | translate }}</mat-card-title>
    </mat-card-header>
    <mat-card-content>
      <div class="data-list">
        <div class="data-list__item">
          <b>{{ "general.id" | translate }}</b>
          <span>{{ collaboration.id || "-" }}</span>
        </div>
        <div class="data-list__item data-list__item--big">
          <b>{{ "collaboration.name" | translate }}</b>
          <span>{{ collaboration.name || "-" }}</span>
        </div>
        <div class="data-list__item">
          <b>{{ "collaboration.encrypted" | translate }}</b>
          <span>{{ collaboration.encrypted ? ("general.yes" | translate) : ("general.no" | translate) }}</span>
        </div>
        <div class="data-list__item data-list__item--full">
          <b>{{ "collaboration.organizations" | translate }}</b>
          <span>
            <div class="chip-container">
              <app-chip *ngFor="let organization of collaboration.organizations" [label]="organization.name"></app-chip>
            </div>
          </span>
        </div>
      </div>
    </mat-card-content>
  </mat-card>
  <mat-card>
    <mat-card-header>
      <mat-card-title>{{ "collaboration-read.card-nodes.title" | translate }}</mat-card-title>
<<<<<<< HEAD
      <button actions mat-flat-button class="right-aligned-button" color="primary" *ngIf="canEdit" (click)="onRegisterMissingNodes()">
=======
      <button
        actions
        mat-flat-button
        class="right-aligned-button"
        color="primary"
        *ngIf="canEdit && isMissingNodes()"
        (click)="onRegisterMissingNodes()"
      >
>>>>>>> 9f19c927
        <mat-icon>add</mat-icon>{{ "collaboration-read.card-nodes.add" | translate }}
      </button>
    </mat-card-header>
    <mat-card-content>
      <app-alert *ngIf="isMissingNodes()" class="node-alert" label="{{ 'collaboration-read.alert-missing-nodes' | translate }}"></app-alert>
      <div class="chip-container">
        <app-chip
          *ngFor="let node of collaboration.nodes"
          label="{{ node.status === nodeStatus.Online ? node.name : node.name + ' (' + ('general.offline' | translate) + ')' }}"
          [type]="node.status === nodeStatus.Online ? 'success' : 'error'"
        ></app-chip>
      </div>
    </mat-card-content>
  </mat-card>
  <mat-card>
    <mat-card-header>
      <mat-card-title>{{ "collaboration-read.card-algorithm-stores.title" | translate }}</mat-card-title>
      <button
        actions
        mat-flat-button
        class="right-aligned-button"
        color="primary"
        *ngIf="canEdit"
        [routerLink]="[routes.algorithmStoreAdd, collaboration.id]"
      >
        <mat-icon>add</mat-icon>{{ "collaboration-read.card-algorithm-stores.add" | translate }}
      </button>
    </mat-card-header>
    <mat-card-content>
      <mat-accordion *ngIf="collaboration.algorithm_stores.length > 0; else noAlgoStores" class="card-accordion">
        <mat-expansion-panel *ngFor="let algo_store of collaboration.algorithm_stores" (opened)="selectAlgoStore(algo_store.id)">
          <mat-expansion-panel-header>
            <mat-panel-title>{{ algo_store.name }}</mat-panel-title>
          </mat-expansion-panel-header>
          <ng-template matExpansionPanelContent>
            <mat-spinner *ngIf="!selectedAlgoStore" diameter="48"></mat-spinner>
            <ng-container *ngIf="selectedAlgoStore">
              <div class="data-list">
                <div class="data-list__item">
                  <b>{{ "general.id" | translate }}</b>
                  <span>{{ selectedAlgoStore.id || "-" }}</span>
                </div>
                <div class="data-list__item">
                  <ng-container *ngIf="!isEditAlgorithmStore">
                    <b>{{ "general.name" | translate }}</b>
                    <span>{{ selectedAlgoStore.name || "-" }}</span>
                  </ng-container>
                  <mat-form-field *ngIf="isEditAlgorithmStore" subscriptSizing="dynamic">
                    <mat-label>{{ "general.name" | translate }}</mat-label>
                    <input matInput type="text" [formControl]="algoStoreNewName" />
                  </mat-form-field>
                </div>
                <div class="data-list__item">
                  <b>{{ "collaboration.algorithm-store.url" | translate }}</b>
                  <span>{{ selectedAlgoStore.url || "-" }}</span>
                </div>
              </div>
            </ng-container>
            <ng-container *ngIf="canEdit">
              <div class="algo-store-actions button-container" *ngIf="!isEditAlgorithmStore">
                <button mat-flat-button color="primary" (click)="handleAlgoStoreEditStart()">
                  {{ "collaboration.algorithm-store.actions.edit" | translate }}
                </button>
                <button mat-flat-button color="warn" (click)="handleAlgoStoreDelete()">
                  {{ "collaboration.algorithm-store.actions.delete" | translate }}
                </button>
              </div>
              <div class="algo-store-actions button-container" *ngIf="isEditAlgorithmStore">
                <button mat-flat-button color="primary" (click)="handleAlgoStoreEditSubmit()">{{ "general.submit" | translate }}</button>
                <button mat-flat-button (click)="handleAlgoStoreEditCancel()">{{ "general.cancel" | translate }}</button>
              </div>
            </ng-container>
          </ng-template>
        </mat-expansion-panel>
      </mat-accordion>
    </mat-card-content>
  </mat-card>
  <mat-card>
    <mat-card-header>
      <mat-card-title>{{ "collaboration-read.card-studies.title" | translate }}</mat-card-title>
      <button
        actions
        mat-flat-button
        class="right-aligned-button"
        color="primary"
        *ngIf="canCreateStudy"
        [routerLink]="[routes.studyCreate, collaboration.id]"
      >
        <mat-icon>add</mat-icon>{{ "collaboration-read.card-studies.add" | translate }}
      </button>
    </mat-card-header>
    <mat-card-content>
      <div>
        <app-table
          *ngIf="collaboration.studies.length > 0; else noStudies"
          [data]="studyTable"
          (rowClick)="handleStudyClick($event)"
          [isLoading]="isLoading"
        ></app-table>
      </div>
    </mat-card-content>
  </mat-card>
</ng-container>
<ng-template #noAlgoStores>
  <p>{{ "collaboration-read.card-algorithm-stores.no-stores" | translate }}</p>
</ng-template>
<ng-template #noStudies>
  <p>{{ "collaboration-read.card-studies.no-studies" | translate }}</p>
</ng-template>
<ng-template #loading>
  <mat-card>
    <mat-card-content>
      <mat-spinner diameter="48"></mat-spinner>
    </mat-card-content>
  </mat-card>
</ng-template><|MERGE_RESOLUTION|>--- conflicted
+++ resolved
@@ -46,9 +46,6 @@
   <mat-card>
     <mat-card-header>
       <mat-card-title>{{ "collaboration-read.card-nodes.title" | translate }}</mat-card-title>
-<<<<<<< HEAD
-      <button actions mat-flat-button class="right-aligned-button" color="primary" *ngIf="canEdit" (click)="onRegisterMissingNodes()">
-=======
       <button
         actions
         mat-flat-button
@@ -57,7 +54,6 @@
         *ngIf="canEdit && isMissingNodes()"
         (click)="onRegisterMissingNodes()"
       >
->>>>>>> 9f19c927
         <mat-icon>add</mat-icon>{{ "collaboration-read.card-nodes.add" | translate }}
       </button>
     </mat-card-header>
