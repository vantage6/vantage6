--- conflicted
+++ resolved
@@ -51,7 +51,6 @@
     });
   }
 
-<<<<<<< HEAD
   async onSubmitHandler(formOutput: FormCreateOutput): Promise<void> {
     const newDataframe: CreateTask = {
       name: formOutput.name,
@@ -63,22 +62,10 @@
       collaboration_id: formOutput.collaboration_id || -1,
       organizations: formOutput.organizations,
       store_id: formOutput.store_id,
-      server_url: formOutput.server_url
-=======
-  async onSubmitHandler(createTaskForm: FormCreateOutput): Promise<void> {
-    const createTask: CreateTask = {
-      name: createTaskForm?.name || '-',
-      description: createTaskForm?.description || '-',
-      image: createTaskForm?.image || '-',
-      session_id: createTaskForm?.session_id || -1,
-      collaboration_id: createTaskForm?.collaboration_id || -1,
-      store_id: createTaskForm?.store_id || -1,
-      server_url: createTaskForm?.server_url || '-',
-      organizations: createTaskForm?.organizations || [],
-      databases: createTaskForm?.dataframes || []
->>>>>>> 62d570a7
+      server_url: formOutput.server_url,
+      databases: formOutput?.dataframes || []
     };
-    const newTask = await this.taskService.createTask(createTask);
+    const newTask = await this.taskService.createTask(newDataframe);
     if (newTask) {
       this.router.navigate([routePaths.task, newTask.id]);
     }
