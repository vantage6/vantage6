<app-page-header title="{{ 'resources.task' | translate }}">
  <button actions mat-icon-button class="page-header__more" [matMenuTriggerFor]="menu" *ngIf="task && (canDelete || canCreate)">
    <mat-icon>more_vert</mat-icon>
  </button>
  <mat-menu #menu="matMenu">
    <button mat-menu-item *ngIf="canDelete" (click)="handleDelete()">
      <mat-icon>delete</mat-icon>
      <span>{{ "general.delete" | translate }}</span>
    </button>
    <button mat-menu-item *ngIf="canCreate" (click)="handleRepeat()">
      <mat-icon>repeat</mat-icon>
      <span>{{ "task-read.repeat" | translate }}</span>
    </button>
  </mat-menu>
</app-page-header>
<app-alert *ngIf="algorithmNotFoundInStore" label="{{ 'task-read.alert-algorithm-not-found' | translate }}"></app-alert>
<ng-container *ngIf="!isLoading && task; else loading">
  <mat-card>
    <mat-expansion-panel [expanded]="!isTaskComplete()">
      <mat-expansion-panel-header>
        <mat-panel-title>{{ "task-read.card-status.title" | translate }}</mat-panel-title>
      </mat-expansion-panel-header>
      <h3>{{ "task-read.card-status.main-process-title" | translate }}</h3>
      <div [ngClass]="{ 'status-info-container': true, 'status-info-container--small': isSmallTileView() }">
        <app-status-info
          *ngFor="let run of task?.runs | orderByTaskStatus: 'status' : 'asc'"
          [type]="getStatusType(run.status)"
          taskName="{{ getPrintableTaskName(task) }}"
          nodeName="{{ run.node.name }}"
          [status]="getTaskStatusTranslation(run.status)"
        >
          <button actions mat-raised-button [disabled]="!run.log" (click)="openLog(run.log)">
            {{ "task-run.show-log" | translate }}
          </button>
          <span actionText *ngIf="run.node.status !== 'online' && isActive(run.status)">{{
            "task-run.alert-node-offline" | translate
          }}</span>
        </app-status-info>
      </div>
      <div *ngIf="childTasks.length > 0">
        <h3>{{ "task-read.card-status.child-process-title" | translate }}</h3>
        <div
          [ngClass]="{ 'status-info-container': true, 'status-info-container--small': isSmallTileView() }"
          *ngFor="
            let childTask of childTasks
              | orderBy: 'id'
              | slice: (!showAllChildTasks && childTasks.length > 1 ? childTasks.length - 1 : 0) : childTasks.length
          "
        >
          <app-status-info
            *ngFor="let run of childTask?.runs | orderByTaskStatus: 'status' : 'asc'"
            [type]="getStatusType(run.status)"
            taskName="{{ childTask.name }}"
            nodeName="{{ run.node.name }}"
            [status]="getTaskStatusTranslation(run.status)"
          >
            <button actions mat-raised-button [disabled]="!run.log" (click)="openLog(run.log)">
              {{ "task-run.show-log" | translate }}
            </button>
            <span actionText *ngIf="run.node.status !== 'online' && isActive(run.status)">{{
              "task-run.alert-node-offline" | translate
            }}</span>
          </app-status-info>
        </div>
        <button
          mat-raised-button
          class="status-info-container__load-more"
          *ngIf="childTasks.length > 1"
          (click)="showAllChildTasks = !showAllChildTasks"
        >
          {{ (showAllChildTasks ? "general.show_less" : "general.show_more") | translate }}
        </button>
      </div>
      <mat-card-actions *ngIf="canKill && isActive(task.status)">
        <button mat-flat-button color="warn" (click)="handleTaskKill()">
          {{ "task-read.card-status.actions.kill" | translate }}
        </button>
      </mat-card-actions>
    </mat-expansion-panel>
  </mat-card>
  <mat-card *ngIf="!isLoading && task.results && task.results.length > 0">
    <mat-card-header>
      <mat-card-title>{{ "task-read.card-results.title" | translate }}</mat-card-title>
      <mat-form-field class="select-visualization" *ngIf="function && function.ui_visualizations.length > 0">
        <mat-label>{{ "task-read.card-results.actions.visualization" | translate }}</mat-label>
        <mat-select [formControl]="visualization">
          <mat-option *ngFor="let visualization of function?.ui_visualizations; index as index" [value]="index">
            {{ visualization.name || ("general.visualization" | translate) + " " + index + 1 }}
          </mat-option>
        </mat-select>
      </mat-form-field>
    </mat-card-header>
    <mat-card-content>
      <div *ngFor="let result of task.results">
        <ng-container *ngIf="result.decoded_result && task.input; else resultDownload">
          <b *ngIf="function?.type === functionType.Federated">{{ getRunForResult(result.id)?.node?.name }}</b>
          <app-visualize-result
            [result]="result.decoded_result"
            [visualization]="selectedVisualization"
            [result_id]="result.id.toString()"
          ></app-visualize-result>
          <p *ngIf="function && function.ui_visualizations.length < 1">{{ displayTextResult(result.decoded_result) }}</p>
          <br />
          <button mat-flat-button color="primary" (click)="downloadResult(result)">
            {{ "task-read.card-results.actions.download-json" | translate }}
          </button>
        </ng-container>
        <ng-template #resultDownload>
          <ng-container *ngIf="result.result">
            <div *ngIf="result.decoded_result">
              <app-alert *ngIf="result.decoded_result" label="{{ 'task.alert-failed-read-input-visualization' | translate }}"> </app-alert>
              <p>{{ displayTextResult(result.decoded_result) }}</p>
            </div>
            <app-alert *ngIf="!result.decoded_result" label="{{ 'task.alert-failed-read-result' | translate }}"> </app-alert>
            <button mat-flat-button color="primary" (click)="downloadResult(result)">
              {{ "task-read.card-results.actions.download-result" | translate }}
            </button>
          </ng-container>
        </ng-template>
      </div>
    </mat-card-content>
  </mat-card>
  <mat-card *ngIf="!isLoading">
    <mat-card-header>
      <mat-card-title>{{ "task-read.card-general.title" | translate }}</mat-card-title>
    </mat-card-header>
    <mat-card-content>
      <div class="data-list">
        <div class="data-list__item">
          <b>{{ "general.id" | translate }}</b>
          <span>{{ task.id || "-" }}</span>
        </div>
        <div class="data-list__item">
          <b>{{ "task.name" | translate }}</b>
          <span>{{ task.name || "-" }}</span>
        </div>
        <div class="data-list__item">
          <b>{{ "task.status" | translate }}</b>
          <app-chip [label]="getTaskStatusTranslation(task.status)" [type]="getChipTypeForStatus(task.status)" [small]="true"></app-chip>
        </div>
        <div class="data-list__item data-list__item--full">
          <b>{{ "task.description" | translate }}</b>
          <span>{{ task.description || "-" }}</span>
        </div>
        <div class="data-list__item">
          <b>{{ "task.organization" | translate }}</b>
          <span>{{ task.init_org?.name || "-" }}</span>
        </div>
        <div class="data-list__item">
          <b>{{ "task.user" | translate }}</b>
          <span>{{ task.init_user?.username || "-" }}</span>
        </div>
        <div class="data-list__item">
          <b>{{ "task.created-at" | translate }}</b>
          <span>{{ printDate(task.created_at) }}</span>
        </div>
        <div class="data-list__item">
          <b>{{ "task.session" | translate }}</b>
          <span>{{ session?.name ?? "-" }}</span>
        </div>
        <div class="data-list__item" *ngIf="study">
          <b>{{ "resources.study" | translate }}</b>
          <span>{{ study.name }}</span>
        </div>
        <div class="data-list__item" *ngIf="task.parent">
          <b>{{ "task.parent" | translate }}</b>
          <app-chip
            [label]="task.parent.id.toString()"
            [small]="true"
            [clickable]="true"
            [routerLink]="[routes.task, task.parent.id]"
          ></app-chip>
        </div>
        <div class="data-list__item" *ngIf="childTasks.length > 0">
          <b>{{ "task.children" | translate }}</b>
          <div class="chip-container">
            <app-chip
              *ngFor="let childTask of childTasks"
              [label]="childTask.id.toString()"
              [small]="true"
              [clickable]="true"
              [routerLink]="[routes.task, childTask.id]"
            ></app-chip>
          </div>
        </div>
      </div>
    </mat-card-content>
  </mat-card>
  <mat-card *ngIf="!isLoading">
    <mat-card-header>
      <mat-card-title>{{ "task-read.card-algorithm.title" | translate }}</mat-card-title>
    </mat-card-header>
    <mat-card-content>
      <div class="data-list">
        <div class="data-list__item">
          <b>{{ "task.algorithm" | translate }}</b>
          <span>{{ algorithm?.name || "-" }}</span>
        </div>
        <div class="data-list__item" *ngIf="task.input">
          <b>{{ "task.function" | translate }}</b>
<<<<<<< HEAD
          <span>{{ (function?.display_name ?? task.input.method) || "-" }}</span>
=======
          <span>{{ (this.function?.display_name ?? task.input?.method) || "-" }}</span>
>>>>>>> 56c5a2fe
        </div>
      </div>
      <ng-container *ngIf="task.input?.parameters">
        <h4 class="data-list__header">{{ "task.parameters" | translate }}</h4>
        <div class="data-list">
          <div class="data-list__item" *ngFor="let parameter of task?.input?.parameters">
            <b>{{ getParameterDisplayName(parameter) }}</b>
            <span>{{ getParameterValueAsString(parameter) }}</span>
          </div>
        </div>
      </ng-container>
      <app-alert *ngIf="!task.input" label="{{ 'task.alert-failed-read-input-function' | translate }}"> </app-alert>
      <br />
      <button *ngIf="!task.input && task.runs[0]?.input" mat-flat-button color="primary" (click)="downloadInput(task.runs[0])">
        {{ "task-read.card-results.actions.download-input" | translate }}
      </button>
    </mat-card-content>
  </mat-card>
  <mat-card *ngIf="!isLoading && task && task.runs.length > 0">
    <mat-card-header>
      <mat-card-title>{{ "task-read.card-runs.title" | translate }}</mat-card-title>
    </mat-card-header>
    <mat-card-content>
      <mat-accordion class="card-accordion">
        <mat-expansion-panel *ngFor="let run of task.runs">
          <mat-expansion-panel-header>
            <mat-panel-title>{{ run.id }}</mat-panel-title>
            <mat-panel-description>
              <app-chip
                label="{{ getTaskStatusTranslation(run.status) }}"
                [type]="getChipTypeForStatus(run.status)"
                [small]="true"
              ></app-chip>
            </mat-panel-description>
          </mat-expansion-panel-header>
          <div class="data-list">
            <div class="data-list__item">
              <b>{{ "task-run.assigned-at" | translate }}</b>
              <span>{{ printDate(run.assigned_at) }}</span>
            </div>
            <div class="data-list__item">
              <b>{{ "task-run.started-at" | translate }}</b>
              <span>{{ printDate(run.started_at) }}</span>
            </div>
            <div class="data-list__item">
              <b>{{ "task-run.finished-at" | translate }}</b>
              <span>{{ printDate(run.finished_at) }}</span>
            </div>
            <div class="data-list__item">
              <b>{{ "task-run.node" | translate }}</b>
              <span>{{ run.node.name }}</span>
            </div>
          </div>
          <div class="run__actions">
            <button mat-flat-button color="primary" *ngIf="run.log" (click)="openLog(run.log)">
              {{ "task-run.show-log" | translate }}
            </button>
          </div>
        </mat-expansion-panel>
      </mat-accordion>
    </mat-card-content>
  </mat-card>
</ng-container>
<ng-template #loading>
  <mat-card>
    <mat-card-content>
      <mat-spinner diameter="48"></mat-spinner>
    </mat-card-content>
  </mat-card>
</ng-template><|MERGE_RESOLUTION|>--- conflicted
+++ resolved
@@ -198,11 +198,7 @@
         </div>
         <div class="data-list__item" *ngIf="task.input">
           <b>{{ "task.function" | translate }}</b>
-<<<<<<< HEAD
           <span>{{ (function?.display_name ?? task.input.method) || "-" }}</span>
-=======
-          <span>{{ (this.function?.display_name ?? task.input?.method) || "-" }}</span>
->>>>>>> 56c5a2fe
         </div>
       </div>
       <ng-container *ngIf="task.input?.parameters">
