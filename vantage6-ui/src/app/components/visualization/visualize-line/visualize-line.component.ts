--- conflicted
+++ resolved
@@ -54,6 +54,7 @@
     this.createChart();
   }
 
+  // eslint-disable-next-line @typescript-eslint/no-explicit-any
   private parseDefaultPandasFormat(lineData: any): void {
     // if columns are defined, use them. Otherwise use the keys of the first result
     if (this.visualization?.schema?.x && this.visualization?.schema?.y) {
@@ -62,16 +63,9 @@
     }
 
     // set the data
-<<<<<<< HEAD
     this.data_x = Object.values(lineData[this.x]);
     this.data_y = Object.values(lineData[this.y]);
   }
-=======
-    // eslint-disable-next-line @typescript-eslint/no-explicit-any
-    this.data_x = lineData.map((row: any) => row[this.x]).map((row: any) => Object.values(row))[0];
-    // eslint-disable-next-line @typescript-eslint/no-explicit-any
-    this.data_y = lineData.map((row: any) => row[this.y]).map((row: any) => Object.values(row))[0];
->>>>>>> dc87b05a
 
   private createChart(): void {
     // set table name and description
