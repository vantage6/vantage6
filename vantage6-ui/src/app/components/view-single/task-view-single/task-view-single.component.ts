--- conflicted
+++ resolved
@@ -72,14 +72,6 @@
 
   async setResources() {
     await this.setTask();
-<<<<<<< HEAD
-  }
-
-  async setInitiatingOrganization() {
-    (await this.orgDataService.get(this.task.initiator_id)).subscribe((org) => {
-      this.task.initiator = org;
-    });
-=======
 
     await this.setInitiatingOrganization();
 
@@ -89,20 +81,17 @@
   }
 
   async setInitiatingOrganization() {
-    this.task.init_org = await this.orgDataService.get(this.task.initiator_id);
+    (await this.orgDataService.get(this.task.initiator_id)).subscribe((org) => {
+      this.task.init_org = org;
+    });
   }
 
   async setInitiatingUser() {
-    // TODO it's stupid we first need to get all rules and roles just to set
-    // a user
-    this.rules = await this.ruleDataService.list();
-    this.roles = await this.roleDataService.list(this.rules);
-    this.task.init_user = await this.userDataService.get(
-      this.task.init_user_id,
-      this.roles,
-      this.rules
+    (await this.userDataService.get(this.task.init_user_id)).subscribe(
+      (user) => {
+        this.task.init_user = user;
+      }
     );
->>>>>>> c4b5dc0e
   }
 
   async setCollaboration() {
