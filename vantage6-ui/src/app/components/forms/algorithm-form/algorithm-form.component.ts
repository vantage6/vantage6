import { AfterViewInit, ChangeDetectorRef, Component, EventEmitter, Input, OnInit, Output, QueryList, ViewChildren } from '@angular/core';
import { AbstractControl, FormArray, FormBuilder, FormGroup, ValidationErrors, Validators, ReactiveFormsModule } from '@angular/forms';
import {
  MatExpansionPanel,
  MatAccordion,
  MatExpansionPanelHeader,
  MatExpansionPanelTitle,
  MatExpansionPanelContent
} from '@angular/material/expansion';
import { readFile } from 'src/app/helpers/file.helper';
import {
  AlgorithmForm,
  ArgumentForm,
  ArgumentType,
  ConditionalArgComparatorType,
  FunctionForm,
  FunctionType,
  PartitioningType
} from 'src/app/models/api/algorithm.model';
import { VisualizationType, getVisualizationSchema } from 'src/app/models/api/visualization.model';
import { MessageDialogComponent } from 'src/app/components/dialogs/message-dialog/message-dialog.component';
import { MatDialog } from '@angular/material/dialog';
import { TranslateService, TranslateModule } from '@ngx-translate/core';
import { isTruthy } from 'src/app/helpers/utils.helper';
<<<<<<< HEAD
import { isArgumentWithAllowedValues, isListTypeArgument } from 'src/app/helpers/algorithm.helper';
=======
import { isListTypeArgument } from 'src/app/helpers/algorithm.helper';
import { MatCard, MatCardHeader, MatCardTitle, MatCardContent } from '@angular/material/card';
import { MatFormField, MatLabel, MatSuffix } from '@angular/material/form-field';
import { MatInput } from '@angular/material/input';
import { MatButton } from '@angular/material/button';
import { NgIf, NgFor, TitleCasePipe, KeyValuePipe } from '@angular/common';
import { MatSelect } from '@angular/material/select';
import { MatOption } from '@angular/material/core';
import { MatCheckbox } from '@angular/material/checkbox';
import { MatTooltip } from '@angular/material/tooltip';
import { MatRadioGroup, MatRadioButton } from '@angular/material/radio';
import { AlertComponent } from '../../alerts/alert/alert.component';
import { NumberOnlyDirective } from '../../../directives/numberOnly.directive';
import { MatProgressSpinner } from '@angular/material/progress-spinner';
>>>>>>> 1d479b0a

@Component({
    selector: 'app-algorithm-form',
    templateUrl: './algorithm-form.component.html',
    styleUrl: './algorithm-form.component.scss',
    imports: [
        MatCard,
        MatCardHeader,
        MatCardTitle,
        MatCardContent,
        ReactiveFormsModule,
        MatFormField,
        MatLabel,
        MatInput,
        MatButton,
        MatSuffix,
        NgIf,
        MatSelect,
        NgFor,
        MatOption,
        MatAccordion,
        MatExpansionPanel,
        MatExpansionPanelHeader,
        MatExpansionPanelTitle,
        MatExpansionPanelContent,
        MatCheckbox,
        MatTooltip,
        MatRadioGroup,
        MatRadioButton,
        AlertComponent,
        NumberOnlyDirective,
        MatProgressSpinner,
        TitleCasePipe,
        KeyValuePipe,
        TranslateModule
    ]
})
export class AlgorithmFormComponent implements OnInit, AfterViewInit {
  @Input() algorithm?: AlgorithmForm;
  @Output() cancelled: EventEmitter<void> = new EventEmitter();
  // Note: we are using any because the form is dynamic and the structure is not known
  // eslint-disable-next-line @typescript-eslint/no-explicit-any
  @Output() submitted: EventEmitter<any> = new EventEmitter();
  @ViewChildren('expansionPanel') matExpansionPanels?: QueryList<MatExpansionPanel>;
  argumentType = ArgumentType;
  isTruthy = isTruthy;
  isListTypeArgument = isListTypeArgument;
  isArgumentWithAllowedValues = isArgumentWithAllowedValues;

  isEdit: boolean = false;
  isLoading: boolean = true;
  partitionTypes = Object.values(PartitioningType);
  functionTypes = Object.values(FunctionType);
  paramTypes = Object.values(ArgumentType);
  visualizationTypes = Object.values(VisualizationType);
  selectedFile: File | null = null;
  uploadForm = this.fb.nonNullable.group({
    jsonFile: ''
  });
  // eslint-disable-next-line @typescript-eslint/no-explicit-any
  schemaDetails: { [id: string]: any } = {};

  // FIXME these forms are also defined in a separate function at the end but we need
  // to define them here to prevent type errors in the form... find a solution to define
  // only once
  databaseForm = this.fb.nonNullable.group({
    name: ['', [Validators.required]],
    description: ['']
  });
  argumentForm = this.fb.nonNullable.group(
    {
      name: ['', [Validators.required]],
      display_name: [''],
      description: [''],
      type: ['', [Validators.required]],
      has_default_value: [false],
      is_default_value_null: [false],
      default_value: [''],
      hasCondition: [false],
      conditional_on: [''],
      conditional_operator: [''],
      conditional_value: [''],
<<<<<<< HEAD
      is_frontend_only: [false],
      allowed_values: [[]]
=======
      conditionalValueNull: [false],
      is_frontend_only: [false]
>>>>>>> 1d479b0a
    },
    { validators: this.conditionalFieldsValidator.bind(this) }
  );
  visualizationSchemaForm = this.fb.nonNullable.group({});
  visualizationForm = this.fb.nonNullable.group({
    name: ['', [Validators.required]],
    description: [''],
    type: ['', [Validators.required]],
    schema: this.visualizationSchemaForm
  });
  functionForm = this.fb.nonNullable.group({
    name: ['', [Validators.required]],
    display_name: [''],
    description: [''],
    type: ['', [Validators.required]],
    hidden: [false],
    arguments: this.fb.nonNullable.array([this.argumentForm]),
    databases: this.fb.nonNullable.array([this.databaseForm]),
    ui_visualizations: this.fb.nonNullable.array([this.visualizationForm])
  });
  form = this.fb.nonNullable.group({
    name: ['', [Validators.required]],
    description: [''],
    image: ['', [Validators.required]],
    partitioning: ['', [Validators.required]],
    vantage6_version: ['', [Validators.required]],
    code_url: ['', [Validators.required]],
    documentation_url: [''],
    submission_comments: [''],
    // Note that we initialize the functions form to already contain one function
    functions: this.fb.nonNullable.array([this.functionForm])
  });

  constructor(
    private fb: FormBuilder,
    private dialog: MatDialog,
    private translateService: TranslateService,
    private changeDetectorRef: ChangeDetectorRef
  ) {}

  async ngOnInit(): Promise<void> {
    this.isEdit = !!this.algorithm;
    if (this.algorithm) {
      this.initializeFormFromAlgorithm();
    } else {
      this.initializeFormForCreate();
    }
    this.isLoading = false;
  }

  ngAfterViewInit(): void {
    // if editing algorithm, close the expansion panels to prevent information overload
    if (this.isEdit) {
      this.closeFunctionExpansionPanels();
    }
    this.changeDetectorRef.detectChanges();
  }

  handleSubmit() {
    if (this.form.valid) {
      const formValue = this.formatFormForSubmission(this.form.getRawValue());
      this.submitted.emit(formValue);
    }
  }

  handleCancel() {
    this.cancelled.emit();
  }

  addFunction(): void {
    // close expansion panels of existing functions, then add a new function
    this.closeFunctionExpansionPanels();
    this.form.controls.functions.push(this.getFunctionForm());
  }

  deleteFunction(index: number): void {
    this.form.controls.functions.removeAt(index);
  }

  addParameter(functionFormGroup: FormGroup): void {
    (functionFormGroup.controls['arguments'] as FormArray).push(this.getArgumentForm());
  }

  deleteParameter(functionFormGroup: FormGroup, index: number): void {
    (functionFormGroup.controls['arguments'] as FormArray).removeAt(index);
  }

  getAvailableConditionalArguments(functionFormGroup: FormGroup, argumentIndex: number): string[] {
    // return the names of other arguments than the current argument, and only those of types
    // that are suitable as conditional argument. E.g. it is not currently implemented to
    // have a condition if a list of floats is exactly (0.5, 0.7) as that is an unlikely usecase
    const currentArgumentName = (functionFormGroup.controls['arguments'] as FormArray).controls[argumentIndex].value.name;
    return (functionFormGroup.controls['arguments'] as FormArray).controls
      .map((control) => control.value)
      .filter((arg) =>
        [ArgumentType.Boolean, ArgumentType.Integer, ArgumentType.Float, ArgumentType.Column, ArgumentType.String].includes(arg.type)
      )
      .map((arg) => arg.name)
      .filter((name) => name !== currentArgumentName);
  }

  getAvailableComparators(functionFormGroup: FormGroup, parameterFormGroup: FormGroup): string[] {
    const condArgType = this.getConditionalParamType(functionFormGroup, parameterFormGroup);
    if (condArgType === ArgumentType.Integer || condArgType === ArgumentType.Float) {
      return Object.values(ConditionalArgComparatorType);
    } else {
      return [ConditionalArgComparatorType.Equal, ConditionalArgComparatorType.NotEqual];
    }
  }

  getConditionalParamInputType(functionFormGroup: FormGroup, parameterFormGroup: FormGroup): string {
    const condArgType = this.getConditionalParamType(functionFormGroup, parameterFormGroup);
    if (condArgType === ArgumentType.Integer || condArgType === ArgumentType.Float) {
      return 'number';
    } else {
      return 'text';
    }
  }

  isConditionalArgBoolean(functionFormGroup: FormGroup, parameterFormGroup: FormGroup): boolean {
    const condArgType = this.getConditionalParamType(functionFormGroup, parameterFormGroup);
    return condArgType === ArgumentType.Boolean;
  }

  private getConditionalParamType(functionFormGroup: FormGroup, parameterFormGroup: FormGroup): ArgumentType {
    const conditionalArgName = parameterFormGroup.controls['conditional_on'].value;
    return (functionFormGroup.controls['arguments'] as FormArray).controls.find((control) => control.value.name === conditionalArgName)
      ?.value.type;
  }

  addDatabase(functionFormGroup: FormGroup): void {
    (functionFormGroup.controls['databases'] as FormArray).push(this.getDatabaseForm());
  }

  deleteDatabase(functionFormGroup: FormGroup, index: number): void {
    (functionFormGroup.controls['databases'] as FormArray).removeAt(index);
  }

  addVisualization(functionFormGroup: FormGroup): void {
    (functionFormGroup.controls['ui_visualizations'] as FormArray).push(this.getVisualizationForm());
  }

  deleteVisualization(functionFormGroup: FormGroup, index: number): void {
    (functionFormGroup.controls['ui_visualizations'] as FormArray).removeAt(index);
  }

  get functionFormGroups(): FormGroup[] {
    return this.form.controls.functions.controls as FormGroup[];
  }

  getVisSchemaForm(funcIdx: number, visIdx: number): FormGroup {
    return <FormGroup>this.form.controls.functions.controls[funcIdx].controls.ui_visualizations.controls[visIdx].controls.schema;
  }

  setVisSchema(funcIdx: number, visIdx: number, visType: VisualizationType) {
    const visSchemaForm = <FormGroup>(
      this.form.controls.functions.controls[funcIdx].controls.ui_visualizations.controls[visIdx].controls.schema
    );

    this.setSchemaControls(visSchemaForm, visType, funcIdx, visIdx);
  }

  getVisSchemaField(funcIdx: number, visIdx: number, schemaField: string, infoField: string): string {
    return this.schemaDetails[`${funcIdx}-${visIdx}`][schemaField][infoField];
  }

  async selectedJsonFile(event: Event) {
    this.selectedFile = (event.target as HTMLInputElement).files?.item(0) || null;

    if (!this.selectedFile) return;
    const fileData = await readFile(this.selectedFile);

    this.uploadForm.controls.jsonFile.setValue(fileData || '');
    try {
      const algorithmForm: AlgorithmForm = JSON.parse(this.uploadForm.controls.jsonFile.value);
      this.algorithm = algorithmForm;
      this.initializeFormFromAlgorithm();
      // to prevent visual overload, attempt to close the expansion panels
      // TODO hacky solution - better not to rely on timeout. For edit it is done via
      // ngAfterViewInit, but for upload it is not possible to do it there - find out how
      setTimeout(() => {
        this.closeFunctionExpansionPanels();
      }, 500);
    } catch (error) {
      this.showJsonUploadError(error);
    }
  }

  private initializeFormFromAlgorithm(): void {
    if (!this.algorithm) return;
    // initialize the form with the values of the algorithm
    this.form.controls.name.setValue(this.algorithm.name);
    this.form.controls.description.setValue(this.algorithm?.description || '');
    this.form.controls.image.setValue(this.algorithm.image);
    this.form.controls.partitioning.setValue(this.algorithm.partitioning);
    this.form.controls.vantage6_version.setValue(this.algorithm.vantage6_version);
    this.form.controls.code_url.setValue(this.algorithm.code_url);
    this.form.controls.documentation_url.setValue(this.algorithm.documentation_url || '');
    this.form.controls.submission_comments.setValue(this.algorithm.submission_comments || '');
    this.form.controls.functions.clear();
    this.algorithm.functions.forEach((func, funcIdx) => {
      const functionFormGroup = this.getFunctionForm();
      functionFormGroup.controls['name'].setValue(func.name);
      functionFormGroup.controls['display_name'].setValue(func.display_name);
      functionFormGroup.controls['description'].setValue(func.description);
      functionFormGroup.controls['type'].setValue(func.type);
      functionFormGroup.controls['standalone'].setValue(func.standalone);
      if (func.arguments) {
        func.arguments.forEach((arg) => {
          const argumentFormGroup = this.getArgumentForm();
          argumentFormGroup.controls['name'].setValue(arg.name);
          argumentFormGroup.controls['display_name'].setValue(arg.display_name);
          argumentFormGroup.controls['description'].setValue(arg.description);
          argumentFormGroup.controls['type'].setValue(arg.type);
          argumentFormGroup.controls['allowed_values'].setValue(arg.allowed_values);
          argumentFormGroup.controls['is_frontend_only'].setValue(arg.is_frontend_only);
          argumentFormGroup.controls['has_default_value'].setValue(arg.has_default_value);
          argumentFormGroup.controls['is_default_value_null'].setValue(arg.default_value === null);
          if (arg.default_value != null) {
            if (
              arg.type === ArgumentType.StringList ||
              arg.type === ArgumentType.ColumnList ||
              arg.type === ArgumentType.ColumnList ||
              arg.type === ArgumentType.FloatList ||
              arg.type === ArgumentType.IntegerList
            ) {
              try {
                const array_vals = JSON.parse(arg.default_value as string);
                argumentFormGroup.controls['default_value'].setValue(array_vals.join(','));
              } catch {
                argumentFormGroup.controls['default_value'].setValue(arg.default_value);
              }
            } else if (arg.type === ArgumentType.Boolean) {
              if (isTruthy(arg.default_value) || arg.default_value == '0') {
                argumentFormGroup.controls['default_value'].setValue(true);
              } else {
                argumentFormGroup.controls['default_value'].setValue(false);
              }
            } else {
              argumentFormGroup.controls['default_value'].setValue(arg.default_value);
            }
          }
          argumentFormGroup.controls['hasCondition'].setValue(arg.conditional_on !== undefined);
          argumentFormGroup.controls['conditional_on'].setValue(arg.conditional_on);
          argumentFormGroup.controls['conditional_operator'].setValue(arg.conditional_operator);
          if (arg.conditional_on) {
            const conditionalArg = func.arguments.find((other_arg: ArgumentForm) => other_arg.name === arg.conditional_on);
            if (conditionalArg?.type === ArgumentType.Boolean) {
              argumentFormGroup.controls['conditionalValueNull'].setValue(false);
              argumentFormGroup.controls['conditional_value'].setValue(isTruthy(arg.conditional_value));
            } else {
              argumentFormGroup.controls['conditionalValueNull'].setValue(arg.conditional_value === null);
              argumentFormGroup.controls['conditional_value'].setValue(arg.conditional_value);
            }
          }
          (functionFormGroup.controls['arguments'] as FormArray).push(argumentFormGroup);
        });
      }
      if (func.databases) {
        func.databases.forEach((db) => {
          const databaseFormGroup = this.getDatabaseForm();
          databaseFormGroup.controls['name'].setValue(db.name);
          databaseFormGroup.controls['description'].setValue(db.description);
          (functionFormGroup.controls['databases'] as FormArray).push(databaseFormGroup);
        });
      }
      if (func.ui_visualizations) {
        func.ui_visualizations.forEach((vis, visIdx) => {
          const visualizationFormGroup = this.getVisualizationForm();
          visualizationFormGroup.controls['name'].setValue(vis.name);
          visualizationFormGroup.controls['description'].setValue(vis.description);
          visualizationFormGroup.controls['type'].setValue(vis.type);
          const visSchemaForm = <FormGroup>visualizationFormGroup.controls['schema'];
          // add controls for all fields of the schema
          this.setSchemaControls(visSchemaForm, vis.type, funcIdx, visIdx);
          // set the values of the schema that were already defined before
          if (vis.schema) {
            Object.keys(vis.schema).forEach((key) => {
              visSchemaForm.controls[key].setValue(vis.schema[key]);
            });
          }
          (functionFormGroup.controls['ui_visualizations'] as FormArray).push(visualizationFormGroup);
        });
      }
      (this.form.controls.functions as FormArray).push(functionFormGroup);
    });
  }

  private setSchemaControls(visSchemaForm: FormGroup, visType: VisualizationType, funcIdx: number, visIdx: number) {
    // remove old controls
    Object.keys(visSchemaForm.controls).forEach((key) => {
      visSchemaForm.removeControl(key);
    });
    // add controls for all fields of the schema
    const schema = getVisualizationSchema(visType);
    Object.keys(schema).forEach((key) => {
      const details = schema[key];
      const validators = details.required ? [Validators.required] : [];
      if (details.type === 'array') {
        visSchemaForm.addControl(key, this.fb.control([], validators));
      } else {
        visSchemaForm.addControl(key, this.fb.control('', validators));
      }
    });
    // save which schema is used for this visualization index
    this.schemaDetails[`${funcIdx}-${visIdx}`] = schema;
  }

  private initializeFormForCreate(): void {
    // on initialization, ensure there is one function which contains no arguments
    // and no databases
    this.form.controls.functions.clear();
    this.addFunction();
    this.form.controls.functions.controls[0].controls.arguments.clear();
    this.form.controls.functions.controls[0].controls.databases.clear();
    this.form.controls.functions.controls[0].controls.ui_visualizations.clear();
  }

  // eslint-disable-next-line @typescript-eslint/no-explicit-any
  private formatFormForSubmission(formValue: any): any {
    // TODO it would be better to already have arrays in the input -- JSON validation there? Or multiple fields (as in task parameters)?
    formValue.functions.forEach((func: FunctionForm) => {
      // visualization schemas should sometimes contain arrays, while input may be comma-separated strings. Convert those
      // eslint-disable-next-line @typescript-eslint/no-explicit-any
      func.ui_visualizations.forEach((vis: any) => {
        const schema = vis.schema;
        const schemaRequirements = getVisualizationSchema(vis.type);
        Object.keys(schema).forEach((parameter) => {
          const parameterRequirements = schemaRequirements[parameter];
          if (typeof schema[parameter] === 'string' && parameterRequirements.type === 'array') {
            // convert comma separated strings to arrays and remove empty strings
            schema[parameter] = schema[parameter]
              .split(',')
              .map((s: string) => s.trim())
              .filter((s: string) => s !== '');
          } else if (parameterRequirements.type === 'number') {
            if (schema[parameter] !== '') schema[parameter] = Number(schema[parameter]);
            else delete schema[parameter];
          }
        });
      });
      // convert default values to strings, as they are always stored as strings in the database
      func.arguments.forEach((arg) => {
        if (arg.default_value != null) {
          arg.default_value = arg.default_value.toString();
        }
      });
    });
    return formValue;
  }

  private closeFunctionExpansionPanels(): void {
    if (this.matExpansionPanels) {
      this.matExpansionPanels.forEach((panel) => panel.close());
    }
  }

  private getFunctionForm(): FormGroup {
    return this.fb.group({
      name: ['', [Validators.required]],
      display_name: [''],
      description: [''],
      type: ['', [Validators.required]],
      standalone: [true],
      arguments: this.fb.array([]),
      databases: this.fb.array([]),
      ui_visualizations: this.fb.array([])
    });
  }

  private getArgumentForm(): FormGroup {
    return this.fb.group(
      {
        name: ['', [Validators.required]],
        display_name: [''],
        description: [''],
        type: ['', [Validators.required]],
        has_default_value: [false],
        is_default_value_null: [false],
        default_value: [''],
        hasCondition: [false],
        conditional_on: [''],
        conditional_operator: [''],
        conditional_value: [''],
<<<<<<< HEAD
        is_frontend_only: [false],
        allowed_values: [[]]
=======
        conditionalValueNull: [false],
        is_frontend_only: [false]
>>>>>>> 1d479b0a
      },
      { validators: this.conditionalFieldsValidator.bind(this) }
    );
  }

  private getDatabaseForm(): FormGroup {
    return this.fb.group({
      name: ['', [Validators.required]],
      description: ['']
    });
  }

  private getVisualizationForm(): FormGroup {
    return this.fb.group({
      name: ['', [Validators.required]],
      description: [''],
      type: ['', [Validators.required]],
      schema: this.fb.nonNullable.group({})
    });
  }

  // eslint-disable-next-line @typescript-eslint/no-explicit-any
  private showJsonUploadError(error: any): void {
    this.dialog.open(MessageDialogComponent, {
      data: {
        title: this.translateService.instant('algorithm-create.card-from-json.error-title'),
        content: [error.message],
        confirmButtonText: this.translateService.instant('general.close'),
        confirmButtonType: 'default'
      }
    });
  }

  conditionalFieldsValidator(control: AbstractControl): ValidationErrors | null {
    const conditionalOn = control.get('conditional_on')?.value;
    const conditionalOperator = control.get('conditional_operator')?.value;
    const conditionalValue = control.get('conditional_value')?.value;
    const conditionalValueNull = control.get('conditionalValueNull')?.value;

    // note that the check whether conditionalValue is set, is different from check whether the
    // other fields are set. This is because the conditionalValue may be set to 'false'.
    const isConditionalValueSet =
      conditionalValueNull || (conditionalValue !== null && conditionalValue !== undefined && conditionalValue !== '');

    const allFieldsFilled = conditionalOn && conditionalOperator && isConditionalValueSet;
    const allFieldsEmpty = !conditionalOn && !conditionalOperator && !isConditionalValueSet;

    if (allFieldsFilled || allFieldsEmpty) {
      return null; // Valid
    } else {
      return { conditionalFields: this.translateService.instant('algorithm-create.function.parameter.conditional-fields-error') }; // Invalid
    }
  }
}<|MERGE_RESOLUTION|>--- conflicted
+++ resolved
@@ -22,10 +22,7 @@
 import { MatDialog } from '@angular/material/dialog';
 import { TranslateService, TranslateModule } from '@ngx-translate/core';
 import { isTruthy } from 'src/app/helpers/utils.helper';
-<<<<<<< HEAD
 import { isArgumentWithAllowedValues, isListTypeArgument } from 'src/app/helpers/algorithm.helper';
-=======
-import { isListTypeArgument } from 'src/app/helpers/algorithm.helper';
 import { MatCard, MatCardHeader, MatCardTitle, MatCardContent } from '@angular/material/card';
 import { MatFormField, MatLabel, MatSuffix } from '@angular/material/form-field';
 import { MatInput } from '@angular/material/input';
@@ -39,43 +36,44 @@
 import { AlertComponent } from '../../alerts/alert/alert.component';
 import { NumberOnlyDirective } from '../../../directives/numberOnly.directive';
 import { MatProgressSpinner } from '@angular/material/progress-spinner';
->>>>>>> 1d479b0a
+import { MatChipFormComponent } from '../mat-chip-form/mat-chip-form.component';
 
 @Component({
-    selector: 'app-algorithm-form',
-    templateUrl: './algorithm-form.component.html',
-    styleUrl: './algorithm-form.component.scss',
-    imports: [
-        MatCard,
-        MatCardHeader,
-        MatCardTitle,
-        MatCardContent,
-        ReactiveFormsModule,
-        MatFormField,
-        MatLabel,
-        MatInput,
-        MatButton,
-        MatSuffix,
-        NgIf,
-        MatSelect,
-        NgFor,
-        MatOption,
-        MatAccordion,
-        MatExpansionPanel,
-        MatExpansionPanelHeader,
-        MatExpansionPanelTitle,
-        MatExpansionPanelContent,
-        MatCheckbox,
-        MatTooltip,
-        MatRadioGroup,
-        MatRadioButton,
-        AlertComponent,
-        NumberOnlyDirective,
-        MatProgressSpinner,
-        TitleCasePipe,
-        KeyValuePipe,
-        TranslateModule
-    ]
+  selector: 'app-algorithm-form',
+  templateUrl: './algorithm-form.component.html',
+  styleUrl: './algorithm-form.component.scss',
+  imports: [
+    MatCard,
+    MatCardHeader,
+    MatCardTitle,
+    MatCardContent,
+    ReactiveFormsModule,
+    MatFormField,
+    MatLabel,
+    MatInput,
+    MatButton,
+    MatSuffix,
+    NgIf,
+    MatSelect,
+    NgFor,
+    MatOption,
+    MatAccordion,
+    MatExpansionPanel,
+    MatExpansionPanelHeader,
+    MatExpansionPanelTitle,
+    MatExpansionPanelContent,
+    MatCheckbox,
+    MatTooltip,
+    MatRadioGroup,
+    MatRadioButton,
+    AlertComponent,
+    NumberOnlyDirective,
+    MatProgressSpinner,
+    TitleCasePipe,
+    KeyValuePipe,
+    TranslateModule,
+    MatChipFormComponent
+  ]
 })
 export class AlgorithmFormComponent implements OnInit, AfterViewInit {
   @Input() algorithm?: AlgorithmForm;
@@ -122,13 +120,9 @@
       conditional_on: [''],
       conditional_operator: [''],
       conditional_value: [''],
-<<<<<<< HEAD
+      conditionalValueNull: [false],
       is_frontend_only: [false],
       allowed_values: [[]]
-=======
-      conditionalValueNull: [false],
-      is_frontend_only: [false]
->>>>>>> 1d479b0a
     },
     { validators: this.conditionalFieldsValidator.bind(this) }
   );
@@ -513,13 +507,9 @@
         conditional_on: [''],
         conditional_operator: [''],
         conditional_value: [''],
-<<<<<<< HEAD
+        conditionalValueNull: [false],
         is_frontend_only: [false],
         allowed_values: [[]]
-=======
-        conditionalValueNull: [false],
-        is_frontend_only: [false]
->>>>>>> 1d479b0a
       },
       { validators: this.conditionalFieldsValidator.bind(this) }
     );
