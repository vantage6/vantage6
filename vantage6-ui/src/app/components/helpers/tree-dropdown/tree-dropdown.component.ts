--- conflicted
+++ resolved
@@ -2,7 +2,6 @@
 import { SelectionModel } from '@angular/cdk/collections';
 import { MatTreeFlatDataSource, MatTreeFlattener, MatTree, MatTreeNodeDef, MatTreeNode, MatTreeNodePadding } from '@angular/material/tree';
 import { ParentTreeControl } from './parent-tree-control';
-<<<<<<< HEAD
 import { ConnectionPositionPair, CdkOverlayOrigin, CdkConnectedOverlay } from '@angular/cdk/overlay';
 import { MatFormField, MatLabel } from '@angular/material/form-field';
 import { MatChipGrid, MatChipRow, MatChipRemove, MatChipInput } from '@angular/material/chips';
@@ -15,11 +14,7 @@
 import { MatRadioButton } from '@angular/material/radio';
 import { TranslateModule } from '@ngx-translate/core';
 import { HighlightedTextPipe } from '../../../pipes/highlighted-text.pipe';
-=======
-import { ConnectionPositionPair } from '@angular/cdk/overlay';
-import { MatFormField } from '@angular/material/form-field';
 import { TranslateService } from '@ngx-translate/core';
->>>>>>> c7aa635f
 
 export interface ITreeInputSearchConfig {
   searchActive: boolean;
@@ -55,34 +50,34 @@
 }
 
 @Component({
-    selector: 'app-tree-dropdown',
-    templateUrl: './tree-dropdown.component.html',
-    styleUrls: ['./tree-dropdown.component.scss'],
-    imports: [
-        CdkOverlayOrigin,
-        MatFormField,
-        MatLabel,
-        MatChipGrid,
-        MatChipRow,
-        MatChipRemove,
-        MatIcon,
-        MatInput,
-        MatChipInput,
-        ReactiveFormsModule,
-        FormsModule,
-        CdkConnectedOverlay,
-        NgIf,
-        MatIconButton,
-        MatTree,
-        NgClass,
-        MatTreeNodeDef,
-        MatTreeNode,
-        MatTreeNodePadding,
-        MatCheckbox,
-        MatRadioButton,
-        TranslateModule,
-        HighlightedTextPipe
-    ]
+  selector: 'app-tree-dropdown',
+  templateUrl: './tree-dropdown.component.html',
+  styleUrls: ['./tree-dropdown.component.scss'],
+  imports: [
+    CdkOverlayOrigin,
+    MatFormField,
+    MatLabel,
+    MatChipGrid,
+    MatChipRow,
+    MatChipRemove,
+    MatIcon,
+    MatInput,
+    MatChipInput,
+    ReactiveFormsModule,
+    FormsModule,
+    CdkConnectedOverlay,
+    NgIf,
+    MatIconButton,
+    MatTree,
+    NgClass,
+    MatTreeNodeDef,
+    MatTreeNode,
+    MatTreeNodePadding,
+    MatCheckbox,
+    MatRadioButton,
+    TranslateModule,
+    HighlightedTextPipe
+  ]
 })
 export class TreeDropdownComponent implements OnInit, OnChanges {
   @Input() isMultiSelect = false;
@@ -128,27 +123,11 @@
   );
   public checklistSelection: SelectionModel<ITreeInputNodeFlat> = new SelectionModel();
   public hasChild = (_: number, _nodeData: ITreeInputNodeFlat) => _nodeData.expandable;
-  public treeSearch: ITreeInputSearch = {
-    value: '',
-    config: {
-      searchActive: false,
-      searchInput: ''
-    }
-  };
+  public treeSearch: ITreeInputSearch = { value: '', config: { searchActive: false, searchInput: '' } };
   public isOverlayOpen = false;
   public overlayPosition: ConnectionPositionPair[] = [
-    {
-      originX: 'start',
-      originY: 'bottom',
-      overlayX: 'start',
-      overlayY: 'top'
-    },
-    {
-      originX: 'start',
-      originY: 'top',
-      overlayX: 'start',
-      overlayY: 'bottom'
-    }
+    { originX: 'start', originY: 'bottom', overlayX: 'start', overlayY: 'top' },
+    { originX: 'start', originY: 'top', overlayX: 'start', overlayY: 'bottom' }
   ];
   public overlayWidth: string = '100%';
 
@@ -200,11 +179,7 @@
       if (treeNode.children && treeNode.children.length > 0) {
         treeNode.children = this.formatTreeNodes(treeNode.children, treeNode.code.toString(), pathLabelFormatted);
       }
-      return {
-        ...treeNode,
-        pathLabel: pathLabelFormatted,
-        parentCode: parentCodeFormatted
-      };
+      return { ...treeNode, pathLabel: pathLabelFormatted, parentCode: parentCodeFormatted };
     });
     return formattedTree;
   }
@@ -283,13 +258,7 @@
     if (!searchActive && this.treeSearch.config.searchActive) {
       this.resetTree();
     }
-    this.treeSearch = {
-      value: curSearchInput,
-      config: {
-        searchActive,
-        searchInput: curSearchInput
-      }
-    };
+    this.treeSearch = { value: curSearchInput, config: { searchActive, searchInput: curSearchInput } };
 
     if (searchActive) {
       this.filterTreeNodesByName(curSearchInput);
@@ -301,12 +270,7 @@
     const selectedValues =
       values && values.length !== 0
         ? values.map((item) => {
-            return {
-              code: item.code,
-              label: item.label,
-              parentCode: item.parentCode,
-              pathLabel: item.pathLabel
-            };
+            return { code: item.code, label: item.label, parentCode: item.parentCode, pathLabel: item.pathLabel };
           })
         : [];
     if (this.isOverlayOpen) {
