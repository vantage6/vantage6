--- conflicted
+++ resolved
@@ -52,9 +52,8 @@
     return result;
   }
 
-<<<<<<< HEAD
-  async getAlgorithm(algorithm_store_url: string, id: string): Promise<Algorithm> {
-    let result = await this.apiService.getForAlgorithmApi<Algorithm>(algorithm_store_url, `/algorithm/${id}`);
+  async getAlgorithm(algorithm_store_url: string, id: string, lazyProperties: AlgorithmLazyProperties[] = []): Promise<Algorithm> {
+    const result = await this.apiService.getForAlgorithmApi<Algorithm>(algorithm_store_url, `/algorithm/${id}`);
 
     result.functions.forEach((func) => {
       func.arguments.forEach((arg) => {
@@ -64,16 +63,10 @@
       });
     });
 
-    return result;
-=======
-  async getAlgorithm(algorithm_store_url: string, id: string, lazyProperties: AlgorithmLazyProperties[] = []): Promise<Algorithm> {
-    const result = await this.apiService.getForAlgorithmApi<Algorithm>(algorithm_store_url, `/algorithm/${id}`);
-
     const algorithm: Algorithm = { ...result, reviews: [] };
     await getLazyProperties(result, algorithm, lazyProperties, this.apiService, algorithm_store_url);
 
     return algorithm;
->>>>>>> 1d479b0a
   }
 
   async getAlgorithmByUrl(imageUrl: string, store: AlgorithmStore): Promise<Algorithm | null> {
