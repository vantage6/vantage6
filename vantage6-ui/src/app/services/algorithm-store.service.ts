--- conflicted
+++ resolved
@@ -4,14 +4,9 @@
   AlgorithmStore,
   AlgorithmStoreLazyProperties,
   BaseAlgorithmStore,
-<<<<<<< HEAD
   EditAlgorithmStore,
   StorePolicies
 } from '../models/api/algorithmStore.model';
-=======
-  EditAlgorithmStore
-} from 'src/app/models/api/algorithmStore.model';
->>>>>>> e7c2408f
 import { ApiService } from './api.service';
 import { environment } from 'src/environments/environment';
 import { Pagination } from 'src/app/models/api/pagination.model';
