import { Injectable } from '@angular/core';
import { ConvertJsonService } from '../common/convert-json.service';
import { BaseDataService } from './base-data.service';
import { Task } from 'src/app/interfaces/task';
import { Observable } from 'rxjs';
import { TaskApiService } from '../api/task-api.service';
import {
  removeMatchedIdFromArray,
  removeValueFromArray,
} from 'src/app/shared/utils';
import { SocketioConnectService } from 'src/app/services/common/socketio-connect.service';
import {
  Pagination,
  allPages,
  defaultFirstPage,
} from 'src/app/interfaces/utils';

@Injectable({
  providedIn: 'root',
})
export class TaskDataService extends BaseDataService {
  constructor(
    protected apiService: TaskApiService,
    protected convertJsonService: ConvertJsonService,
    private socketConnectService: SocketioConnectService
  ) {
    super(apiService, convertJsonService);
    // subscribe to task changes
    this.socketConnectService
      .getAlgorithmStatusUpdates()
      .subscribe((update) => {
        this.updateTaskOnSocketEvent(update);
      });
    // subscribe to new tasks
    this.socketConnectService.getTaskCreatedUpdates().subscribe((update) => {
      this.addNewTaskOnSocketEvent(update);
    });
  }

  async get(
    id: number,
    force_refresh: boolean = false
  ): Promise<Observable<Task>> {
    return (await super.get_base(
      id,
      this.convertJsonService.getTask,
      force_refresh
    )) as Observable<Task>;
  }

  async list(
    force_refresh: boolean = false,
    pagination: Pagination = defaultFirstPage()
  ): Promise<Observable<Task[]>> {
    return (await super.list_base(
      this.convertJsonService.getTask,
<<<<<<< HEAD
      force_refresh,
      // only show top-level tasks (i.e. not subtasks) created by user
      { is_user_created: 1 }
=======
      pagination,
      force_refresh
>>>>>>> 649795a3
    )) as Observable<Task[]>;
  }

  async org_list(
    organization_id: number,
    force_refresh: boolean = false,
    pagination: Pagination = allPages()
  ): Promise<Observable<Task[]>> {
    return (await super.org_list_base(
      organization_id,
      this.convertJsonService.getTask,
      pagination,
      force_refresh
    )) as Observable<Task[]>;
  }

  async collab_list(
    collaboration_id: number,
    force_refresh: boolean = false,
    pagination: Pagination = allPages()
  ): Promise<Observable<Task[]>> {
    return (await super.collab_list_base(
      collaboration_id,
      this.convertJsonService.getTask,
      pagination,
      force_refresh
    )) as Observable<Task[]>;
  }

  save(task: Task) {
    // remove organization and collaboration properties - these should be set
    // within components where needed to prevent endless loop of updates
    if (task.init_org) task.init_org = undefined;
    if (task.init_user) task.init_user = undefined;
    if (task.collaboration) task.collaboration = undefined;

    // check if task has been created via UI. Then keep storing that
    if (task.id in this.resources_by_id) {
      let current_val: Task = this.resources_by_id[task.id].value as Task;
      if (current_val.created_via_ui) {
        task.created_via_ui = current_val.created_via_ui;
      }
    }

    // save the task
    super.save(task);
  }

  remove(task: Task): void {
    // remove the task also from its parent task and/or child tasks
    if (task.parent_id || task.children_ids.length) {
      let tasks: Task[] = this.resource_list.value as Task[];
      for (let t of tasks) {
        if (t.id === task.parent_id) {
          t.children_ids = removeValueFromArray(t.children_ids, task.id);
          if (t.children) {
            t.children = removeMatchedIdFromArray(t.children, task.id);
          }
        } else if (task.children_ids.includes(t.id)) {
          t.parent_id = null;
          t.parent = undefined;
        }
      }
      this.resource_list.next(tasks);
    }

    super.remove(task);
  }

  updateTaskOnSocketEvent(data: any): void {
    let tasks = this.resource_list.value;
    for (let task of tasks as Task[]) {
      if (task.id === data.task_id) {
        task.status = data.status;
        if (data.parent_id) task.parent_id = data.parent_id;
      } else if (
        data.parent_id &&
        task.id === data.parent_id &&
        !task.children_ids.includes(data.task_id)
      ) {
        task.children_ids.push(data.task_id);
      }
    }
    this.resource_list.next(tasks);
  }

  addNewTaskOnSocketEvent(data: any): void {
    if (data.task_id) this.get(data.task_id);
  }
}<|MERGE_RESOLUTION|>--- conflicted
+++ resolved
@@ -54,14 +54,10 @@
   ): Promise<Observable<Task[]>> {
     return (await super.list_base(
       this.convertJsonService.getTask,
-<<<<<<< HEAD
+      pagination,
       force_refresh,
       // only show top-level tasks (i.e. not subtasks) created by user
       { is_user_created: 1 }
-=======
-      pagination,
-      force_refresh
->>>>>>> 649795a3
     )) as Observable<Task[]>;
   }
 
