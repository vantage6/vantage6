import codecs
import os

from os import path
from codecs import open
from setuptools import setup, find_namespace_packages
from pathlib import Path

# get current directory
here = Path(path.abspath(path.dirname(__file__)))
parent_dir = here.parent.absolute()

# get the long description from the README file
with codecs.open(path.join(parent_dir, "README.md"), encoding="utf-8") as f:
    long_description = f.read()

# Read the API version from disk. This file should be located in the package
# folder, since it's also used to set the pkg.__version__ variable.
version_path = os.path.join(here, "vantage6", "cli", "_version.py")
version_ns = {"__file__": version_path}
with open(version_path) as f:
    exec(f.read(), {}, version_ns)


# setup the package
setup(
    name="vantage6",
    version=version_ns["__version__"],
    description="vantage6 command line interface",
    long_description=long_description,
    long_description_content_type="text/markdown",
    url="https://github.com/vantage6/vantage6",
    packages=find_namespace_packages(),
    python_requires=">=3.10",
    install_requires=[
        "click==8.1.3",
        "colorama==0.4.6",
        "copier==8.3.0",
        "docker==6.1.2",
        "ipython==8.10.0",
        "jinja2==3.1.3",
        "questionary==1.10.0",
        "rich==13.5.2",
        "schema==0.7.5",
        "SQLAlchemy==1.4.46",
        f'vantage6-common == {version_ns["__version__"]}',
        f'vantage6-client == {version_ns["__version__"]}',
    ],
<<<<<<< HEAD
    extras_require={"dev": ["coverage==6.4.4"]},
=======
    extras_require={
        "dev": [
            "coverage==6.4.4",
            "black",
            "pre-commit",
        ]
    },
>>>>>>> 1b1f93df
    package_data={
        "vantage6.cli": [
            "__build__",
            "rabbitmq/rabbitmq.config",
            "template/node_config.j2",
            "template/server_config.j2",
            "template/server_import_config.j2",
        ],
    },
    entry_points={
        "console_scripts": [
            "v6=vantage6.cli.cli:cli_complete",
            # TODO v5+ remove vnode/vserver/vdev aliases (?)
            "vnode=vantage6.cli.cli:cli_node",
            "vserver=vantage6.cli.cli:cli_server",
            "vdev=vantage6.cli.cli:cli_dev",
        ]
    },
)<|MERGE_RESOLUTION|>--- conflicted
+++ resolved
@@ -46,9 +46,6 @@
         f'vantage6-common == {version_ns["__version__"]}',
         f'vantage6-client == {version_ns["__version__"]}',
     ],
-<<<<<<< HEAD
-    extras_require={"dev": ["coverage==6.4.4"]},
-=======
     extras_require={
         "dev": [
             "coverage==6.4.4",
@@ -56,7 +53,6 @@
             "pre-commit",
         ]
     },
->>>>>>> 1b1f93df
     package_data={
         "vantage6.cli": [
             "__build__",
