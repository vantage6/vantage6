--- conflicted
+++ resolved
@@ -63,11 +63,8 @@
             "template/server_import_config.j2",
             "template/algo_store_config.j2",
             "dev/data/olympic_athletes_2016.csv",
-<<<<<<< HEAD
             "dev/data/km_dataset.csv",
-=======
             "prometheus/prometheus.yml",
->>>>>>> 2674f787
         ],
     },
     entry_points={
