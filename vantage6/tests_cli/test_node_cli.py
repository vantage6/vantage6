--- conflicted
+++ resolved
@@ -78,19 +78,11 @@
         # check printed lines
         self.assertEqual(
             result.output,
-<<<<<<< HEAD
             "\nName                     Status          System/User\n"
             "-----------------------------------------------------\n"
-            "iknl                     Offline         System \n"
-            "iknl                     Online          User   \n"
+            "iknl                     Not running      System \n"
+            "iknl                     Running          User   \n"
             "-----------------------------------------------------\n"
-=======
-            "\nName                     Environments                    Status          System/User\n"
-            "-------------------------------------------------------------------------------------\n"
-            "iknl                     ['Application']                 Not running      System \n"
-            "iknl                     ['Application']                 Running          User   \n"
-            "-------------------------------------------------------------------------------------\n"
->>>>>>> 4fb8408c
         )
 
     @patch("vantage6.cli.node.configuration_wizard")
