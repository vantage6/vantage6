--- conflicted
+++ resolved
@@ -32,13 +32,10 @@
     """
     Print the version of the vantage6 algorithm store.
     """
-<<<<<<< HEAD
-=======
     name, is_sandbox = extract_name_and_is_sandbox(name, is_sandbox)
     if is_sandbox:
         system_folders = False
 
->>>>>>> 7470f2c8
     ctx = get_and_select_ctx(
         InstanceType.ALGORITHM_STORE,
         name,
