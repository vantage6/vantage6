--- conflicted
+++ resolved
@@ -10,7 +10,6 @@
 
 @click.command()
 @click.option(
-<<<<<<< HEAD
     "--with-prometheus", is_flag=True, default=False, help="Enable Prometheus"
 )
 @click.option(
@@ -19,8 +18,7 @@
     default=False,
     help="Don't create local Keycloak service",
 )
-def cli_start_dev_env(with_prometheus: bool, no_local_auth: bool):
-=======
+@click.option(
     "--no-populate",
     "populate",
     is_flag=True,
@@ -46,8 +44,9 @@
     "This has a similar effect to running `v6 dev clean` and then "
     "`v6 dev start --populate`.",
 )
-def cli_start_dev_env(populate: bool, repopulate: bool):
->>>>>>> 8ec65b18
+def cli_start_dev_env(
+    with_prometheus: bool, no_local_auth: bool, populate: bool, repopulate: bool
+):
     """Start the development environment using devspace."""
     check_devspace_installed()
 
@@ -61,20 +60,17 @@
         # Build the devspace command
         cmd = ["devspace", "run", "start-dev"]
 
-<<<<<<< HEAD
         if with_prometheus:
             cmd.extend(["--profile", "with-prometheus"])
-
         if no_local_auth:
             cmd.extend(["--profile", "no-local-auth"])
-=======
+
         if repopulate:
             cmd.append("--repopulate")
         elif populate:
             cmd.append("--populate")
         else:
             cmd.append("--no-populate")
->>>>>>> 8ec65b18
 
         # Run the devspace command
         result = subprocess.run(cmd, check=True, capture_output=False)
