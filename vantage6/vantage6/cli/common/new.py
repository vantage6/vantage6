<<<<<<< HEAD
from pathlib import Path
=======
from collections.abc import Callable
>>>>>>> 4876abfd

from colorama import Fore, Style

from vantage6.common import ensure_config_dir_writable, error, info
from vantage6.common.globals import InstanceType

from vantage6.cli.common.utils import get_main_cli_command_name
from vantage6.cli.config import CliConfig
from vantage6.cli.configuration_create import make_configuration
from vantage6.cli.context import select_context_class
from vantage6.cli.utils import check_config_name_allowed, prompt_config_name


def new(
<<<<<<< HEAD
    config_producing_func: callable,
    config_producing_func_args: tuple,
=======
    questionnaire_function: Callable,
>>>>>>> 4876abfd
    name: str,
    system_folders: bool,
    namespace: str,
    context: str,
    type_: InstanceType,
    is_sandbox: bool = False,
) -> Path | None:
    """
    Create a new configuration.

    Parameters
    ----------
<<<<<<< HEAD
    config_producing_func : callable
=======
    questionnaire_function : Callable
>>>>>>> 4876abfd
        Function to generate the configuration
    config_producing_func_args : tuple
        Arguments to pass to the config producing function
    name : str
        Name of the configuration
    system_folders : bool
        Whether to store the configuration in the system folders
    namespace : str
        Namespace to use
    context : str
        Context to use
    type_ : InstanceType
        Type of the configuration (node, server, algorithm store, etc)
    is_sandbox : bool
        Whether to create a sandbox configuration or not

    Returns
    -------
    Path | None
        Path to the configuration file. None if the process is aborted for any reason.
    """
    cli_config = CliConfig()
    context, namespace = cli_config.compare_changes_config(
        context=context,
        namespace=namespace,
    )

    name = prompt_config_name(name)

    # check if name is valid
    check_config_name_allowed(name)

    # check that this config does not exist
    ctx_class = select_context_class(type_)
    try:
        if ctx_class.config_exists(name, system_folders, is_sandbox):
            error(f"Configuration {Fore.RED}{name}{Style.RESET_ALL} already exists!")
            exit(1)
    except Exception as e:
        error(e)

        exit(1)

    command_name = get_main_cli_command_name(type_)

    # Check that we can write in this folder
    if not ensure_config_dir_writable(system_folders):
        error("Your user does not have write access to all folders. Exiting")
        info(
            f"Create a new {command_name} using '{Fore.GREEN}v6 {command_name} new "
            f"--user{Style.RESET_ALL}' instead!"
        )
        exit(1)

    # create config in ctx location
    try:
        cfg_file = make_configuration(
            config_producing_func=config_producing_func,
            config_producing_func_args=config_producing_func_args,
            type_=type_,
            instance_name=name,
            system_folders=system_folders,
            is_sandbox=is_sandbox,
        )
    except KeyboardInterrupt:
        error("Configuration creation aborted.")
        exit(1)
    info(f"New configuration created: {Fore.GREEN}{cfg_file}{Style.RESET_ALL}")

    flag = "" if system_folders else "--user"
    info(
        f"You can start the {command_name} by running {Fore.GREEN}v6 {command_name} "
        f"start {flag}{Style.RESET_ALL}"
    )
    return cfg_file<|MERGE_RESOLUTION|>--- conflicted
+++ resolved
@@ -1,8 +1,5 @@
-<<<<<<< HEAD
+from collections.abc import Callable
 from pathlib import Path
-=======
-from collections.abc import Callable
->>>>>>> 4876abfd
 
 from colorama import Fore, Style
 
@@ -17,12 +14,8 @@
 
 
 def new(
-<<<<<<< HEAD
-    config_producing_func: callable,
+    config_producing_func: Callable,
     config_producing_func_args: tuple,
-=======
-    questionnaire_function: Callable,
->>>>>>> 4876abfd
     name: str,
     system_folders: bool,
     namespace: str,
@@ -35,11 +28,7 @@
 
     Parameters
     ----------
-<<<<<<< HEAD
-    config_producing_func : callable
-=======
-    questionnaire_function : Callable
->>>>>>> 4876abfd
+    config_producing_func : Callable
         Function to generate the configuration
     config_producing_func_args : tuple
         Arguments to pass to the config producing function
