from collections.abc import Callable
from functools import wraps
from pathlib import Path

import click

from vantage6.common import error
from vantage6.common.globals import InstanceType

from vantage6.cli.common.utils import extract_name_and_is_sandbox
from vantage6.cli.configuration_create import select_configuration_questionnaire
from vantage6.cli.context import get_context, select_context_class


def click_insert_context(
    type_: InstanceType,
    include_name: bool = False,
    include_system_folders: bool = False,
<<<<<<< HEAD
    is_sandbox: bool = False,
    sandbox_param: str | None = None,
) -> callable:
=======
) -> Callable:
>>>>>>> 4876abfd
    """
    Supply the Click function with an additional context parameter. The context
    is passed to the function as the first argument.

    Parameters
    ----------
    type_ : InstanceType
        The type of instance for which the context should be inserted
    include_name : bool
        Include the name of the configuration as an argument
    include_system_folders : bool
        Include whether or not to use the system folders as an argument
    is_sandbox : bool
        Include whether or not to use the sandbox configurations as an argument
    sandbox_param : str | None
        Name of a Click option/parameter in the command function whose boolean
        value should determine sandbox mode at runtime. If provided, this value
        overrides the static is_sandbox parameter.

    Returns
    -------
    Callable
        Click function with context

    Examples
    --------
    >>> @click_insert_context(InstanceType.SERVER)
    >>> def cli_server_start(ctx: ServerContext, *args, **kwargs) -> None:
    >>>     pass
    """

    def protection_decorator(func: Callable) -> Callable:
        @click.option("-n", "--name", default=None, help="Name of the configuration.")
        @click.option(
            "-c",
            "--config",
            default=None,
            help="Path to configuration-file; overrides --name",
        )
        @click.option(
            "--system",
            "system_folders",
            flag_value=True,
            help="Use system folders instead of user folders. This is the default",
        )
        @click.option(
            "--user",
            "system_folders",
            flag_value=False,
            default=False if type_ == InstanceType.NODE or is_sandbox else True,
            help="Use user folders instead of system folders",
        )
        @wraps(func)
        def decorator(
            name: str, config: str, system_folders: bool, *args, **kwargs
        ) -> Callable:
            """
            Decorator function that adds the context to the function.

            Returns
            -------
            Callable
                Decorated function
            """
            ctx_class = select_context_class(type_)

            # Determine sandbox mode, preferring runtime option when provided
            runtime_is_sandbox = is_sandbox
            if sandbox_param is not None:
                # Pop to avoid passing unknown kwarg to the wrapped function
                runtime_is_sandbox = bool(kwargs.pop(sandbox_param, False))
            name, runtime_is_sandbox = extract_name_and_is_sandbox(
                name, runtime_is_sandbox
            )

            # path to configuration file always overrides name
            if config:
                ctx = ctx_class.from_external_config_file(config, system_folders)
            elif "ctx" in kwargs:
                # if ctx is already in kwargs (typically when one click command
                # calls another internally), use that existing ctx
                ctx = kwargs.pop("ctx")
            else:
                # in case no name, ctx or config file is supplied, ask the user
                # to select an existing config by name
                if not name:
                    try:
                        # select configuration if none supplied
                        name = select_configuration_questionnaire(
                            type_, system_folders, runtime_is_sandbox
                        )
                    except Exception:
                        error("No configurations could be found!")
                        exit(1)

                ctx = get_context(type_, name, system_folders, runtime_is_sandbox)
            extra_args = []
            if include_name:
                if not name:
                    name = Path(config).stem
                extra_args.append(name)
            if include_system_folders:
                extra_args.append(system_folders)
            return func(ctx, *extra_args, *args, **kwargs)

        return decorator

    return protection_decorator<|MERGE_RESOLUTION|>--- conflicted
+++ resolved
@@ -16,13 +16,9 @@
     type_: InstanceType,
     include_name: bool = False,
     include_system_folders: bool = False,
-<<<<<<< HEAD
     is_sandbox: bool = False,
     sandbox_param: str | None = None,
-) -> callable:
-=======
 ) -> Callable:
->>>>>>> 4876abfd
     """
     Supply the Click function with an additional context parameter. The context
     is passed to the function as the first argument.
