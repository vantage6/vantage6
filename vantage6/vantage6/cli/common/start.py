from __future__ import annotations

import subprocess
from os import PathLike
from pathlib import Path

from vantage6.common import error, info
from vantage6.common.context import AppContext
from vantage6.common.globals import (
    DEFAULT_CHART_REPO,
    InstanceType,
)

from vantage6.cli.common.utils import check_running
from vantage6.cli.globals import ChartName
from vantage6.cli.k8s_config import KubernetesConfig
from vantage6.cli.utils import check_config_name_allowed, validate_input_cmd_args


def prestart_checks(
    ctx: AppContext,
    instance_type: InstanceType,
    name: str,
    system_folders: bool,
) -> None:
    """
    Run pre-start checks for an instance.
    """
    check_config_name_allowed(name)

    if check_running(ctx.helm_release_name, instance_type, name, system_folders):
        error(f"Instance '{name}' is already running.")
        exit(1)


def helm_install(
    release_name: str,
    chart_name: ChartName,
    values_file: str | PathLike | None = None,
    k8s_config: KubernetesConfig | None = None,
    local_chart_dir: str | None = None,
    custom_values: list[str] | None = None,
) -> None:
    """
    Manage the `helm install` command.

    Parameters
    ----------
    release_name : str
        The name of the Helm release.
    chart_name : str
        The name of the Helm chart.
    values_file : str, optional
        A single values file to use with the `-f` flag.
    k8s_config : KubernetesConfig, optional
        The Kubernetes configuration to use.
    local_chart_dir : str, optional
        The local directory containing the Helm charts.
    custom_values : list[str], optional
        Custom values to pass to the Helm chart, that override the values in the values
        file. Each item in the list is a string in the format "key=value".
    """
    # Input validation
    validate_input_cmd_args(release_name, "release name")
    validate_input_cmd_args(chart_name, "chart name")

    values_file = Path(values_file) if values_file else None
    if values_file and not values_file.is_file():
        error(f"Helm chart values file does not exist: {values_file}")
        return

    if k8s_config:
        validate_input_cmd_args(
            k8s_config.context, "k8s_config.context", allow_none=True
        )
        validate_input_cmd_args(
            k8s_config.namespace, "k8s_config.namespace", allow_none=True
        )

    if local_chart_dir and local_chart_dir.rstrip("/").endswith(chart_name.value):
        local_chart_dir = str(Path(local_chart_dir).parent)

    # Create the command
    if local_chart_dir:
        command = [
            "helm",
            "install",
            release_name,
            f"{local_chart_dir}/{chart_name.value}",
        ]
    else:
        command = [
            "helm",
            "install",
            release_name,
            chart_name,
            "--repo",
            DEFAULT_CHART_REPO,
            # TODO v5+ remove this flag when we have a stable release
            "--devel",
        ]

    if values_file:
        command.extend(["-f", str(values_file)])

    if k8s_config.context:
        command.extend(["--kube-context", k8s_config.context])

    if k8s_config.namespace:
        command.extend(["--namespace", k8s_config.namespace])

    if custom_values:
        for custom_value in custom_values:
            command.extend(["--set", custom_value])

    try:
        subprocess.run(
            command,
            stdout=subprocess.DEVNULL,
            check=True,
        )
        info(
            f"Successfully installed release '{release_name}' using chart "
            f"'{chart_name.value}'."
        )
    except subprocess.CalledProcessError:
        error(f"Failed to install release '{release_name}'.")
        exit(1)
    except FileNotFoundError:
        error(
            "Helm command not found. Please ensure Helm is installed and available in "
            "the PATH."
        )
<<<<<<< HEAD
        exit(1)
=======
        exit(1)


def start_port_forward(
    service_name: str,
    service_port: int,
    port: int,
    ip: str = LOCALHOST,
    k8s_config: KubernetesConfig | None = None,
) -> None:
    """
    Port forward a kubernetes service.

    Parameters
    ----------
    service_name : str
        The name of the Kubernetes service to port forward.
    service_port : int
        The port on the service to forward.
    port : int
        The port to listen on.
    ip : str
        The IP address to listen on. Defaults to localhost.
    k8s_config : KubernetesConfig, optional
        The Kubernetes configuration to use.
    """
    # Input validation
    validate_input_cmd_args(service_name, "service name")
    if not isinstance(service_port, int) or service_port <= 0:
        error(f"Invalid service port: {service_port}. Must be a positive integer.")
        return

    if not isinstance(port, int) or port <= 0:
        error(f"Invalid local port: {port}. Must be a positive integer.")
        return

    if ip and not re.match(
        r"^(localhost|[0-9]{1,3}\.[0-9]{1,3}\.[0-9]{1,3}\.[0-9]{1,3})$", ip
    ):
        error(f"Invalid IP address: {ip}. Must be a valid IPv4 address or 'localhost'.")
        return

    if k8s_config:
        validate_input_cmd_args(
            k8s_config.context, "k8s_config.context", allow_none=True
        )
        validate_input_cmd_args(
            k8s_config.namespace, "k8s_config.namespace", allow_none=True
        )

    # Check if the service is ready before starting port forwarding
    info(f"Waiting for service '{service_name}' to become ready...")
    start_time = time.time()
    timeout = 300  # seconds
    while time.time() - start_time < timeout:
        try:
            command = [
                "kubectl",
                "get",
                "endpoints",
                service_name,
                "-o",
                "jsonpath={.subsets[*].addresses[*].ip}",
            ]

            if k8s_config.context:
                command.extend(["--context", k8s_config.context])

            if k8s_config.namespace:
                command.extend(["--namespace", k8s_config.namespace])

            result = subprocess.check_output(command).decode().strip()

            if result:
                info(f"Service '{service_name}' is ready.")
                break
        except subprocess.CalledProcessError:
            pass  # ignore and retry

        time.sleep(2)
    else:
        error(
            f"Timeout: Service '{service_name}' has no ready endpoints after {timeout} "
            "seconds."
        )
        return

    # Create the port forwarding command
    if not ip:
        ip = LOCALHOST

    command = [
        "kubectl",
        "port-forward",
        "--address",
        ip,
        f"service/{service_name}",
        f"{port}:{service_port}",
    ]

    if k8s_config.context:
        command.extend(["--context", k8s_config.context])

    if k8s_config.namespace:
        command.extend(["--namespace", k8s_config.namespace])

    # Start the port forwarding process
    try:
        process = subprocess.Popen(
            command,
            stdout=subprocess.DEVNULL,
            stderr=subprocess.PIPE,
            start_new_session=True,  # Start in new session to detach from parent
        )

        # Give the process a moment to start and check if it's still running
        time.sleep(1)
        if process.poll() is not None:
            # Process has already terminated
            e = process.stderr.read().decode() if process.stderr else "Unknown error"
            error(f"Failed to start port forwarding: {e}")
            return

        info(
            f"Port forwarding started: {ip}:{port} -> {service_name}:{service_port} "
            f"(PID: {str(process.pid)})"
        )
        return
    except Exception as e:
        error(f"Failed to start port forwarding: {e}")
        return
>>>>>>> 3b2b0499
<|MERGE_RESOLUTION|>--- conflicted
+++ resolved
@@ -131,138 +131,4 @@
             "Helm command not found. Please ensure Helm is installed and available in "
             "the PATH."
         )
-<<<<<<< HEAD
-        exit(1)
-=======
-        exit(1)
-
-
-def start_port_forward(
-    service_name: str,
-    service_port: int,
-    port: int,
-    ip: str = LOCALHOST,
-    k8s_config: KubernetesConfig | None = None,
-) -> None:
-    """
-    Port forward a kubernetes service.
-
-    Parameters
-    ----------
-    service_name : str
-        The name of the Kubernetes service to port forward.
-    service_port : int
-        The port on the service to forward.
-    port : int
-        The port to listen on.
-    ip : str
-        The IP address to listen on. Defaults to localhost.
-    k8s_config : KubernetesConfig, optional
-        The Kubernetes configuration to use.
-    """
-    # Input validation
-    validate_input_cmd_args(service_name, "service name")
-    if not isinstance(service_port, int) or service_port <= 0:
-        error(f"Invalid service port: {service_port}. Must be a positive integer.")
-        return
-
-    if not isinstance(port, int) or port <= 0:
-        error(f"Invalid local port: {port}. Must be a positive integer.")
-        return
-
-    if ip and not re.match(
-        r"^(localhost|[0-9]{1,3}\.[0-9]{1,3}\.[0-9]{1,3}\.[0-9]{1,3})$", ip
-    ):
-        error(f"Invalid IP address: {ip}. Must be a valid IPv4 address or 'localhost'.")
-        return
-
-    if k8s_config:
-        validate_input_cmd_args(
-            k8s_config.context, "k8s_config.context", allow_none=True
-        )
-        validate_input_cmd_args(
-            k8s_config.namespace, "k8s_config.namespace", allow_none=True
-        )
-
-    # Check if the service is ready before starting port forwarding
-    info(f"Waiting for service '{service_name}' to become ready...")
-    start_time = time.time()
-    timeout = 300  # seconds
-    while time.time() - start_time < timeout:
-        try:
-            command = [
-                "kubectl",
-                "get",
-                "endpoints",
-                service_name,
-                "-o",
-                "jsonpath={.subsets[*].addresses[*].ip}",
-            ]
-
-            if k8s_config.context:
-                command.extend(["--context", k8s_config.context])
-
-            if k8s_config.namespace:
-                command.extend(["--namespace", k8s_config.namespace])
-
-            result = subprocess.check_output(command).decode().strip()
-
-            if result:
-                info(f"Service '{service_name}' is ready.")
-                break
-        except subprocess.CalledProcessError:
-            pass  # ignore and retry
-
-        time.sleep(2)
-    else:
-        error(
-            f"Timeout: Service '{service_name}' has no ready endpoints after {timeout} "
-            "seconds."
-        )
-        return
-
-    # Create the port forwarding command
-    if not ip:
-        ip = LOCALHOST
-
-    command = [
-        "kubectl",
-        "port-forward",
-        "--address",
-        ip,
-        f"service/{service_name}",
-        f"{port}:{service_port}",
-    ]
-
-    if k8s_config.context:
-        command.extend(["--context", k8s_config.context])
-
-    if k8s_config.namespace:
-        command.extend(["--namespace", k8s_config.namespace])
-
-    # Start the port forwarding process
-    try:
-        process = subprocess.Popen(
-            command,
-            stdout=subprocess.DEVNULL,
-            stderr=subprocess.PIPE,
-            start_new_session=True,  # Start in new session to detach from parent
-        )
-
-        # Give the process a moment to start and check if it's still running
-        time.sleep(1)
-        if process.poll() is not None:
-            # Process has already terminated
-            e = process.stderr.read().decode() if process.stderr else "Unknown error"
-            error(f"Failed to start port forwarding: {e}")
-            return
-
-        info(
-            f"Port forwarding started: {ip}:{port} -> {service_name}:{service_port} "
-            f"(PID: {str(process.pid)})"
-        )
-        return
-    except Exception as e:
-        error(f"Failed to start port forwarding: {e}")
-        return
->>>>>>> 3b2b0499
+        exit(1)