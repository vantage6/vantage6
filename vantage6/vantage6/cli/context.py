--- conflicted
+++ resolved
@@ -364,16 +364,21 @@
             f"{self.docker_container_name}-vpn-vol"
         )
 
-<<<<<<< HEAD
     @property
     def docker_ssh_volume_name(self) -> str:
+        """
+        Docker volume in which the SSH configuration is stored.
+
+        Returns
+        -------
+        str
+            Docker voluem name
+        """
         return os.environ.get(
             'SSH_TUNNEL_VOLUME_NAME',
             f"{self.docker_container_name}-ssh-vol"
         )
 
-    def docker_temporary_volume_name(self, run_id):
-=======
     def docker_temporary_volume_name(self, run_id: int) -> str:
         """
         Docker volume in which temporary data is stored. Temporary data is
@@ -390,7 +395,6 @@
         str
             Docker volume name
         """
->>>>>>> f04e6f84
         return f"{APPNAME}-{self.name}-{self.scope}-{run_id}-tmpvol"
 
     def get_database_uri(self, label: str = "default") -> str:
