--- conflicted
+++ resolved
@@ -1,11 +1,7 @@
 from colorama import Fore, Style
 from docker.client import DockerClient
 
-<<<<<<< HEAD
-from vantage6.common import error, info
-=======
 from vantage6.common import error
->>>>>>> 55fbc885
 from vantage6.common.context import AppContext
 from vantage6.common.docker.addons import get_container, remove_container
 from vantage6.common.globals import APPNAME
