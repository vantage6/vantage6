--- conflicted
+++ resolved
@@ -37,32 +37,5 @@
     # the host. We only want CLI logging here.
     ctx_class.LOGGING_ENABLED = False
     # create server context, and initialize db
-<<<<<<< HEAD
     ctx = ctx_class(name, system_folders=system_folders, is_sandbox=is_sandbox)
-    return ctx
-
-
-def stop_ui(client: DockerClient, ctx: ServerContext) -> None:
-    """
-    Check if the UI container is running, and if so, stop and remove it.
-
-    Parameters
-    ----------
-    client : DockerClient
-        Docker client
-    ctx : ServerContext
-        Server context object
-    """
-    ui_container_name = f"{APPNAME}-{ctx.name}-{ctx.scope}-ui"
-    ui_container = get_container(client, name=ui_container_name)
-    if ui_container:
-        remove_container(ui_container, kill=True)
-        info(
-            f"Stopped the {Fore.GREEN}{ui_container_name}"
-            f"{Style.RESET_ALL} User Interface container."
-        )
-=======
-    ctx = ctx_class(name, system_folders=system_folders)
-
-    return ctx
->>>>>>> 012378f2
+    return ctx