--- conflicted
+++ resolved
@@ -1,37 +1,15 @@
 import click
 
-<<<<<<< HEAD
+from vantage6.common import info
+
 from vantage6.cli.common.decorator import click_insert_context
+from vantage6.cli.common.start import (
+    attach_logs,
+)
 from vantage6.cli.common.utils import attach_logs
 from vantage6.cli.config import CliConfig
 from vantage6.cli.context.server import ServerContext
 from vantage6.cli.utils import helm_install, start_port_forward
-from vantage6.common import info
-=======
-from vantage6.common import info, warning, error
-from vantage6.common.docker.network_manager import NetworkManager
-from vantage6.common.globals import (
-    APPNAME,
-    DEFAULT_SERVER_IMAGE,
-    DEFAULT_UI_IMAGE,
-    InstanceType,
-)
-
-from vantage6.common.globals import Ports, DEFAULT_PROMETHEUS_EXPORTER_PORT
-from vantage6.cli.context.server import ServerContext
-from vantage6.cli.rabbitmq.queue_manager import RabbitMQManager
-from vantage6.cli.server.common import stop_ui
-from vantage6.cli.common.decorator import click_insert_context
-from vantage6.cli.prometheus.monitoring_manager import PrometheusServer
-from vantage6.cli.common.start import (
-    attach_logs,
-    check_for_start,
-    get_image,
-    mount_database,
-    mount_source,
-    pull_infra_image,
-)
->>>>>>> 6fe3ad22
 
 
 @click.command()
@@ -45,37 +23,6 @@
     "--ui-port", default=None, type=int, help="Port to listen on for the User Interface"
 )
 @click.option(
-<<<<<<< HEAD
-=======
-    "--with-rabbitmq",
-    "start_rabbitmq",
-    flag_value=True,
-    default=False,
-    help="Start RabbitMQ message broker as local "
-    "container - use in development only",
-)
-@click.option("--rabbitmq-image", default=None, help="RabbitMQ docker image to use")
-@click.option(
-    "--with-prometheus",
-    "start_prometheus",
-    flag_value=True,
-    default=False,
-    help="Start Prometheus monitoring as a local container",
-)
-@click.option("--prometheus-image", default=None, help="Prometheus docker image to use")
-@click.option(
-    "--keep/--auto-remove",
-    default=False,
-    help="Keep image after server has stopped. Useful for debugging",
-)
-@click.option(
-    "--mount-src",
-    default="",
-    help="Override vantage6 source code in container with the source"
-    " code in this path",
-)
-@click.option(
->>>>>>> 6fe3ad22
     "--attach/--detach",
     default=False,
     help="Print server logs to the console after start",
@@ -88,15 +35,6 @@
     ip: str,
     port: int,
     ui_port: int,
-<<<<<<< HEAD
-=======
-    start_rabbitmq: bool,
-    rabbitmq_image: str,
-    start_prometheus: bool,
-    prometheus_image: str,
-    keep: bool,
-    mount_src: str,
->>>>>>> 6fe3ad22
     attach: bool,
 ) -> None:
     """
@@ -122,7 +60,6 @@
         namespace=namespace,
     )
 
-<<<<<<< HEAD
     # port forward for server
     info("Port forwarding for server")
     start_port_forward(
@@ -132,41 +69,8 @@
         ip=ip,
         context=context,
         namespace=namespace,
-=======
-    if (
-        start_prometheus
-        or ctx.config.get("prometheus")
-        and ctx.config["prometheus"].get("start_with_server", False)
-    ):
-        info("Starting Prometheus container")
-        _start_prometheus(ctx, prometheus_image, server_network_mgr)
-    elif ctx.config.get("prometheus"):
-        info(
-            "Prometheus is provided in the config file as external service. "
-            "Assuming this service is up and running."
-        )
-    else:
-        warning(
-            "Monitoring is not set up! This means that the vantage6 server "
-            "cannot be monitored with Prometheus!"
-        )
-
-    # start the UI if requested
-    if start_ui or ctx.config.get("ui") and ctx.config["ui"].get("enabled"):
-        _start_ui(docker_client, ctx, ui_port)
-
-    # The `ip` and `port` refer here to the ip and port within the container.
-    # So we do not really care that is it listening on all interfaces.
-    internal_port = 5000
-    cmd = (
-        f"uwsgi --http :{internal_port} --gevent 1000 --http-websockets "
-        "--master --callable app --disable-logging "
-        "--wsgi-file /vantage6/vantage6-server/vantage6/server/wsgi.py "
-        f"--pyargv {config_file}"
->>>>>>> 6fe3ad22
     )
 
-<<<<<<< HEAD
     # port forward for UI
     info("Port forwarding for UI")
     start_port_forward(
@@ -176,138 +80,7 @@
         ip=ip,
         context=context,
         namespace=namespace,
-=======
-    info("Run Docker container")
-    port_ = str(port or ctx.config["port"] or Ports.DEV_SERVER.value)
-    prometheus_exporter_port = ctx.config.get("prometheus", {}).get(
-        "exporter_port", DEFAULT_PROMETHEUS_EXPORTER_PORT
-    )
-    container = docker_client.containers.run(
-        image,
-        command=cmd,
-        mounts=mounts,
-        detach=True,
-        labels={
-            f"{APPNAME}-type": InstanceType.SERVER.value,
-            "name": ctx.config_file_name,
-        },
-        environment=environment_vars,
-        ports={
-            f"{internal_port}/tcp": (ip, port_),  # API port
-            f"{prometheus_exporter_port}/tcp": prometheus_exporter_port,
-        },
-        name=ctx.docker_container_name,
-        auto_remove=not keep,
-        tty=True,
-        network=server_network_mgr.network_name,
->>>>>>> 6fe3ad22
     )
 
     if attach:
-<<<<<<< HEAD
-        attach_logs("app=vantage6-server", "component=vantage6-server")
-=======
-        attach_logs(container, InstanceType.SERVER)
-
-
-def _start_rabbitmq(
-    ctx: ServerContext, rabbitmq_image: str, network_mgr: NetworkManager
-) -> None:
-    """
-    Start the RabbitMQ container if it is not already running.
-
-    Parameters
-    ----------
-    ctx : ServerContext
-        Server context object
-    rabbitmq_image : str
-        RabbitMQ image to use
-    network_mgr : NetworkManager
-        Network manager object
-    """
-    rabbit_uri = ctx.config["rabbitmq"].get("uri")
-    if not rabbit_uri:
-        error(
-            "No RabbitMQ URI found in the configuration file! Please add"
-            "a 'uri' key to the 'rabbitmq' section of the configuration."
-        )
-        exit(1)
-    # kick off RabbitMQ container
-    rabbit_mgr = RabbitMQManager(ctx=ctx, network_mgr=network_mgr, image=rabbitmq_image)
-    rabbit_mgr.start()
-
-
-def _start_prometheus(
-    ctx: ServerContext, prometheus_image: str, network_mgr: NetworkManager
-) -> None:
-    """
-    Start the Prometheus container if it is not already running.
-
-    Parameters
-    ----------
-    ctx : ServerContext
-        Server context object
-    prometheus_image : str
-        Prometheus image to use
-    network_mgr : NetworkManager
-        Network manager object
-    """
-    prometheus_server = PrometheusServer(
-        ctx=ctx, network_mgr=network_mgr, image=prometheus_image
-    )
-    prometheus_server.start()
-
-
-def _start_ui(client: DockerClient, ctx: ServerContext, ui_port: int) -> None:
-    """
-    Start the UI container.
-
-    Parameters
-    ----------
-    client : DockerClient
-        Docker client
-    ctx : ServerContext
-        Server context object
-    ui_port : int
-        Port to expose the UI on
-    """
-    # if no port is specified, check if config contains a port
-    ui_config = ctx.config.get("ui")
-    if ui_config and not ui_port:
-        ui_port = ui_config.get("port")
-
-    # check if the port is valid
-    # TODO make function to check if port is valid, and use in more places
-    if not isinstance(ui_port, int) or not 0 < ui_port < 65536:
-        warning(
-            f"UI port '{ui_port}' is not valid! Using default port "
-            f"{Ports.DEV_UI.value}"
-        )
-        ui_port = str(Ports.DEV_UI.value)
-
-    # find image to use
-    image = get_image(None, ctx, "ui", DEFAULT_UI_IMAGE)
-
-    pull_infra_image(client, image, InstanceType.UI)
-
-    # set environment variables
-    env_vars = {
-        "SERVER_URL": f"http://localhost:{ctx.config.get('port')}",
-        "API_PATH": ctx.config.get("api_path"),
-    }
-
-    # stop the UI container if it is already running
-    stop_ui(client, ctx)
-
-    info(f"Starting User Interface at port {ui_port}")
-    ui_container_name = f"{APPNAME}-{ctx.name}-{ctx.scope}-ui"
-    client.containers.run(
-        image,
-        detach=True,
-        labels={f"{APPNAME}-type": "ui", "name": ctx.config_file_name},
-        ports={"80/tcp": (ctx.config.get("ip"), ui_port)},
-        name=ui_container_name,
-        environment=env_vars,
-        tty=True,
-    )
->>>>>>> 6fe3ad22
+        attach_logs("app=vantage6-server", "component=vantage6-server")