import click

from vantage6.common import info
from vantage6.common.globals import InstanceType

from vantage6.cli.common.attach import attach_logs
from vantage6.cli.common.decorator import click_insert_context
from vantage6.cli.common.start import (
    helm_install,
    prestart_checks,
)
from vantage6.cli.common.utils import create_directory_if_not_exists
from vantage6.cli.context.server import ServerContext
from vantage6.cli.globals import ChartName, InfraComponentName
from vantage6.cli.k8s_config import select_k8s_config


@click.command()
@click.option("--context", default=None, help="Kubernetes context to use")
@click.option("--namespace", default=None, help="Kubernetes namespace to use")
@click.option("--ip", default=None, help="IP address to listen on")
@click.option(
    "-p", "--port", default=None, type=int, help="Port to listen on for the server"
)
@click.option(
    "--ui-port", default=None, type=int, help="Port to listen on for the User Interface"
)
@click.option(
    "--attach/--detach",
    default=False,
    help="Print server logs to the console after start",
)
@click.option("--local-chart-dir", default=None, help="Local chart directory to use")
@click.option("--sandbox/--no-sandbox", "sandbox", default=False)
@click_insert_context(
    type_=InstanceType.SERVER,
    include_name=True,
    include_system_folders=True,
    sandbox_param="sandbox",
)
def cli_server_start(
    ctx: ServerContext,
    name: str,
    system_folders: bool,
    context: str,
    namespace: str,
    ip: str,
    port: int,
    ui_port: int,
    attach: bool,
    local_chart_dir: str | None,
) -> None:
    """
    Start the server.
    """
    info("Starting server...")
    prestart_checks(ctx, InstanceType.SERVER, name, system_folders)

    k8s_config = select_k8s_config(context=context, namespace=namespace)

    create_directory_if_not_exists(ctx.log_dir)

    helm_install(
        release_name=ctx.helm_release_name,
        chart_name=ChartName.SERVER,
        values_file=ctx.config_file,
        k8s_config=k8s_config,
        local_chart_dir=local_chart_dir,
    )

<<<<<<< HEAD
=======
    # port forward for server
    info("Port forwarding for server")
    start_port_forward(
        # TODO: make this dynamic
        service_name=f"{ctx.helm_release_name}-vantage6-server-service",
        service_port=ctx.config["server"].get("port", Ports.DEV_SERVER.value),
        port=port or ctx.config["server"].get("port", Ports.DEV_SERVER.value),
        ip=ip,
        k8s_config=k8s_config,
    )

    # port forward for UI
    info("Port forwarding for UI")
    start_port_forward(
        service_name=f"{ctx.helm_release_name}-vantage6-frontend-service",
        service_port=ctx.config["ui"].get("port", Ports.DEV_UI.value),
        port=ui_port or ctx.config["ui"].get("port", Ports.DEV_UI.value),
        ip=ip,
        k8s_config=k8s_config,
    )

>>>>>>> 3b2b0499
    if attach:
        attach_logs(
            name,
            instance_type=InstanceType.SERVER,
            infra_component=InfraComponentName.SERVER,
            system_folders=system_folders,
            k8s_config=k8s_config,
            is_sandbox=ctx.is_sandbox,
        )<|MERGE_RESOLUTION|>--- conflicted
+++ resolved
@@ -68,30 +68,6 @@
         local_chart_dir=local_chart_dir,
     )
 
-<<<<<<< HEAD
-=======
-    # port forward for server
-    info("Port forwarding for server")
-    start_port_forward(
-        # TODO: make this dynamic
-        service_name=f"{ctx.helm_release_name}-vantage6-server-service",
-        service_port=ctx.config["server"].get("port", Ports.DEV_SERVER.value),
-        port=port or ctx.config["server"].get("port", Ports.DEV_SERVER.value),
-        ip=ip,
-        k8s_config=k8s_config,
-    )
-
-    # port forward for UI
-    info("Port forwarding for UI")
-    start_port_forward(
-        service_name=f"{ctx.helm_release_name}-vantage6-frontend-service",
-        service_port=ctx.config["ui"].get("port", Ports.DEV_UI.value),
-        port=ui_port or ctx.config["ui"].get("port", Ports.DEV_UI.value),
-        ip=ip,
-        k8s_config=k8s_config,
-    )
-
->>>>>>> 3b2b0499
     if attach:
         attach_logs(
             name,
