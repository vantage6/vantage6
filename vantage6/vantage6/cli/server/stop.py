--- conflicted
+++ resolved
@@ -57,12 +57,7 @@
     # uninstall the helm release
     helm_uninstall(
         release_name=server_name,
-<<<<<<< HEAD
-        context=context,
-        namespace=namespace,
-=======
         k8s_config=k8s_config,
->>>>>>> 8a8fd046
     )
 
     info(f"Server {server_name} stopped successfully.")