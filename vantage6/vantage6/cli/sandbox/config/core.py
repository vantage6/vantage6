from pathlib import Path

from vantage6.common.globals import HTTP_LOCALHOST, InstanceType, Ports

from vantage6.cli.common.new import new
from vantage6.cli.k8s_config import KubernetesConfig
from vantage6.cli.sandbox.config.base import BaseSandboxConfigManager


class CoreSandboxConfigManager(BaseSandboxConfigManager):
    """
    Class to store the sandbox configurations.

    Parameters
    ----------
    server_name : str
        Name of the server.
    server_image : str | None
        Image of the server.
    store_image : str | None
        Image of the algorithm store.
    ui_image : str | None
        Image of the UI.
    extra_server_config : Path | None
        Path to the extra server configuration file.
    extra_store_config : Path | None
        Path to the extra algorithm store configuration file.
    k8s_config : KubernetesConfig
        Kubernetes configuration.
    custom_data_dir : Path | None
        Path to the custom data directory. Useful on WSL because of mount issues for
        default directories.
    """

    def __init__(
        self,
        server_name: str,
        server_image: str | None,
        store_image: str | None,
        ui_image: str | None,
        extra_server_config: Path | None,
        extra_store_config: Path | None,
        extra_auth_config: Path | None,
        k8s_config: KubernetesConfig,
        custom_data_dir: Path | None = None,
    ) -> None:
        super().__init__(server_name, custom_data_dir)

        self.server_image = server_image
        self.store_image = store_image
        self.ui_image = ui_image
        self.extra_server_config = extra_server_config
        self.extra_store_config = extra_store_config
        self.extra_auth_config = extra_auth_config
        self.k8s_config = k8s_config

        self.server_config_file = None
        self.store_config_file = None
        self.auth_config_file = None

    def generate_server_configs(self) -> None:
        """Generates the demo network."""

        self._create_auth_config()

        self._create_vserver_config()

        self._create_algo_store_config()

    def __server_config_return_func(
        self, extra_config: dict, data_dir: Path, log_dir: Path
    ) -> dict:
        """
        Return a dict with server configuration values to be used in creating the
        config file.

        Parameters
        ----------
        extra_config : dict
            Extra configuration (parsed from YAML) to be added to the server
            configuration.
        data_dir : Path
            Path to the data directory.
        log_dir : Path
            Path to the log directory.

        Returns
        -------
        dict
            Dictionary with server configuration values.
        """
        store_service = (
            f"vantage6-{self.server_name}-store-user-algorithm-store-store-service"
        )
        store_address = (
<<<<<<< HEAD
            f"http://{store_service}.{self.namespace}.svc.cluster.local:"
=======
            f"http://{store_service}.{self.k8s_config.namespace}.svc.cluster.local"
>>>>>>> 8a8fd046
            f"{Ports.SANDBOX_ALGO_STORE.value}"
        )
        config = {
            "server": {
                "baseUrl": f"{HTTP_LOCALHOST}:{Ports.SANDBOX_SERVER.value}",
                "port": Ports.SANDBOX_SERVER.value,
                "internal": {
                    "port": Ports.SANDBOX_SERVER.value,
                },
                # TODO: v5+ set to latest v5 image
                # TODO make this configurable
                "image": (
                    self.server_image
                    or "harbor2.vantage6.ai/infrastructure/server:5.0.0a43"
                ),
                "algorithm_stores": [
                    {
                        "name": "Local store",
                        "url": store_address,
                        "api_path": "/store",
                    }
                ],
                "logging": {
                    "level": "DEBUG",
                    "volumeHostPath": str(log_dir),
                },
                "jwt": {
                    "secret": "development-constant-secret!",
                },
                "dev": {
                    "host_uri": (
                        "host.docker.internal"
                        if self.k8s_config.k8s_node == "docker-desktop"
                        else "172.17.0.1"
                    ),
                    "store_address": store_address,
                    "forward_ports": True,
                    "local_port_to_expose": Ports.SANDBOX_SERVER.value,
                    "local_ui_port_to_expose": Ports.SANDBOX_UI.value,
                },
                "keycloakUrl": (
                    f"http://vantage6-{self.server_name}-auth-user-auth-keycloak."
                    f"{self.k8s_config.namespace}.svc.cluster.local"
                ),
            },
            "rabbitmq": {},
            "database": {
                "volumePath": str(data_dir),
                "k8sNodeName": self.k8s_config.k8s_node,
            },
            "ui": {
                "port": Ports.SANDBOX_UI.value,
                # TODO: v5+ set to latest v5 image
                # TODO: make this configurable
                "image": (
                    self.ui_image or "harbor2.vantage6.ai/infrastructure/ui:5.0.0a43"
                ),
            },
            "prometheus": {
                "enabled": False,
            },
        }

        # merge the extra config with the server config
        if extra_config is not None:
            config.update(extra_config)

        return config

    def _create_vserver_config(self) -> None:
        """Creates server configuration file (YAML)."""

        data_dir = self._create_and_get_data_dir(instance_type=InstanceType.SERVER)

        log_dir = self._create_and_get_data_dir(InstanceType.SERVER, is_log_dir=True)

        extra_config = self._read_extra_config_file(self.extra_server_config)
        if self.ui_image is not None:
            ui_config = extra_config.get("ui", {}) if extra_config is not None else {}
            ui_config["image"] = self.ui_image
            extra_config["ui"] = ui_config

        # Create the server config file
        self.server_config_file = new(
            config_producing_func=self.__server_config_return_func,
            config_producing_func_args=(extra_config, data_dir, log_dir),
            name=self.server_name,
            system_folders=False,
            type_=InstanceType.SERVER,
            is_sandbox=True,
        )

    def _create_algo_store_config(self) -> None:
        """Create algorithm store configuration file (YAML)."""

        extra_config = self._read_extra_config_file(self.extra_store_config)

        data_dir = self._create_and_get_data_dir(InstanceType.ALGORITHM_STORE)
        log_dir = self._create_and_get_data_dir(
            InstanceType.ALGORITHM_STORE, is_log_dir=True
        )

        self.store_config_file = new(
            config_producing_func=self.__algo_store_config_return_func,
            config_producing_func_args=(extra_config, data_dir, log_dir),
            name=f"{self.server_name}-store",
            system_folders=False,
            type_=InstanceType.ALGORITHM_STORE,
            is_sandbox=True,
        )

    def __algo_store_config_return_func(
        self, extra_config: dict, data_dir: Path, log_dir: Path
    ) -> dict:
        """
        Return a dict with algorithm store configuration values to be used in creating
        the config file.

        Returns
        -------
        dict
            Dictionary with algorithm store configuration values.
        """
        config = {
            "store": {
                "internal": {
                    "port": Ports.SANDBOX_ALGO_STORE.value,
                },
                "port": Ports.SANDBOX_ALGO_STORE.value,
                "logging": {
                    "level": "DEBUG",
                    "volumeHostPath": str(log_dir),
                },
                "vantage6ServerUri": f"{HTTP_LOCALHOST}:{Ports.SANDBOX_SERVER.value}",
                "image": (
                    self.store_image
                    or "harbor2.vantage6.ai/infrastructure/algorithm-store:5.0.0a43"
                ),
                "keycloakUrl": (
                    f"http://vantage6-{self.server_name}-auth-user-auth-keycloak."
                    f"{self.k8s_config.namespace}.svc.cluster.local"
                ),
                "policies": {
                    "allowLocalhost": True,
                    "assignReviewOwnAlgorithm": True,
                },
                "dev": {
                    "host_uri": (
                        "host.docker.internal"
                        if self.k8s_config.k8s_node == "docker-desktop"
                        else "172.17.0.1"
                    ),
                    "disable_review": True,
                    "review_own_algorithm": True,
                    "forward_ports": True,
                    "local_port_to_expose": Ports.SANDBOX_ALGO_STORE.value,
                },
            },
            "database": {
                "volumePath": str(data_dir),
                "k8sNodeName": self.k8s_config.k8s_node,
            },
        }

        # merge the extra config with the algorithm store config
        if extra_config is not None:
            config.update(extra_config)

        return config

    def _create_auth_config(self) -> None:
        """Create auth configuration file (YAML)."""
        self.auth_config_file = new(
            config_producing_func=self.__auth_config_return_func,
            config_producing_func_args=(self.extra_auth_config,),
            name=f"{self.server_name}-auth",
            system_folders=False,
            type_=InstanceType.AUTH,
            is_sandbox=True,
        )

    def __auth_config_return_func(self, extra_config: dict) -> dict:
        """
        Return a dict with auth configuration values to be used in creating the
        config file.
        """

        config = {
            "keycloak": {
                "production": False,
                "no_password_update_required": True,
                "redirectUris": [
<<<<<<< HEAD
                    f"{HTTP_LOCALHOST}:30760",
=======
                    f"{HTTP_LOCALHOST}:{Ports.SANDBOX_UI.value}",
>>>>>>> 8a8fd046
                    f"{HTTP_LOCALHOST}:7681",
                ],
            },
        }

        # merge the extra config with the auth config
        if extra_config is not None:
            config.update(extra_config)

        return config<|MERGE_RESOLUTION|>--- conflicted
+++ resolved
@@ -93,11 +93,7 @@
             f"vantage6-{self.server_name}-store-user-algorithm-store-store-service"
         )
         store_address = (
-<<<<<<< HEAD
-            f"http://{store_service}.{self.namespace}.svc.cluster.local:"
-=======
             f"http://{store_service}.{self.k8s_config.namespace}.svc.cluster.local"
->>>>>>> 8a8fd046
             f"{Ports.SANDBOX_ALGO_STORE.value}"
         )
         config = {
@@ -290,11 +286,7 @@
                 "production": False,
                 "no_password_update_required": True,
                 "redirectUris": [
-<<<<<<< HEAD
-                    f"{HTTP_LOCALHOST}:30760",
-=======
                     f"{HTTP_LOCALHOST}:{Ports.SANDBOX_UI.value}",
->>>>>>> 8a8fd046
                     f"{HTTP_LOCALHOST}:7681",
                 ],
             },
