from schema import And, Or, Use, Optional

from vantage6.common.configuration_manager import (
    Configuration,
    ConfigurationManager
)


class ServerConfiguration(Configuration):
    """
    Stores the server's configuration and defines a set of server-specific
    validators.
    """
    VALIDATORS = {
        "description": Use(str),
        "ip": Use(str),
        "port": Use(int),
        "api_path": Use(str),
        "uri": Use(str),
        "allow_drop_all": Use(bool),
        "logging": {
            "level": And(Use(str), lambda lvl: lvl in (
                "DEBUG", "INFO", "WARNING", "ERROR", "CRITICAL"
            )),
            "file": Use(str),
            "use_console": Use(bool),
            "backup_count": And(Use(int), lambda n: n > 0),
            "max_size": And(Use(int), lambda b: b > 16),
            "format": Use(str),
            "datefmt": Use(str)
        }
    }


class NodeConfiguration(Configuration):
    """
    Stores the node's configuration and defines a set of node-specific
    validators.
    """

    VALIDATORS = {
        "api_key": Use(str),
        "server_url": Use(str),
        "port": Or(Use(int), None),
        "task_dir": Use(str),
        # TODO: remove `dict` validation from databases
        "databases": Or([Use(dict)], dict, None),
        "api_path": Use(str),
        "logging": {
            "level": And(Use(str), lambda lvl: lvl in (
                "DEBUG", "INFO", "WARNING", "ERROR", "CRITICAL"
            )),
<<<<<<< HEAD
            "file": Use(str),
=======
>>>>>>> ab616d68
            "use_console": Use(bool),
            "backup_count": And(Use(int), lambda n: n > 0),
            "max_size": And(Use(int), lambda b: b > 16),
            "format": Use(str),
            "datefmt": Use(str)
        },
        "encryption": {
            "enabled": bool,
            Optional("private_key"): Use(str)
        }
    }


class TestConfiguration(Configuration):
    VALIDATORS = {}


class NodeConfigurationManager(ConfigurationManager):
    """
    Maintains the node's configuration.

    Parameters
    ----------
    name : str
        Name of the configuration file.
    """
    def __init__(self, name, *args, **kwargs) -> None:
        super().__init__(conf_class=NodeConfiguration, name=name)

    @classmethod
    def from_file(cls, path: str) -> 'NodeConfigurationManager':
        """
        Create a new instance of the NodeConfigurationManager from a
        configuration file.

        Parameters
        ----------
        path : str
            Path to the configuration file.

        Returns
        -------
        NodeConfigurationManager
            A new instance of the NodeConfigurationManager.
        """
        return super().from_file(path, conf_class=NodeConfiguration)


class ServerConfigurationManager(ConfigurationManager):
    """
    Maintains the server's configuration.

    Parameters
    ----------
    name : str
        Name of the configuration file.
    """
    def __init__(self, name, *args, **kwargs) -> None:
        super().__init__(conf_class=ServerConfiguration, name=name)

    @classmethod
    def from_file(cls, path) -> 'ServerConfigurationManager':
        """
        Create a new instance of the ServerConfigurationManager from a
        configuration file.

        Parameters
        ----------
        path : str
            Path to the configuration file.

        Returns
        -------
        ServerConfigurationManager
            A new instance of the ServerConfigurationManager.
        """
        return super().from_file(path, conf_class=ServerConfiguration)


class TestingConfigurationManager(ConfigurationManager):

    def __init__(self, name, *args, **kwargs):
        super().__init__(conf_class=TestConfiguration, name=name)

    @classmethod
    def from_file(cls, path):
        return super().from_file(path, conf_class=TestConfiguration)<|MERGE_RESOLUTION|>--- conflicted
+++ resolved
@@ -50,10 +50,6 @@
             "level": And(Use(str), lambda lvl: lvl in (
                 "DEBUG", "INFO", "WARNING", "ERROR", "CRITICAL"
             )),
-<<<<<<< HEAD
-            "file": Use(str),
-=======
->>>>>>> ab616d68
             "use_console": Use(bool),
             "backup_count": And(Use(int), lambda n: n > 0),
             "max_size": And(Use(int), lambda b: b > 16),
