from schema import And, Or, Use, Optional

from vantage6.common.configuration_manager import Configuration, ConfigurationManager

LOGGING_VALIDATORS = {
    "level": And(
        Use(str), lambda lvl: lvl in ("DEBUG", "INFO", "WARNING", "ERROR", "CRITICAL")
    ),
    "use_console": Use(bool),
    "backup_count": And(Use(int), lambda n: n > 0),
    "max_size": And(Use(int), lambda b: b > 16),
    "format": Use(str),
    "datefmt": Use(str),
}


class ServerConfiguration(Configuration):
    """
    Stores the server's configuration and defines a set of server-specific
    validators.
    """

    VALIDATORS = {
        "description": Use(str),
        "ip": Use(str),
        "port": Use(int),
        Optional("api_path"): str,
        "uri": Use(str),
        "allow_drop_all": Use(bool),
<<<<<<< HEAD
        "logging": {
            "level": And(
                Use(str),
                lambda lvl: lvl in ("DEBUG", "INFO", "WARNING", "ERROR", "CRITICAL"),
            ),
            "file": Use(str),
            "use_console": Use(bool),
            "backup_count": And(Use(int), lambda n: n > 0),
            "max_size": And(Use(int), lambda b: b > 16),
            "format": Use(str),
            "datefmt": Use(str),
        },
        Optional("server_name"): str,
=======
        "logging": {**LOGGING_VALIDATORS, "file": Use(str)},
>>>>>>> fed6b6c8
    }


class NodeConfiguration(Configuration):
    """
    Stores the node's configuration and defines a set of node-specific
    validators.
    """

    VALIDATORS = {
        "api_key": Use(str),
        "server_url": Use(str),
        "port": Or(Use(int), None),
        "task_dir": Use(str),
        # TODO: remove `dict` validation from databases
        "databases": Or([Use(dict)], dict, None),
        "api_path": Use(str),
        "logging": LOGGING_VALIDATORS,
        "encryption": {"enabled": bool, Optional("private_key"): Use(str)},
        Optional("node_extra_env"): dict,
        Optional("node_extra_mounts"): [str],
    }


class TestConfiguration(Configuration):
    VALIDATORS = {}


class NodeConfigurationManager(ConfigurationManager):
    """
    Maintains the node's configuration.

    Parameters
    ----------
    name : str
        Name of the configuration file.
    """

    def __init__(self, name, *args, **kwargs) -> None:
        super().__init__(conf_class=NodeConfiguration, name=name)

    @classmethod
    def from_file(cls, path: str) -> "NodeConfigurationManager":
        """
        Create a new instance of the NodeConfigurationManager from a
        configuration file.

        Parameters
        ----------
        path : str
            Path to the configuration file.

        Returns
        -------
        NodeConfigurationManager
            A new instance of the NodeConfigurationManager.
        """
        return super().from_file(path, conf_class=NodeConfiguration)


class ServerConfigurationManager(ConfigurationManager):
    """
    Maintains the server's configuration.

    Parameters
    ----------
    name : str
        Name of the configuration file.
    """

    def __init__(self, name, *args, **kwargs) -> None:
        super().__init__(conf_class=ServerConfiguration, name=name)

    @classmethod
    def from_file(cls, path) -> "ServerConfigurationManager":
        """
        Create a new instance of the ServerConfigurationManager from a
        configuration file.

        Parameters
        ----------
        path : str
            Path to the configuration file.

        Returns
        -------
        ServerConfigurationManager
            A new instance of the ServerConfigurationManager.
        """
        return super().from_file(path, conf_class=ServerConfiguration)


class TestingConfigurationManager(ConfigurationManager):
    def __init__(self, name, *args, **kwargs):
        super().__init__(conf_class=TestConfiguration, name=name)

    @classmethod
    def from_file(cls, path):
        return super().from_file(path, conf_class=TestConfiguration)<|MERGE_RESOLUTION|>--- conflicted
+++ resolved
@@ -27,23 +27,8 @@
         Optional("api_path"): str,
         "uri": Use(str),
         "allow_drop_all": Use(bool),
-<<<<<<< HEAD
-        "logging": {
-            "level": And(
-                Use(str),
-                lambda lvl: lvl in ("DEBUG", "INFO", "WARNING", "ERROR", "CRITICAL"),
-            ),
-            "file": Use(str),
-            "use_console": Use(bool),
-            "backup_count": And(Use(int), lambda n: n > 0),
-            "max_size": And(Use(int), lambda b: b > 16),
-            "format": Use(str),
-            "datefmt": Use(str),
-        },
+        "logging": {**LOGGING_VALIDATORS, "file": Use(str)},
         Optional("server_name"): str,
-=======
-        "logging": {**LOGGING_VALIDATORS, "file": Use(str)},
->>>>>>> fed6b6c8
     }
 
 
