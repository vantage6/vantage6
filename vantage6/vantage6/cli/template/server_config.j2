--- conflicted
+++ resolved
@@ -11,7 +11,6 @@
   apiPath: {{ server.apiPath | default('/server') }}
 
   # Keycloak configuration
-<<<<<<< HEAD
   keycloak:
     url: {{ server.keycloak.url }}
     realm: {{ server.keycloak.realm | default('vantage6') }}
@@ -19,15 +18,6 @@
     adminPassword: {{ server.keycloak.adminPassword | default('admin') }}
     adminClient: {{ server.keycloak.adminClient | default('backend-admin-client') }}
     adminClientSecret: {{ server.keycloak.adminClientSecret | default('myadminclientsecret') }}
-    manage_users_and_nodes: {{ server.keycloak.manage_users_and_nodes | default(true) }}
-=======
-  keycloakUrl: {{ server.keycloakUrl }}
-  keycloakRealm: {{ server.keycloakRealm | default('vantage6') }}
-  keycloakAdminUsername: {{ server.keycloakAdminUsername | default('admin') }}
-  keycloakAdminPassword: {{ server.keycloakAdminPassword | default('admin') }}
-  keycloakAdminClient: {{ server.keycloakAdminClient | default('backend-admin-client') }}
-  keycloakAdminClientSecret: {{ server.keycloakAdminClientSecret | default('myadminclientsecret') }}
->>>>>>> cd0c6586
 
   {% if server.internal is defined %}
   internal:
