import click
import questionary as q
import docker
import os
import time
import subprocess

from typing import Callable, Type, Iterable
from threading import Thread
from functools import wraps
from colorama import (Fore, Style)
from sqlalchemy.engine.url import make_url
from docker.client import DockerClient

from vantage6.common import (info, warning, error, debug as debug_msg,
                             check_config_writeable)
from vantage6.common.docker.addons import (
    pull_if_newer, check_docker_running, remove_container,
    get_server_config_name, get_container, get_num_nonempty_networks,
    get_network, delete_network
)
from vantage6.common.docker.network_manager import NetworkManager
from vantage6.common.globals import (
    APPNAME,
    STRING_ENCODING,
    DEFAULT_DOCKER_REGISTRY,
    DEFAULT_SERVER_IMAGE
)
from vantage6.cli.rabbitmq import split_rabbitmq_uri

from vantage6.cli.globals import (DEFAULT_SERVER_ENVIRONMENT,
                                  DEFAULT_SERVER_SYSTEM_FOLDERS)
from vantage6.cli.context import ServerContext
from vantage6.cli.configuration_wizard import (
    select_configuration_questionaire,
    configuration_wizard
)
from vantage6.cli.utils import check_config_name_allowed
from vantage6.cli.rabbitmq.queue_manager import RabbitMQManager
from vantage6.cli import __version__, rabbitmq


def click_insert_context(func: Callable) -> Callable:
    """
    Supply the Click function with additional context parameters. The context
    is then passed to the function as the first argument.

    Parameters
    ----------
    func : Callable
        function you want the context to be passed to

    Returns
    -------
    Callable
        Click function with context
    """
    @click.option('-n', '--name', default=None,
                  help="name of the configuration you want to use.")
    @click.option('-c', '--config', default=None,
                  help='absolute path to configuration-file; overrides NAME')
    @click.option('-e', '--environment',
                  default=DEFAULT_SERVER_ENVIRONMENT,
                  help='configuration environment to use')
    @click.option('--system', 'system_folders', flag_value=True)
    @click.option('--user', 'system_folders', flag_value=False,
                  default=DEFAULT_SERVER_SYSTEM_FOLDERS)
    @wraps(func)
    def func_with_context(name: str, config: str, environment: str,
                          system_folders: bool, *args, **kwargs) -> Callable:
        """
        Decorator function that adds the context to the function.

        Parameters
        ----------
        name : str
            name of the configuration you want to use.
        config : str
            path to configuration file, overrides name
        environment : str
            DTAP environment to use
        system_folders : bool
            Wether to use system folders or not

        Returns
        -------
        Callable
            Decorated function
        """
        # path to configuration file always overrides name
        if config:
            ctx = ServerContext.from_external_config_file(
                config,
                environment,
                system_folders
            )
            return func(ctx, *args, **kwargs)

        # in case no name is supplied, ask the user to select one
        if not name:
            try:
                # select configuration if none supplied
                name, environment = select_configuration_questionaire(
                    "server", system_folders
                )
            except Exception:
                error("No configurations could be found!")
                exit(1)

        ctx = get_server_context(name, environment, system_folders)
        return func(ctx, *args, **kwargs)

    return func_with_context


@click.group(name='server')
def cli_server() -> None:
    """Subcommand `vserver`."""


#
#   start
#
@cli_server.command(name='start')
@click.option('--ip', default=None, help='ip address to listen on')
@click.option('-p', '--port', default=None, type=int, help='port to listen on')
@click.option('-i', '--image', default=None, help="Server Docker image to use")
@click.option('--rabbitmq-image', default=None,
              help="RabbitMQ docker image to use")
@click.option('--keep/--auto-remove', default=False,
              help="Keep image after finishing")
@click.option('--mount-src', default='',
              help="mount vantage6-master package source")
@click.option('--attach/--detach', default=False,
              help="Attach server logs to the console after start")
@click_insert_context
def cli_server_start(ctx: Type[ServerContext], ip: str, port: int, image: str,
                     rabbitmq_image: str, keep: bool, mount_src: str,
                     attach: bool) -> None:
    """
    Start the server in a Docker container.

    Parameters
    ----------
    ctx : Type[ServerContext]
        Server context object
    ip : str
        ip interface to listen on
    port : int
        port to listen on
    image : str
        Server Docker image to use
    rabbitmq_image : str
        RabbitMQ docker image to use
    keep : bool
        Wether to keep the image after the server has finished, useful for
        debugging
    mount_src : str
        Path to the vantage6 package source, this overrides the source code in
        the container. This is useful when developing and testing the server.
    attach : bool
        Wether to attach the server logs to the console after starting the
        server.
    """
    info("Starting server...")
    info("Finding Docker daemon.")
    docker_client = docker.from_env()
    # will print an error if not
    check_docker_running()

    # check if name is allowed for docker volume, else exit
    check_config_name_allowed(ctx.name)

    # check that this server is not already running
    running_servers = docker_client.containers.list(
        filters={"label": f"{APPNAME}-type=server"})
    for server in running_servers:
        if server.name == f"{APPNAME}-{ctx.name}-{ctx.scope}-server":
            error(f"Server {Fore.RED}{ctx.name}{Style.RESET_ALL} "
                  "is already running")
            exit(1)

    # Determine image-name. First we check if the option --image has been used.
    # Then we check if the image has been specified in the config file, and
    # finally we use the default settings from the package.
    if image is None:
        image = ctx.config.get(
            "image",
            f"{DEFAULT_DOCKER_REGISTRY}/{DEFAULT_SERVER_IMAGE}"
        )
    info(f"Pulling latest server image '{image}'.")
    try:
        pull_if_newer(docker.from_env(), image)
        # docker_client.images.pull(image)
    except Exception:
        warning("... alas, no dice!")
    else:
        info(" ... success!")

    info("Creating mounts")
    config_file = "/mnt/config.yaml"
    mounts = [
        docker.types.Mount(
            config_file, str(ctx.config_file), type="bind"
        )
    ]

    if mount_src:
        mount_src = os.path.abspath(mount_src)
        mounts.append(docker.types.Mount("/vantage6", mount_src, type="bind"))
    # FIXME: code duplication with cli_server_import()
    # try to mount database
    uri = ctx.config['uri']
    url = make_url(uri)
    environment_vars = None

    # If host is None, we're dealing with a file-based DB, like SQLite
    if (url.host is None):
        db_path = url.database

        if not os.path.isabs(db_path):
            # We're dealing with a relative path here -> make it absolute
            db_path = ctx.data_dir / url.database

        basename = os.path.basename(db_path)
        dirname = os.path.dirname(db_path)
        os.makedirs(dirname, exist_ok=True)

        # we're mounting the entire folder that contains the database
        mounts.append(docker.types.Mount(
            "/mnt/database/", dirname, type="bind"
        ))

        environment_vars = {
            "VANTAGE6_DB_URI": f"sqlite:////mnt/database/{basename}",
            "VANTAGE6_CONFIG_NAME": ctx.config_file_name
        }

    else:
        warning(f"Database could not be transferred, make sure {url.host} "
                "is reachable from the Docker container")
        info("Consider using the docker-compose method to start a server")

    # Create a docker network for the server and other services like RabbitMQ
    # to reside in
    server_network_mgr = NetworkManager(
        network_name=f"{APPNAME}-{ctx.name}-{ctx.scope}-network"
    )
    server_network_mgr.create_network(is_internal=False)

    # Note that ctx.data_dir has been created at this point, which is required
    # for putting some RabbitMQ configuration files inside
    info('Starting RabbitMQ container')
    _start_rabbitmq(ctx, rabbitmq_image, server_network_mgr)

    # The `ip` and `port` refer here to the ip and port within the container.
    # So we do not really care that is it listening on all interfaces.
    internal_port = 5000
    cmd = (
        f'uwsgi --http :{internal_port} --gevent 1000 --http-websockets '
        '--master --callable app --disable-logging '
        '--wsgi-file /vantage6/vantage6-server/vantage6/server/wsgi.py '
        f'--pyargv {config_file}'
    )
    info(cmd)

    info("Run Docker container")
    port_ = str(port or ctx.config["port"] or 5000)
    container = docker_client.containers.run(
        image,
        command=cmd,
        mounts=mounts,
        detach=True,
        labels={
            f"{APPNAME}-type": "server",
            "name": ctx.config_file_name
        },
        environment=environment_vars,
        ports={f"{internal_port}/tcp": (ip, port_)},
        name=ctx.docker_container_name,
        auto_remove=not keep,
        tty=True,
        network=server_network_mgr.network_name
    )

    info(f"Success! container id = {container.id}")

    if attach:
        logs = container.attach(stream=True, logs=True, stdout=True)
        Thread(target=print_log_worker, args=(logs,), daemon=True).start()
        while True:
            try:
                time.sleep(1)
            except KeyboardInterrupt:
                info("Closing log file. Keyboard Interrupt.")
                info("Note that your server is still running! Shut it down "
                     f"with {Fore.RED}vserver stop{Style.RESET_ALL}")
                exit(0)


#
#   list
#
@cli_server.command(name='list')
def cli_server_configuration_list() -> None:
    """
    Print the available configurations.
    """
    client = docker.from_env()
    check_docker_running()

    running_server = client.containers.list(
        filters={"label": f"{APPNAME}-type=server"})
    running_node_names = []
    for node in running_server:
        running_node_names.append(node.name)

    header = \
        "\nName"+(21*" ") + \
        "Environments"+(20*" ") + \
        "Status"+(10*" ") + \
        "System/User"

    click.echo(header)
    click.echo("-"*len(header))

    running = Fore.GREEN + "Online" + Style.RESET_ALL
    stopped = Fore.RED + "Offline" + Style.RESET_ALL

    # system folders
    configs, f1 = ServerContext.available_configurations(
        system_folders=True)
    for config in configs:
        status = running if f"{APPNAME}-{config.name}-system-server" in \
            running_node_names else stopped
        click.echo(
            f"{config.name:25}"
            f"{str(config.available_environments):32}"
            f"{status:25} System "
        )

    # user folders
    configs, f2 = ServerContext.available_configurations(
        system_folders=False)
    for config in configs:
        status = running if f"{APPNAME}-{config.name}-user-server" in \
            running_node_names else stopped
        click.echo(
            f"{config.name:25}"
            f"{str(config.available_environments):32}"
            f"{status:25} User   "
        )

    click.echo("-"*85)
    if len(f1)+len(f2):
        warning(
             f"{Fore.RED}Failed imports: {len(f1)+len(f2)}{Style.RESET_ALL}")


#
#   files
#
@cli_server.command(name='files')
@click_insert_context
def cli_server_files(ctx: Type[ServerContext]) -> None:
    """
    List files locations of a server instance.

    Parameters
    ----------
    ctx : Type[ServerContext]
        Server context object
    """
    info(f"Configuration file = {ctx.config_file}")
    info(f"Log file           = {ctx.log_file}")
    info(f"Database           = {ctx.get_database_uri()}")


#
#   new
#
@cli_server.command(name='new')
@click.option('-n', '--name', default=None,
              help="name of the configuration you want to use.")
@click.option('-e', '--environment', default=DEFAULT_SERVER_ENVIRONMENT,
              help='configuration environment to use')
@click.option('--system', 'system_folders', flag_value=True)
@click.option('--user', 'system_folders', flag_value=False,
              default=DEFAULT_SERVER_SYSTEM_FOLDERS)
def cli_server_new(name: str, environment: str, system_folders: bool) -> None:
    """
    Create a new server configuration.

    Parameters
    ----------
    name : str
        name of the new configuration
    environment : str
        DTAP environment you want to configure
    system_folders : bool
        Wether to use system folders or not
    """
    if not name:
        name = q.text("Please enter a configuration-name:").ask()
        if name.count(" ") > 0:
            name = name.replace(" ", "-")
            info(f"Replaced spaces from configuration name: {name}")

    # check if name is allowed for docker volume, else exit
    check_config_name_allowed(name)

    # check that this config does not exist
    try:
        if ServerContext.config_exists(name, environment, system_folders):
            error(
                f"Configuration {Fore.RED}{name}{Style.RESET_ALL} with "
                f"environment {Fore.RED}{environment}{Style.RESET_ALL} "
                f"already exists!"
            )
            exit(1)
    except Exception as e:
        error(e)
        exit(1)

    # Check that we can write in this folder
<<<<<<< HEAD
    if not check_config_writeable(system_folders):
        error("Your user does not have write access to all folders. Exiting")
        info(f"Create a new server using '{Fore.GREEN}vserver new "
             "--user{Style.RESET_ALL}' instead!")
=======
    if not check_config_write_permissions(system_folders):
        error("Your user does not have write access to system directories. "
              "Exiting")
        info(f"Create a new server using {Fore.GREEN}vserver new "
             "--user{Style.RESET_ALL} instead!")
>>>>>>> 8c9b3d62
        exit(1)

    # create config in ctx location
    cfg_file = configuration_wizard("server", name, environment=environment,
                                    system_folders=system_folders)
    info(f"New configuration created: {Fore.GREEN}{cfg_file}{Style.RESET_ALL}")

    # info(f"root user created.")
    flag = "" if system_folders else "--user"
    info(f"You can start the server by running {Fore.GREEN}vserver start "
         f"{flag}{Style.RESET_ALL}")


#
#   import
#
# TODO this method has a lot of duplicated code from `start`
@cli_server.command(name='import')
@click.argument('file_', type=click.Path(exists=True))
@click.option('--drop-all', is_flag=True, default=False)
@click.option('-i', '--image', default=None, help="Node Docker image to use")
@click.option('--mount-src', default='',
              help="mount vantage6-master package source")
@click.option('--keep/--auto-remove', default=False,
              help="Keep image after finishing")
@click_insert_context
def cli_server_import(ctx: Type[ServerContext], file_: str, drop_all: bool,
                      image: str, mount_src: str, keep: bool) -> None:
    """
    Batch import organizations/collaborations/users and tasks.

    Parameters
    ----------
    ctx : Type[ServerContext]
        Server context object
    file_ : str
        Yaml file containing the vantage6 formatted data to import
    drop_all : bool
        Wether to drop all data before importing
    image : str
        Node Docker image to use which contains the import script
    mount_src : str
        Vantage6 source location, this will overwrite the source code in the
        container. Useful for debugging/development.
    keep : bool
        Wether to keep the image after finishing/crashing. Useful for
        debugging.
    """
    info("Starting server...")
    info("Finding Docker daemon.")
    docker_client = docker.from_env()
    # will print an error if not
    check_docker_running()

    # check if name is allowed for docker volume, else exit
    check_config_name_allowed(ctx.name)

    # pull latest Docker image
    if image is None:
        image = ctx.config.get(
            "image",
            f"{DEFAULT_DOCKER_REGISTRY}/{DEFAULT_SERVER_IMAGE}"
        )
    info(f"Pulling latest server image '{image}'.")
    try:
        docker_client.images.pull(image)
    except Exception:
        warning("... alas, no dice!")
    else:
        info(" ... success!")

    info("Creating mounts")
    mounts = [
        docker.types.Mount(
            "/mnt/config.yaml", str(ctx.config_file), type="bind"
        ),
        docker.types.Mount(
            "/mnt/import.yaml", str(file_), type="bind"
        )
    ]

    # FIXME: code duplication with cli_server_start()
    # try to mount database
    uri = ctx.config['uri']
    url = make_url(uri)
    environment_vars = None

    if mount_src:
        mount_src = os.path.abspath(mount_src)
        mounts.append(docker.types.Mount("/vantage6", mount_src, type="bind"))

    # If host is None, we're dealing with a file-based DB, like SQLite
    if (url.host is None):
        db_path = url.database

        if not os.path.isabs(db_path):
            # We're dealing with a relative path here -> make it absolute
            db_path = ctx.data_dir / url.database

        basename = os.path.basename(db_path)
        dirname = os.path.dirname(db_path)
        os.makedirs(dirname, exist_ok=True)

        # we're mounting the entire folder that contains the database
        mounts.append(docker.types.Mount(
            "/mnt/database/", dirname, type="bind"
        ))

        environment_vars = {
            "VANTAGE6_DB_URI": f"sqlite:////mnt/database/{basename}"
        }

    else:
        warning(f"Database could not be transferred, make sure {url.host} "
                "is reachable from the Docker container")
        info("Consider using the docker-compose method to start a server")

    drop_all_ = "--drop-all" if drop_all else ""
    cmd = f'vserver-local import -c /mnt/config.yaml -e {ctx.environment} ' \
          f'{drop_all_} /mnt/import.yaml'

    info(cmd)

    info("Run Docker container")
    container = docker_client.containers.run(
        image,
        command=cmd,
        mounts=mounts,
        detach=True,
        labels={
            f"{APPNAME}-type": "server",
            "name": ctx.config_file_name
        },
        environment=environment_vars,
        auto_remove=not keep,
        tty=True
    )
    logs = container.logs(stream=True, stdout=True)
    Thread(target=print_log_worker, args=(logs,), daemon=False).start()

    info(f"Success! container id = {container.id}")


#
#   shell
#
@cli_server.command(name='shell')
@click_insert_context
def cli_server_shell(ctx: Type[ServerContext]) -> None:
    """
    Run an iPython shell in the server container and attach the ORM. This
    can be used to modify the database.

    Parameters
    ----------
    ctx : Type[ServerContext]
        Server context object
    """
    docker_client = docker.from_env()
    # will print an error if not
    check_docker_running()

    running_servers = docker_client.containers.list(
        filters={"label": f"{APPNAME}-type=server"})

    if ctx.docker_container_name not in [s.name for s in running_servers]:
        error(f"Server {Fore.RED}{ctx.name}{Style.RESET_ALL} is not running?")
        return

    try:
        subprocess.run(['docker', 'exec', '-it', ctx.docker_container_name,
                        'vserver-local', 'shell', '-c', '/mnt/config.yaml'])
    except Exception as e:
        info("Failed to start subprocess...")
        debug_msg(e)


#
#   stop
#
@cli_server.command(name='stop')
@click.option("-n", "--name", default=None, help="Configuration name")
@click.option('-e', '--environment', default=DEFAULT_SERVER_ENVIRONMENT,
              help='configuration environment to use')
@click.option('--system', 'system_folders', flag_value=True)
@click.option('--user', 'system_folders', flag_value=False,
              default=DEFAULT_SERVER_SYSTEM_FOLDERS)
@click.option('--all', 'all_servers', flag_value=True, help="Stop all servers")
def cli_server_stop(name: str, environment: str, system_folders: bool,
                    all_servers: bool):
    """
    Stop one or all running server(s).

    Parameters
    ----------
    name : str
        Name of the server to stop
    environment : str
        DTAP environment to use
    system_folders : bool
        Wether to use system folders or not
    all_servers : bool
        Wether to stop all servers or not
    """
    client = docker.from_env()
    check_docker_running()

    running_servers = client.containers.list(
        filters={"label": f"{APPNAME}-type=server"})

    if not running_servers:
        warning("No servers are currently running.")
        return

    running_server_names = [server.name for server in running_servers]

    if all_servers:
        for container_name in running_server_names:
            _stop_server_containers(client, container_name, environment,
                                    system_folders)
        return

    # make sure we have a configuration name to work with
    if not name:
        container_name = q.select("Select the server you wish to stop:",
                                  choices=running_server_names).ask()
    else:
        post_fix = "system" if system_folders else "user"
        container_name = f"{APPNAME}-{name}-{post_fix}-server"

    if container_name not in running_server_names:
        error(f"{Fore.RED}{name}{Style.RESET_ALL} is not running!")
        return

    _stop_server_containers(client, container_name, environment,
                            system_folders)


#
#   attach
#
@cli_server.command(name='attach')
@click.option("-n", "--name", default=None, help="configuration name")
@click.option('--system', 'system_folders', flag_value=True)
@click.option('--user', 'system_folders', flag_value=False,
              default=DEFAULT_SERVER_SYSTEM_FOLDERS)
def cli_server_attach(name: str, system_folders: bool) -> None:
    """
    Attach the logs from the docker container to the terminal.

    Parameters
    ----------
    name : str
        Configuration name
    system_folders : bool
        Wether to use system folders or not
    """
    client = docker.from_env()
    check_docker_running()

    running_servers = client.containers.list(
        filters={"label": f"{APPNAME}-type=server"})
    running_server_names = [node.name for node in running_servers]

    if not name:
        name = q.select("Select the server you wish to inspect:",
                        choices=running_server_names).ask()
    else:
        post_fix = "system" if system_folders else "user"
        name = f"{APPNAME}-{name}-{post_fix}-server"

    if name in running_server_names:
        container = client.containers.get(name)
        logs = container.attach(stream=True, logs=True, stdout=True)
        Thread(target=print_log_worker, args=(logs,), daemon=True).start()
        while True:
            try:
                time.sleep(1)
            except KeyboardInterrupt:
                info("Closing log file. Keyboard Interrupt.")
                info("Note that your server is still running! Shut it down "
                     f"with {Fore.RED}vserver stop{Style.RESET_ALL}")
                exit(0)
    else:
        error(f"{Fore.RED}{name}{Style.RESET_ALL} was not running!?")


#
#   version
#
@cli_server.command(name='version')
@click.option("-n", "--name", default=None, help="configuration name")
@click.option('--system', 'system_folders', flag_value=True)
@click.option('--user', 'system_folders', flag_value=False,
              default=DEFAULT_SERVER_SYSTEM_FOLDERS)
def cli_server_version(name: str, system_folders: bool):
    """
    Print the version of the vantage6 services.

    Parameters
    ----------
    name : str
        Name of the server to inspect
    system_folders : bool
        Wether to use system folders or not
    """
    client = docker.from_env()
    check_docker_running()

    running_servers = client.containers.list(
        filters={"label": f"{APPNAME}-type=server"})
    running_server_names = [server.name for server in running_servers]

    if not name:
        if not running_server_names:
            error("No servers are running! You can only check the version for "
                  "servers that are running")
            exit(1)
        name = q.select("Select the server you wish to inspect:",
                        choices=running_server_names).ask()
    else:
        post_fix = "system" if system_folders else "user"
        name = f"{APPNAME}-{name}-{post_fix}"

    if name in running_server_names:
        container = client.containers.get(name)
        version = container.exec_run(cmd='vserver-local version',
                                     stdout=True)
        click.echo({"server": version.output.decode('utf-8'),
                    "cli": __version__})
    else:
        error(f"Server {name} is not running! Cannot provide version...")


#
# helper functions
#
def get_server_context(name: str, environment: str, system_folders: bool) \
        -> ServerContext:
    """
    Load the server context from the configuration file.

    Returns
    -------
    ServerContext
        Server context object
    """
    if not ServerContext.config_exists(name, environment, system_folders):
        scope = "system" if system_folders else "user"
        error(
                f"Configuration {Fore.RED}{name}{Style.RESET_ALL} with "
                f"{Fore.RED}{environment}{Style.RESET_ALL} does not exist "
                f"in the {Fore.RED}{scope}{Style.RESET_ALL} folders!"
            )
        exit(1)

    # We do not want to log this here, we do this in the container and not on
    # the host. We only want CLI logging here.
    ServerContext.LOGGING_ENABLED = False

    # create server context, and initialize db
    ctx = ServerContext(name, environment=environment,
                        system_folders=system_folders)

    return ctx


def _start_rabbitmq(ctx: ServerContext, rabbitmq_image: str,
                    network_mgr: NetworkManager) -> None:
    """
    Start the RabbitMQ container if it is not already running.

    Parameters
    ----------
    ctx : ServerContext
        Server context object
    rabbitmq_image : str
        RabbitMQ image to use
    network_mgr : NetworkManager
        Network manager object
    """
    rabbit_uri = ctx.config.get('rabbitmq_uri')
    if not rabbit_uri:
        warning('Message queue disabled! This means that the server '
                'application cannot scale horizontally!')
    elif rabbitmq.is_local_address(rabbit_uri):
        # kick off RabbitMQ container
        rabbit_mgr = RabbitMQManager(
            ctx=ctx, network_mgr=network_mgr, image=rabbitmq_image)
        rabbit_mgr.start()
    else:
        info("Detected that the RabbitMQ service is a external service. "
             "Assuming this service is up and running.")


def _stop_server_containers(client: DockerClient, container_name: str,
                            environment: str, system_folders: bool) -> None:
    """
    Given a server's name, kill its docker container and related (RabbitMQ)
    containers.

    Parameters
    ----------
    client : DockerClient
        Docker client
    container_name : str
        Name of the server to stop
    environment : str
        DTAP environment to use
    system_folders : bool
        Wether to use system folders or not
    """
    # kill the server
    container = client.containers.get(container_name)
    container.kill()
    info(f"Stopped the {Fore.GREEN}{container_name}{Style.RESET_ALL} server.")

    # find the configuration name from the docker container name
    # server name is formatted as f"{APPNAME}-{self.name}-{self.scope}-server"
    scope = "system" if system_folders else "user"
    config_name = get_server_config_name(container_name, scope)

    ctx = get_server_context(config_name, environment, system_folders)

    # delete the server network
    network_name = f"{APPNAME}-{ctx.name}-{ctx.scope}-network"
    network = get_network(client, name=network_name)
    delete_network(network, kill_containers=False)

    # kill RabbitMQ if it exists and no other servers are using to it (i.e. it
    # is not in other docker networks with other containers)
    rabbit_uri = ctx.config.get('rabbitmq_uri')
    if rabbit_uri:
        rabbit_container_name = split_rabbitmq_uri(
            rabbit_uri=rabbit_uri)['host']
        rabbit_container = get_container(client, name=rabbit_container_name)
        if rabbit_container and \
                get_num_nonempty_networks(rabbit_container) == 0:
            remove_container(rabbit_container, kill=True)
            info(f"Stopped the {Fore.GREEN}{rabbit_container_name}"
                 f"{Style.RESET_ALL} container.")


def print_log_worker(logs_stream: Iterable[bytes]) -> None:
    """
    Print the logs from the docker container to the terminal.

    Parameters
    ----------
    logs_stream : Iterable[bytes]
        Output of the `container.attach(.)` method
    """
    for log in logs_stream:
        print(log.decode(STRING_ENCODING), end="")<|MERGE_RESOLUTION|>--- conflicted
+++ resolved
@@ -423,18 +423,10 @@
         exit(1)
 
     # Check that we can write in this folder
-<<<<<<< HEAD
     if not check_config_writeable(system_folders):
         error("Your user does not have write access to all folders. Exiting")
         info(f"Create a new server using '{Fore.GREEN}vserver new "
              "--user{Style.RESET_ALL}' instead!")
-=======
-    if not check_config_write_permissions(system_folders):
-        error("Your user does not have write access to system directories. "
-              "Exiting")
-        info(f"Create a new server using {Fore.GREEN}vserver new "
-             "--user{Style.RESET_ALL} instead!")
->>>>>>> 8c9b3d62
         exit(1)
 
     # create config in ctx location
