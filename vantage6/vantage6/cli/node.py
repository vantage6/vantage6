--- conflicted
+++ resolved
@@ -577,12 +577,7 @@
 #
 @cli_node.command(name='clean')
 def cli_node_clean():
-<<<<<<< HEAD
-    """
-    """
-=======
     """ This command erases docker volumes"""
->>>>>>> 23b21e16
     client = docker.from_env()
     check_if_docker_deamon_is_running(client)
 
