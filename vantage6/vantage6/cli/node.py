""" Node Manager Command Line Interface

    The node manager is responsible for:
    1) Creating, updating and deleting configurations (=nodes).
    2) Starting, Stopping nodes

    Configuration Commands
    * node new
    * node list
    * node files
    * node start
    * node stop
    * node attach
"""
import click
import sys
import questionary as q
import docker
import time
import os.path

from pathlib import Path
from threading import Thread
from colorama import Fore, Style

from vantage6.common import (
    warning, error, info, debug,
    bytes_to_base64s, check_config_write_permissions
)
from vantage6.common.globals import (
    STRING_ENCODING,
    APPNAME,
    DEFAULT_DOCKER_REGISTRY,
    DEFAULT_NODE_IMAGE
)
from vantage6.common.docker_addons import (
    pull_if_newer, remove_container_if_exists
)
from vantage6.client import Client
from vantage6.client.encryption import RSACryptor


from vantage6.cli.context import NodeContext
from vantage6.cli.globals import (
    DEFAULT_NODE_ENVIRONMENT as N_ENV,
    DEFAULT_NODE_SYSTEM_FOLDERS as N_FOL
)
from vantage6.cli.configuration_wizard import (
    configuration_wizard,
    select_configuration_questionaire
)
from vantage6.cli import __version__


@click.group(name="node")
def cli_node():
    """Subcommand `vnode`."""
    pass


#
#   list
#
@cli_node.command(name="list")
def cli_node_list():
    """Lists all nodes in the default configuration directory."""

    client = docker.from_env()
    check_if_docker_deamon_is_running(client)

    running_nodes = client.containers.list(
        filters={"label": f"{APPNAME}-type=node"})

    running_node_names = []
    for node in running_nodes:
        running_node_names.append(node.name)

    header = \
        "\nName"+(21*" ") + \
        "Environments"+(20*" ") + \
        "Status"+(10*" ") + \
        "System/User"

    click.echo(header)
    click.echo("-"*len(header))

    running = Fore.GREEN + "Online" + Style.RESET_ALL
    stopped = Fore.RED + "Offline" + Style.RESET_ALL

    # system folders
    configs, f1 = NodeContext.available_configurations(
        system_folders=True)
    for config in configs:
        status = running if f"{APPNAME}-{config.name}-system" in \
            running_node_names else stopped
        click.echo(
            f"{config.name:25}"
            f"{str(config.available_environments):32}"
            f"{status:25} System "
        )

    # user folders
    configs, f2 = NodeContext.available_configurations(
        system_folders=False)
    for config in configs:
        status = running if f"{APPNAME}-{config.name}-user" in \
            running_node_names else stopped
        click.echo(
            f"{config.name:25}"
            f"{str(config.available_environments):32}"
            f"{status:25} User   "
        )

    click.echo("-"*85)
    if len(f1)+len(f2):
        warning(
             f"{Fore.RED}Failed imports: {len(f1)+len(f2)}{Style.RESET_ALL}")


#
#   new
#
@cli_node.command(name="new")
@click.option("-n", "--name", default=None)
@click.option('-e', '--environment', default="",
              help='configuration environment to use')
@click.option('--system', 'system_folders', flag_value=True)
@click.option('--user', 'system_folders', flag_value=False, default=N_FOL)
def cli_node_new_configuration(name, environment, system_folders):
    """Create a new configation file.

    Checks if the configuration already exists. If this is not the case
    a questionaire is invoked to create a new configuration file.
    """
    # select configuration name if none supplied
    if not name:
        name = q.text("Please enter a configuration-name:").ask()

    # remove spaces, from name
    name_new = name.replace(" ", "-")
    if name != name_new:
        info(f"Replaced spaces from configuration name: {name_new}")
        name = name_new

    if not environment:
        environment = q.select(
            "Please select the environment you want to configure:",
            ["application", "prod", "acc", "test", "dev"]
        ).ask()

    # check that this config does not exist
    if NodeContext.config_exists(name, environment, system_folders):
        error(
            f"Configuration {name} and environment"
            f"{environment} already exists!"
        )
        exit(1)

    # Check that we can write in this folder
    if not check_config_write_permissions(system_folders):
        error("Your user does not have write access to all folders. Exiting")
        exit(1)

    # create config in ctx location
    flag = "--system" if system_folders else ""
    cfg_file = configuration_wizard("node", name, environment, system_folders)
    info(f"New configuration created: {Fore.GREEN}{cfg_file}{Style.RESET_ALL}")
    info(f"You can start the node by running "
         f"{Fore.GREEN}vnode start {flag}{Style.RESET_ALL}")


#
#   files
#
@cli_node.command(name="files")
@click.option("-n", "--name", default=None, help="configuration name")
@click.option('-e', '--environment', default=N_ENV,
              help='configuration environment to use')
@click.option('--system', 'system_folders', flag_value=True)
@click.option('--user', 'system_folders', flag_value=False, default=N_FOL)
def cli_node_files(name, environment, system_folders):
    """ Prints location important files.

        If the specified configuration cannot be found, it exits. Otherwise
        it returns the absolute path to the output.
    """
    # select configuration name if none supplied
    name, environment = (name, environment) if name else \
        select_configuration_questionaire("node", system_folders)

    # raise error if config could not be found
    if not NodeContext.config_exists(name, environment, system_folders):
        error(
            f"The configuration {Fore.RED}{name}{Style.RESET_ALL} with "
            f"environment {Fore.RED}{environment}{Style.RESET_ALL} could "
            f"not be found."
        )
        exit(1)

    # create node context
    ctx = NodeContext(name, environment=environment,
                      system_folders=system_folders)

    # return path of the configuration
    info(f"Configuration file = {ctx.config_file}")
    info(f"Log file           = {ctx.log_file}")
    info(f"data folders       = {ctx.data_dir}")
    info("Database labels and files")
<<<<<<< HEAD
=======

>>>>>>> 1786db19
    for label, path in ctx.databases.items():
        info(f" - {label:15} = {path}")


#
#   start
#
<<<<<<< HEAD
help_ = {
    'config': 'absolute path to configuration-file; overrides NAME',
    'environment': 'configuration environment to use',
}


=======
>>>>>>> 1786db19
@cli_node.command(name='start')
@click.option("-n", "--name", default=None, help="configuration name")
@click.option("-c", "--config", default=None,
              help='absolute path to configuration-file; overrides NAME')
@click.option('-e', '--environment', default=N_ENV,
              help='configuration environment to use')
@click.option('--system', 'system_folders', flag_value=True)
@click.option('--user', 'system_folders', flag_value=False, default=N_FOL)
@click.option('-i', '--image', default=None, help="Node Docker image to use")
@click.option('--keep/--auto-remove', default=False,
              help="Keep image after finishing")
@click.option('--force-db-mount', is_flag=True,
              help="Skip the check of the existence of the DB (always try to "
                   "mount)")
@click.option('--attach/--detach', default=False,
              help="Attach node logs to the console after start")
@click.option('--mount-src', default='',
              help="mount vantage6-master package source")
def cli_node_start(name, config, environment, system_folders, image, keep,
                   mount_src, attach, force_db_mount):
    """Start the node instance.

        If no name or config is specified the default.yaml configuation is
        used. In case the configuration file not excists, a questionaire is
        invoked to create one. Note that in this case it is not possible to
        specify specific environments for the configuration (e.g. test,
        prod, acc).
    """
    info("Starting node...")
    info("Finding Docker deamon")
    docker_client = docker.from_env()
    check_if_docker_deamon_is_running(docker_client)

    NodeContext.LOGGING_ENABLED = False
    if config:
        name = Path(config).stem
        ctx = NodeContext(name, environment, system_folders, config)

    else:
        # in case no name is supplied, ask the user to select one
        if not name:
            name, environment = select_configuration_questionaire(
                "node", system_folders)

        # check that config exists, if not a questionaire will be invoked
        if not NodeContext.config_exists(name, environment, system_folders):
<<<<<<< HEAD
            question = (f"Configuration '{name}' using environment "
                        "'{environment}' does not exist.\n  Do you want to "
                        "create this config now?")
=======
            question = f"Configuration '{name}' using environment"
            question += f" '{environment}' does not exist.\n  Do you want to"
            question += " create this config now?"
>>>>>>> 1786db19

            if q.confirm(question).ask():
                configuration_wizard("node", name, environment, system_folders)

            else:
                error("Config file couldn't be loaded")
                sys.exit(0)

        ctx = NodeContext(name, environment, system_folders)

    # check that this node is not already running
    running_nodes = docker_client.containers.list(
        filters={"label": f"{APPNAME}-type=node"}
    )

    suffix = "system" if system_folders else "user"
    for node in running_nodes:
        if node.name == f"{APPNAME}-{name}-{suffix}":
            error(f"Node {Fore.RED}{name}{Style.RESET_ALL} is already running")
            exit(1)

    # make sure the (host)-task and -log dir exists
    info("Checking that data and log dirs exist")
    ctx.data_dir.mkdir(parents=True, exist_ok=True)
    ctx.log_dir.mkdir(parents=True, exist_ok=True)

    # Determine image-name. First we check if the option --image has been used.
    # Then we check if the image has been specified in the config file, and
    # finally we use the default settings from the package.
    if not image:
        image = ctx.config.get(
            "image",
            f"{DEFAULT_DOCKER_REGISTRY}/{DEFAULT_NODE_IMAGE}"
        )

    info(f"Pulling latest node image '{image}'")
    try:
        # docker_client.images.pull(image)
        pull_if_newer(docker.from_env(), image)

    except Exception:
        warning(' ... alas, no dice!')
    else:
        info(" ... success!")

    info("Creating Docker data volume")

    data_volume = docker_client.volumes.create(ctx.docker_volume_name)
    vpn_volume = docker_client.volumes.create(ctx.docker_vpn_volume_name)

    info("Creating file & folder mounts")
    # FIXME: should obtain mount points from DockerNodeContext
    mounts = [
        # (target, source)
        ("/mnt/log", str(ctx.log_dir)),
        ("/mnt/data", data_volume.name),
        ("/mnt/vpn", vpn_volume.name),
        ("/mnt/config", str(ctx.config_dir)),
        ("/var/run/docker.sock", "/var/run/docker.sock"),
    ]

    if mount_src:
        # If mount_src is a relative path, docker will consider it a volume.
        mount_src = os.path.abspath(mount_src)
        mounts.append(('/vantage6', mount_src))

    # FIXME: Code duplication: Node.__init__() (vantage6/node/__init__.py)
    #   uses a lot of the same logic. Suggest moving this to
    #   ctx.get_private_key()
    filename = ctx.config.get("encryption", {}).get("private_key")

    # filename may be set to an empty string
    if not filename:
        filename = 'private_key.pem'

    # Location may be overridden by the environment
    filename = os.environ.get('PRIVATE_KEY', filename)

    # If ctx.get_data_file() receives an absolute path, it is returned as-is
    fullpath = Path(ctx.get_data_file(filename))

    if fullpath:
        if Path(fullpath).exists():
            mounts.append(("/mnt/private_key.pem", str(fullpath)))
        else:
            warning(f"private key file provided {fullpath}, "
                    "but does not exists")

    # Be careful not to use 'environment' as it would override the function
    # argument ;-).
    env = {
        "DATA_VOLUME_NAME": data_volume.name,
        "VPN_VOLUME_NAME": vpn_volume.name,
        "PRIVATE_KEY": "/mnt/private_key.pem"
    }

    # only mount the DB if it is a file
    info("Setting up databases")
    db_labels = ctx.databases.keys()
    for label in db_labels:

        uri = ctx.databases[label]
        info(f"  Processing database '{label}:{uri}'")
        LABEL = label.upper()

        file_based = Path(uri).exists()
        if not file_based and not force_db_mount:
            debug('  - non file-based database added')
            env[f'{LABEL}_DATABASE_URI'] = uri
        else:
            debug('  - file-based database added')
            env[f'{LABEL}_DATABASE_URI'] = f'/mnt/{label}.csv'
            mounts.append((f'/mnt/{label}.csv', str(uri)))

        # FIXME legacy to support < 2.1.3 can be removed from 3+
        if label == 'default':
            env['DATABASE_URI'] = '/mnt/default.csv'

    system_folders_option = "--system" if system_folders else "--user"
    cmd = f'vnode-local start -c /mnt/config/{name}.yaml -n {name} -e '\
          f'{environment} --dockerized {system_folders_option}'

    info("Running Docker container")
    volumes = []
    for mount in mounts:
        volumes.append(f'{mount[1]}:{mount[0]}')

    # debug(f"  with command: '{cmd}'")
    # debug(f"  with mounts: {volumes}")
    # debug(f"  with environment: {env}")
    remove_container_if_exists(
        docker_client=docker_client, name=ctx.docker_container_name
    )

    container = docker_client.containers.run(
        image,
        command=cmd,
        volumes=volumes,
        detach=True,
        labels={
            f"{APPNAME}-type": "node",
            "system": str(system_folders),
            "name": ctx.config_file_name
        },
        environment=env,
        name=ctx.docker_container_name,
        auto_remove=not keep,
        tty=True
    )

    info(f"Success! container id = {container}")

    if attach:
        logs = container.attach(stream=True, logs=True)
        Thread(target=print_log_worker, args=(logs,), daemon=True).start()
        while True:
            try:
                time.sleep(1)
            except KeyboardInterrupt:
                info("Closing log file. Keyboard Interrupt.")
                exit(0)


#
#   stop
#
@cli_node.command(name='stop')
@click.option("-n", "--name", default=None, help="configuration name")
@click.option('--system', 'system_folders', flag_value=True)
@click.option('--user', 'system_folders', flag_value=False, default=N_FOL)
@click.option('--all', 'all_nodes', flag_value=True)
def cli_node_stop(name, system_folders, all_nodes):
    """Stop a running container. """

    client = docker.from_env()
    check_if_docker_deamon_is_running(client)

    running_nodes = client.containers.list(
        filters={"label": f"{APPNAME}-type=node"})

    if not running_nodes:
        warning("No nodes are currently running.")
        return

    running_node_names = [node.name for node in running_nodes]

    if all_nodes:
        for name in running_node_names:
            container = client.containers.get(name)
            container.kill()
            info(f"Stopped the {Fore.GREEN}{name}{Style.RESET_ALL} Node.")
    else:
        if not name:
            name = q.select("Select the node you wish to stop:",
                            choices=running_node_names).ask()
        else:

            post_fix = "system" if system_folders else "user"
            name = f"{APPNAME}-{name}-{post_fix}"

        if name in running_node_names:
            container = client.containers.get(name)
            # Stop the container. Using stop() gives the container 10s to exit
            # itself, if not then it will be killed
            container.stop()
            info(f"Stopped the {Fore.GREEN}{name}{Style.RESET_ALL} Node.")
        else:
            error(f"{Fore.RED}{name}{Style.RESET_ALL} is not running?")


#
#   attach
#
@cli_node.command(name='attach')
@click.option("-n", "--name", default=None, help="configuration name")
@click.option('--system', 'system_folders', flag_value=True)
@click.option('--user', 'system_folders', flag_value=False, default=N_FOL)
def cli_node_attach(name, system_folders):
    """Attach the logs from the docker container to the terminal."""

    client = docker.from_env()
    check_if_docker_deamon_is_running(client)

    running_nodes = client.containers.list(
        filters={"label": f"{APPNAME}-type=node"})
    running_node_names = [node.name for node in running_nodes]

    if not name:
        name = q.select("Select the node you wish to inspect:",
                        choices=running_node_names).ask()
    else:
        post_fix = "system" if system_folders else "user"
        name = f"{APPNAME}-{name}-{post_fix}"

    if name in running_node_names:
        container = client.containers.get(name)
        logs = container.attach(stream=True, logs=True)
        Thread(target=print_log_worker, args=(logs,), daemon=True).start()
        while True:
            try:
                time.sleep(1)
            except KeyboardInterrupt:
                info("Closing log file. Keyboard Interrupt.")
                exit(0)
    else:
        error(f"{Fore.RED}{name}{Style.RESET_ALL} was not running!?")


#
#   create-private-key
#
@cli_node.command(name='create-private-key')
@click.option("-n", "--name", default=None, help="configuration name")
@click.option('-e', '--environment', default="",
              help='configuration environment to use')
@click.option('--system', 'system_folders', flag_value=True)
@click.option('--user', 'system_folders', flag_value=False, default=N_FOL)
@click.option('--no-upload', 'upload', flag_value=False, default=True)
@click.option("-o", "--organization-name", default=None,
              help="Organization name")
@click.option('--overwrite', 'overwrite', flag_value=True, default=False)
def cli_node_create_private_key(name, environment, system_folders, upload,
                                organization_name, overwrite):
    """Create and upload a new private key (use with caughtion)"""

    # retrieve context
    name, environment = (name, environment) if name else \
        select_configuration_questionaire("node", system_folders)

    # raise error if config could not be found
    NodeContext.LOGGING_ENABLED = False
    if not NodeContext.config_exists(name, environment, system_folders):
        error(
            f"The configuration {Fore.RED}{name}{Style.RESET_ALL} with "
            f"environment {Fore.RED}{environment}{Style.RESET_ALL} could "
            f"not be found."
        )
        exit(1)

    # Create node context
    ctx = NodeContext(name, environment, system_folders)

    # Authenticate with the server to obtain organization name if it wasn't
    # provided
    if organization_name is None:
        client = create_client_and_authenticate(ctx)
        organization_name = client.whoami.organization_name

    # generate new key, and save it
    filename = f"privkey_{organization_name}.pem"
    file_ = ctx.type_data_folder(system_folders) / filename

    if file_.exists():
        warning(f"File '{Fore.CYAN}{file_}{Style.RESET_ALL}' exists!")

        if overwrite:
            warning("'--override' specified, so it will be overwritten ...")

    if file_.exists() and not overwrite:
        error("Could not create private key!")
        warning(
            "If you're **sure** you want to create a new key, "
<<<<<<< HEAD
            "please run this command with the '--overwrite' flag"
=======
            f"please run this command with the '--overwrite' flag"
>>>>>>> 1786db19
        )
        warning("Continuing with existing key instead!")
        private_key = RSACryptor(file_).private_key

    else:
        try:
            info("Generating new private key")
            private_key = RSACryptor.create_new_rsa_key(file_)

        except Exception as e:
            error(f"Could not create new private key '{file_}'!?")
            debug(e)
            info("Bailing out ...")
            exit(1)

        warning(f"Private key written to '{file_}'")
        warning(
            "If you're running multiple nodes, be sure to copy the private "
            "key to the appropriate directories!"
        )

    # create public key
    info("Deriving public key")
    public_key = RSACryptor.create_public_key_bytes(private_key)

    # update config file
    info("Updating configuration")
    ctx.config["encryption"]["private_key"] = str(file_)
    ctx.config_manager.put(environment, ctx.config)
    ctx.config_manager.save(ctx.config_file)

    # upload key to the server
    if upload:
        info(
            "Uploading public key to the server. "
            "This will overwrite any previously existing key!"
        )

        if 'client' not in locals():
            client = create_client_and_authenticate(ctx)

        try:
            client.request(
                f"/organization/{client.whoami.organization_id}",
                method="patch",
                json={"public_key": bytes_to_base64s(public_key)}
            )

        except Exception as e:
            error("Could not upload the public key!")
            debug(e)
            exit(1)

    else:
        warning("Public key not uploaded!")

    info("[Done]")


#
#   clean
#
@cli_node.command(name='clean')
def cli_node_clean():
    """ This command erases docker volumes"""
    client = docker.from_env()
    check_if_docker_deamon_is_running(client)

    # retrieve all volumes
    volumes = client.volumes.list()
    canditates = []
    msg = "This would remove the following volumes: "
    for volume in volumes:
        if volume.name[-6:] == "tmpvol":
            canditates.append(volume)
            msg += volume.name + ","
    info(msg)

    confirm = q.confirm("Are you sure?")
    if confirm.ask():
        for volume in canditates:
            try:
                volume.remove()
                # info(volume.name)
            except docker.errors.APIError as e:
                error(f"Failed to remove volume {Fore.RED}'{volume.name}'"
                      f"{Style.RESET_ALL}. Is it still in use?")
                debug(e)
                exit(1)
    info("Done!")


#
#   version
#
@cli_node.command(name='version')
@click.option("-n", "--name", default=None, help="configuration name")
@click.option('--system', 'system_folders', flag_value=True)
@click.option('--user', 'system_folders', flag_value=False, default=N_FOL)
def cli_node_version(name, system_folders):
    """Returns current version of vantage6 services installed."""

    client = docker.from_env()
    check_if_docker_deamon_is_running(client)

    running_nodes = client.containers.list(
        filters={"label": f"{APPNAME}-type=node"})
    running_node_names = [node.name for node in running_nodes]

    if not name:
        if not running_node_names:
            error("No nodes are running! You can only check the version for "
                  "nodes that are running")
            exit(1)
        name = q.select("Select the node you wish to inspect:",
                        choices=running_node_names).ask()
    else:
        post_fix = "system" if system_folders else "user"
        name = f"{APPNAME}-{name}-{post_fix}"

    if name in running_node_names:
        container = client.containers.get(name)
        version = container.exec_run(cmd='vnode-local version', stdout=True)
<<<<<<< HEAD
        click.echo({"node": version.output.decode('utf-8'),
                    "cli": __version__})
=======
        click.echo({
            "node": version.output.decode('utf-8'), "cli": __version__
        })
    else:
        error(f"Node {name} is not running! Cannot provide version...")
>>>>>>> 1786db19


def print_log_worker(logs_stream):
    for log in logs_stream:
        print(log.decode(STRING_ENCODING), end="")


def check_if_docker_deamon_is_running(docker_client):
    try:
        docker_client.ping()
    except Exception:
        error("Docker socket can not be found. Make sure Docker is running.")
        exit(1)


def create_client_and_authenticate(ctx):
    """Create a client and authenticate."""
    host = ctx.config['server_url']
    port = ctx.config['port']
    api_path = ctx.config['api_path']

    info(f"Connecting to server at '{host}:{port}{api_path}'")
    username = q.text("Username:").ask()
    password = q.password("Password:").ask()

    client = Client(host, port, api_path)

    try:
        client.authenticate(username, password)

    except Exception as e:
        error("Could not authenticate with server!")
        debug(e)
        exit(1)

    return client<|MERGE_RESOLUTION|>--- conflicted
+++ resolved
@@ -206,10 +206,6 @@
     info(f"Log file           = {ctx.log_file}")
     info(f"data folders       = {ctx.data_dir}")
     info("Database labels and files")
-<<<<<<< HEAD
-=======
-
->>>>>>> 1786db19
     for label, path in ctx.databases.items():
         info(f" - {label:15} = {path}")
 
@@ -217,15 +213,6 @@
 #
 #   start
 #
-<<<<<<< HEAD
-help_ = {
-    'config': 'absolute path to configuration-file; overrides NAME',
-    'environment': 'configuration environment to use',
-}
-
-
-=======
->>>>>>> 1786db19
 @cli_node.command(name='start')
 @click.option("-n", "--name", default=None, help="configuration name")
 @click.option("-c", "--config", default=None,
@@ -272,15 +259,10 @@
 
         # check that config exists, if not a questionaire will be invoked
         if not NodeContext.config_exists(name, environment, system_folders):
-<<<<<<< HEAD
             question = (f"Configuration '{name}' using environment "
                         "'{environment}' does not exist.\n  Do you want to "
                         "create this config now?")
-=======
-            question = f"Configuration '{name}' using environment"
-            question += f" '{environment}' does not exist.\n  Do you want to"
-            question += " create this config now?"
->>>>>>> 1786db19
+
 
             if q.confirm(question).ask():
                 configuration_wizard("node", name, environment, system_folders)
@@ -583,11 +565,7 @@
         error("Could not create private key!")
         warning(
             "If you're **sure** you want to create a new key, "
-<<<<<<< HEAD
             "please run this command with the '--overwrite' flag"
-=======
-            f"please run this command with the '--overwrite' flag"
->>>>>>> 1786db19
         )
         warning("Continuing with existing key instead!")
         private_key = RSACryptor(file_).private_key
@@ -711,16 +689,11 @@
     if name in running_node_names:
         container = client.containers.get(name)
         version = container.exec_run(cmd='vnode-local version', stdout=True)
-<<<<<<< HEAD
-        click.echo({"node": version.output.decode('utf-8'),
-                    "cli": __version__})
-=======
         click.echo({
             "node": version.output.decode('utf-8'), "cli": __version__
         })
     else:
         error(f"Node {name} is not running! Cannot provide version...")
->>>>>>> 1786db19
 
 
 def print_log_worker(logs_stream):
