"""
The node module contains the CLI commands for the node manager. The following
commands are available:

    * vnode new
    * vnode list
    * vnode files
    * vnode start
    * vnode stop
    * vnode attach
    * vnode clean
    * vnode remove
    * vnode version
    * vnode create-private-key
"""
import click
import sys
import questionary as q
import docker
import time
import os.path
import itertools

from typing import Iterable
from pathlib import Path
from threading import Thread
from colorama import Fore, Style

from vantage6.common import (
    warning, error, info, debug,
    bytes_to_base64s, check_config_writeable,
    get_database_config
)
from vantage6.common.globals import (
    STRING_ENCODING,
    APPNAME,
    DEFAULT_DOCKER_REGISTRY,
    DEFAULT_NODE_IMAGE
)
from vantage6.common.globals import VPN_CONFIG_FILE
from vantage6.common.docker.addons import (
  pull_if_newer,
  remove_container_if_exists,
  check_docker_running
)
from vantage6.common.encryption import RSACryptor
from vantage6.client import Client

from vantage6.cli.context import NodeContext
from vantage6.cli.globals import (
    DEFAULT_NODE_ENVIRONMENT as N_ENV,
    DEFAULT_NODE_SYSTEM_FOLDERS as N_FOL
)
from vantage6.cli.configuration_wizard import (
    configuration_wizard,
    select_configuration_questionaire,
    NodeConfigurationManager
)
from vantage6.cli.utils import (
    check_config_name_allowed, check_if_docker_daemon_is_running, new_config_name, remove_file
)
from vantage6.cli import __version__


@click.group(name="node")
def cli_node() -> None:
    """Subcommand `vnode`."""
    pass


#
#   list
#
@cli_node.command(name="list")
def cli_node_list() -> None:
    """
    Lists all nodes in the default configuration directories.
    """

    client = docker.from_env()
    check_docker_running()

    running_node_names = _find_running_node_names(client)

    header = \
        "\nName"+(21*" ") + \
        "Environments"+(20*" ") + \
        "Status"+(10*" ") + \
        "System/User"

    click.echo(header)
    click.echo("-"*len(header))

    running = Fore.GREEN + "Running" + Style.RESET_ALL
    stopped = Fore.RED + "Not running" + Style.RESET_ALL

    # system folders
    configs, f1 = NodeContext.available_configurations(
        system_folders=True)
    for config in configs:
        status = running if f"{APPNAME}-{config.name}-system" in \
            running_node_names else stopped
        click.echo(
            f"{config.name:25}"
            f"{str(config.available_environments):32}"
            f"{status:25} System "
        )

    # user folders
    configs, f2 = NodeContext.available_configurations(
        system_folders=False)
    for config in configs:
        status = running if f"{APPNAME}-{config.name}-user" in \
            running_node_names else stopped
        click.echo(
            f"{config.name:25}"
            f"{str(config.available_environments):32}"
            f"{status:25} User   "
        )

    click.echo("-"*85)
    if len(f1)+len(f2):
        warning(
             f"{Fore.RED}Failed imports: {len(f1)+len(f2)}{Style.RESET_ALL}")


#
#   new
#
@cli_node.command(name="new")
@click.option("-n", "--name", default=None)
@click.option('-e', '--environment', default="",
              help='configuration environment to use')
@click.option('--system', 'system_folders', flag_value=True)
@click.option('--user', 'system_folders', flag_value=False, default=N_FOL)
def cli_node_new_configuration(name: str, environment: str,
                               system_folders: bool) -> None:
    """
    Create a new configuration file.

    Checks if the configuration already exists. If this is not the case
    a questionnaire is invoked to create a new configuration file.

    Parameters
    ----------
    name : str
        Name of the configuration file.
    environment : str
        DTAP environment to use.
    system_folders : bool
        Store this configuration in the system folders or in the user folders.
    """
    name = new_config_name(name)

    # check if config name is allowed docker name
    check_config_name_allowed(name)

    if not environment:
        environment = q.select(
            "Please select the environment you want to configure:",
            ["application", "prod", "acc", "test", "dev"]
        ).ask()

    # check that this config does not exist
    if NodeContext.config_exists(name, environment, system_folders):
        error(
            f"Configuration {name} and environment"
            f"{environment} already exists!"
        )
        exit(1)

    # Check that we can write in this folder
    if not check_config_writeable(system_folders):
        error("Cannot write configuration file. Exiting...")
        exit(1)

    # create config in ctx location
    flag = "--system" if system_folders else ""
    cfg_file = configuration_wizard("node", name, environment, system_folders)
    info(f"New configuration created: {Fore.GREEN}{cfg_file}{Style.RESET_ALL}")
    info(f"You can start the node by running "
         f"{Fore.GREEN}vnode start {flag}{Style.RESET_ALL}")


#
#   files
#
@cli_node.command(name="files")
@click.option("-n", "--name", default=None, help="configuration name")
@click.option('-e', '--environment', default=N_ENV,
              help='configuration environment to use')
@click.option('--system', 'system_folders', flag_value=True)
@click.option('--user', 'system_folders', flag_value=False, default=N_FOL)
def cli_node_files(name: str, environment: str, system_folders: bool) -> None:
    """
    Prints location important files.

    If the specified configuration cannot be found, it exits. Otherwise
    it returns the absolute path to the output.

    Parameters
    ----------
    name : str
        Name of the configuration file.
    environment : str
        DTAP environment to use.
    system_folders : bool
        Is this configuration stored in the system or in the user folders.
    """
    name, environment = _select_node(name, environment, system_folders)

    # create node context
    ctx = NodeContext(name, environment=environment,
                      system_folders=system_folders)

    # return path of the configuration
    info(f"Configuration file = {ctx.config_file}")
    info(f"Log file           = {ctx.log_file}")
    info(f"data folders       = {ctx.data_dir}")
    info("Database labels and files")
    # TODO in v4+, this will always be a list so remove next few lines
    if isinstance(ctx.databases, dict):
        for label, path in ctx.databases.items():
            info(f" - {label:15} = {path}")
    else:
        for db in ctx.databases:
            info(f" - {db['label']:15} = {db['uri']} (type: {db['type']})")


#
#   start
#
@cli_node.command(name='start')
@click.option("-n", "--name", default=None, help="configuration name")
@click.option("-c", "--config", default=None,
              help='absolute path to configuration-file; overrides NAME')
@click.option('-e', '--environment', default=N_ENV,
              help='configuration environment to use')
@click.option('--system', 'system_folders', flag_value=True)
@click.option('--user', 'system_folders', flag_value=False, default=N_FOL)
@click.option('-i', '--image', default=None, help="Node Docker image to use")
@click.option('--keep/--auto-remove', default=False,
              help="Keep image after finishing")
@click.option('--force-db-mount', is_flag=True,
              help="Skip the check of the existence of the DB (always try to "
                   "mount)")
@click.option('--attach/--detach', default=False,
              help="Attach node logs to the console after start")
@click.option('--mount-src', default='',
              help="mount vantage6-master package source")
def cli_node_start(name: str, config: str, environment: str,
                   system_folders: bool, image: str, keep: bool,
                   mount_src: str, attach: bool, force_db_mount: bool) -> None:
    vnode_start(name, config, environment, system_folders, image, keep,
                mount_src, attach, force_db_mount)


def vnode_start(name: str, config: str, environment: str, system_folders: bool,
                image: str, keep: bool, mount_src: str, attach: bool,
                force_db_mount: bool) -> None:
    """
    Start the node instance inside a Docker container.

    Parameters
    ----------
    name : str
        Name of the configuration file.
    config : str
        Absolute path to configuration-file; overrides NAME
    environment : str
        DTAP environment to use.
    system_folders : bool
        Is this configuration stored in the system or in the user folders.
    image : str
        Node Docker image to use.
    keep : bool
        Keep container when finished or in the event of a crash. This is useful
        for debugging.
    mount_src : str
        Mount vantage6 package source that replaces the source inside the
        container. This is useful for debugging.
    attach : bool
        Attach node logs to the console after start.
    force_db_mount : bool
        Skip the check of the existence of the DB (always try to mount).
    """
    info("Starting node...")
    info("Finding Docker daemon")
    docker_client = docker.from_env()
    check_docker_running()
    NodeContext.LOGGING_ENABLED = False
    if config:
        name = Path(config).stem
        ctx = NodeContext(name, environment, system_folders, config)
    else:
        # in case no name is supplied, ask the user to select one
        if not name:
            name, environment = select_configuration_questionaire(
                "node", system_folders)

        # check that config exists, if not a questionaire will be invoked
        if not NodeContext.config_exists(name, environment, system_folders):
            warning(f"Configuration {Fore.RED}{name}{Style.RESET_ALL} "
                    f"using environment {Fore.RED}{environment}"
                    f"{Style.RESET_ALL} does not exist. ")

            if q.confirm("Create this configuration now?").ask():
                configuration_wizard("node", name, environment, system_folders)

            else:
                error("Config file couldn't be loaded")
                sys.exit(0)

        ctx = NodeContext(name, environment, system_folders)
    # check if config name is allowed docker name, else exit
    check_config_name_allowed(ctx.name)

    # check that this node is not already running
    running_nodes = docker_client.containers.list(
        filters={"label": f"{APPNAME}-type=node"}
    )

    suffix = "system" if system_folders else "user"
    for node in running_nodes:
        if node.name == f"{APPNAME}-{name}-{suffix}":
            error(f"Node {Fore.RED}{name}{Style.RESET_ALL} is already running")
            exit(1)

    # make sure the (host)-task and -log dir exists
    info("Checking that data and log dirs exist")
    ctx.data_dir.mkdir(parents=True, exist_ok=True)
    ctx.log_dir.mkdir(parents=True, exist_ok=True)

    # Determine image-name. First we check if the option --image has been used.
    # Then we check if the image has been specified in the config file, and
    # finally we use the default settings from the package.
    if not image:

        # FIXME: remove me in version 4+, as this is to support older
        # configuration files. So the outer `image` key is no longer supported
        if ctx.config.get('image'):
            warning('Using the `image` option in the config file is to be '
                    'removed in version 4+.')
            image = ctx.config.get('image')

        custom_images: dict = ctx.config.get('images')
        if custom_images:
            image = custom_images.get("node")
        if not image:
            image = f"{DEFAULT_DOCKER_REGISTRY}/{DEFAULT_NODE_IMAGE}"

    info(f"Pulling latest node image '{image}'")
    try:
        # docker_client.images.pull(image)
        pull_if_newer(docker.from_env(), image)

    except Exception as e:
        warning(' ... Getting latest node image failed:')
        warning(f"     {e}")
    else:
        info(" ... success!")

    info("Creating Docker data volume")

    data_volume = docker_client.volumes.create(ctx.docker_volume_name)
    vpn_volume = docker_client.volumes.create(ctx.docker_vpn_volume_name)
    ssh_volume = docker_client.volumes.create(ctx.docker_ssh_volume_name)
    squid_volume = docker_client.volumes.create(ctx.docker_squid_volume_name)

    info("Creating file & folder mounts")
    # FIXME: should obtain mount points from DockerNodeContext
    mounts = [
        # (target, source)
        ("/mnt/log", str(ctx.log_dir)),
        ("/mnt/data", data_volume.name),
        ("/mnt/vpn", vpn_volume.name),
        ("/mnt/ssh", ssh_volume.name),
        ("/mnt/squid", squid_volume.name),
        ("/mnt/config", str(ctx.config_dir)),
        ("/var/run/docker.sock", "/var/run/docker.sock"),
    ]

    if mount_src:
        # If mount_src is a relative path, docker will consider it a volume.
        mount_src = os.path.abspath(mount_src)
        mounts.append(('/vantage6', mount_src))

    # FIXME: Code duplication: Node.__init__() (vantage6/node/__init__.py)
    #   uses a lot of the same logic. Suggest moving this to
    #   ctx.get_private_key()
    filename = ctx.config.get("encryption", {}).get("private_key")
    # filename may be set to an empty string
    if not filename:
        filename = 'private_key.pem'

    # Location may be overridden by the environment
    filename = os.environ.get('PRIVATE_KEY', filename)

    # If ctx.get_data_file() receives an absolute path, it is returned as-is
    fullpath = Path(ctx.get_data_file(filename))
    if fullpath:
        if Path(fullpath).exists():
            mounts.append(("/mnt/private_key.pem", str(fullpath)))
        else:
            warning(f"private key file provided {fullpath}, "
                    "but does not exists")

    # Mount private keys for ssh tunnels
    ssh_tunnels = ctx.config.get("ssh-tunnels", [])
    for ssh_tunnel in ssh_tunnels:
        hostname = ssh_tunnel.get("hostname")
        key_path = ssh_tunnel.get("ssh", {}).get("identity", {}).get("key")
        if not key_path:
            error(f"SSH tunnel identity {Fore.RED}{hostname}{Style.RESET_ALL} "
                  "key not provided. Continuing to start without this tunnel.")
        key_path = Path(key_path)
        if not key_path.exists():
            error(f"SSH tunnel identity {Fore.RED}{hostname}{Style.RESET_ALL} "
                  "key does not exist. Continuing to start without this "
                  "tunnel.")

        info(f"  Mounting private key for {hostname} at {key_path}")

        # we remove the .tmp in the container, this is because the file is
        # mounted in a volume mount point. Somehow the file is than empty in
        # the volume but not for the node instance. By removing the .tmp we
        # make sure that the file is not empty in the volume.
        mounts.append((f"/mnt/ssh/{hostname}.pem.tmp", str(key_path)))

    # Be careful not to use 'environment' as it would override the function
    # argument ;-).
    env = {
        "DATA_VOLUME_NAME": data_volume.name,
        "VPN_VOLUME_NAME": vpn_volume.name,
        "PRIVATE_KEY": "/mnt/private_key.pem"
    }

    # only mount the DB if it is a file
    info("Setting up databases")

    # Check wether the new or old database configuration is used
    # TODO: remove this in version v4+
    old_format = isinstance(ctx.databases, dict)
    if old_format:
        db_labels = ctx.databases.keys()
        warning('Using the old database configuration format. Please update.')
        debug('You are using the db config old format, algorithms using the '
              'auto wrapper will not work!')
    else:
        db_labels = [db['label'] for db in ctx.databases]

    for label in db_labels:

        db_config = get_database_config(ctx.databases, label)
        uri = db_config['uri']
        db_type = db_config['type']

        info(f"  Processing {Fore.GREEN}{db_type}{Style.RESET_ALL} database "
             f"{Fore.GREEN}{label}:{uri}{Style.RESET_ALL}")
        label_capitals = label.upper()

        try:
            file_based = Path(uri).exists()
        except Exception:
            # If the database uri cannot be parsed, it is definitely not a
            # file. In case of http servers or sql servers, checking the path
            # of the the uri will lead to an OS-dependent error, which is why
            # we catch all exceptions here.
            file_based = False

        if not file_based and not force_db_mount:
            debug('  - non file-based database added')
            env[f'{label_capitals}_DATABASE_URI'] = uri
        else:
            debug('  - file-based database added')
            suffix = Path(uri).suffix
            env[f'{label_capitals}_DATABASE_URI'] = f'{label}{suffix}'
            mounts.append((f'/mnt/{label}{suffix}', str(uri)))

        # FIXME legacy to support < 2.1.3 can be removed from 3+
        # FIXME this is still required in v3+ but should be removed in v4
        if label == 'default':
            env['DATABASE_URI'] = '/mnt/default.csv'

    system_folders_option = "--system" if system_folders else "--user"
    cmd = f'vnode-local start -c /mnt/config/{name}.yaml -n {name} -e '\
          f'{environment} --dockerized {system_folders_option}'

    info("Running Docker container")
    volumes = []
    for mount in mounts:
        volumes.append(f'{mount[1]}:{mount[0]}')

    # debug(f"  with command: '{cmd}'")
    # debug(f"  with mounts: {volumes}")
    # debug(f"  with environment: {env}")
    remove_container_if_exists(
        docker_client=docker_client, name=ctx.docker_container_name
    )

    container = docker_client.containers.run(
        image,
        command=cmd,
        volumes=volumes,
        detach=True,
        labels={
            f"{APPNAME}-type": "node",
            "system": str(system_folders),
            "name": ctx.config_file_name
        },
        environment=env,
        name=ctx.docker_container_name,
        auto_remove=not keep,
        tty=True
    )

    info(f"Success! container id = {container}")

    if attach:
        logs = container.attach(stream=True, logs=True)
        Thread(target=_print_log_worker, args=(logs,), daemon=True).start()
        while True:
            try:
                time.sleep(1)
            except KeyboardInterrupt:
                info("Closing log file. Keyboard Interrupt.")
                info("Note that your node is still running! Shut it down with "
                     f"'{Fore.RED}vnode stop{Style.RESET_ALL}'")
                exit(0)


#
#   stop
#
@cli_node.command(name='stop')
@click.option("-n", "--name", default=None, help="configuration name")
@click.option('--system', 'system_folders', flag_value=True)
@click.option('--user', 'system_folders', flag_value=False, default=N_FOL)
@click.option('--all', 'all_nodes', flag_value=True)
@click.option('--force', 'force', flag_value=True, help="kills containers "
                                                        "instantly")
def cli_node_stop(name: str, system_folders: bool, all_nodes: bool,
                  force: bool) -> None:
    vnode_stop(name, system_folders, all_nodes, force)


def vnode_stop(name: str, system_folders: bool, all_nodes: bool,
               force: bool) -> None:
    """
    Stop a running node container.

    Parameters
    ----------
    name : str
        Name of the configuration file.
    system_folders : bool
        Is this configuration stored in the system or in the user folders.
    all_nodes : bool
        If set to true, all running nodes will be stopped.
    force : bool
        If set to true, the node will not be stopped gracefully.
    """
    client = docker.from_env()
    check_docker_running()

    running_node_names = _find_running_node_names(client)

    if not running_node_names:
        warning("No nodes are currently running.")
        return

    if force:
        warning('Forcing the node to stop will not terminate helper '
                'containers, neither will it remove routing rules made on the '
                'host!')

    if all_nodes:
        for name in running_node_names:
            container = client.containers.get(name)
            if force:
                container.kill()
            else:
                container.stop()
            info(f"Stopped the {Fore.GREEN}{name}{Style.RESET_ALL} Node.")
    else:
        if not name:
            name = q.select("Select the node you wish to stop:",
                            choices=running_node_names).ask()
        else:

            post_fix = "system" if system_folders else "user"
            name = f"{APPNAME}-{name}-{post_fix}"

        if name in running_node_names:
            container = client.containers.get(name)
            # Stop the container. Using stop() gives the container 10s to exit
            # itself, if not then it will be killed
            if force:
                container.kill()
            else:
                container.stop()
            info(f"Stopped the {Fore.GREEN}{name}{Style.RESET_ALL} Node.")
        else:
            error(f"{Fore.RED}{name}{Style.RESET_ALL} is not running?")


#
#   attach
#
@cli_node.command(name='attach')
@click.option("-n", "--name", default=None, help="configuration name")
@click.option('--system', 'system_folders', flag_value=True)
@click.option('--user', 'system_folders', flag_value=False, default=N_FOL)
def cli_node_attach(name: str, system_folders: bool) -> None:
    """
    Attach the logs from the docker container to the terminal.

    Parameters
    ----------
    name : str
        Name of the configuration file.
    system_folders : bool
        Wether this configuration stored in the system or in the user folders.
    """
    client = docker.from_env()
    check_docker_running()

    running_node_names = _find_running_node_names(client)

    if not running_node_names:
        warning("No nodes are currently running. Cannot show any logs!")
        return

    if not name:
        name = q.select("Select the node you wish to inspect:",
                        choices=running_node_names).ask()
    else:
        post_fix = "system" if system_folders else "user"
        name = f"{APPNAME}-{name}-{post_fix}"

    if name in running_node_names:
        container = client.containers.get(name)
        logs = container.attach(stream=True, logs=True)
        Thread(target=_print_log_worker, args=(logs,), daemon=True).start()
        while True:
            try:
                time.sleep(1)
            except KeyboardInterrupt:
                info("Closing log file. Keyboard Interrupt.")
                info("Note that your node is still running! Shut it down with "
                     f"'{Fore.RED}vnode stop{Style.RESET_ALL}'")
                exit(0)
    else:
        error(f"{Fore.RED}{name}{Style.RESET_ALL} was not running!?")


#
#   create-private-key
#
@cli_node.command(name='create-private-key')
@click.option("-n", "--name", default=None, help="configuration name")
@click.option("-c", "--config", default=None,
              help='absolute path to configuration-file; overrides NAME')
@click.option('-e', '--environment', default=N_ENV,
              help='configuration environment to use')
@click.option('--system', 'system_folders', flag_value=True)
@click.option('--user', 'system_folders', flag_value=False, default=N_FOL)
@click.option('--no-upload', 'upload', flag_value=False, default=True)
@click.option("-o", "--organization-name", default=None,
              help="Organization name")
@click.option('--overwrite', 'overwrite', flag_value=True, default=False)
def cli_node_create_private_key(
        name: str, config: str, environment: str, system_folders: bool,
        upload: bool, organization_name: str, overwrite: bool
        ) -> None:
    """
    Create and upload a new private key (use with caution).

    Parameters
    ----------
    name : str
        Name of the configuration file.
    config : str
        Absolute path to configuration-file; overrides NAME.
    environment : str
        DTAP environment to use.
    system_folders : bool
        Wether this configuration stored in the system or in the user folders.
    upload : bool
        Wether to upload the private key to the server.
    organization_name : str
        Used to store and reference the private key.
    overwrite : bool
        Overwrite existing private key if present.
    """
    NodeContext.LOGGING_ENABLED = False
    if config:
        name = Path(config).stem
        ctx = NodeContext(name, environment, system_folders, config)
    else:
        # retrieve context
        name, environment = _select_node(name, environment, system_folders)

        # raise error if config could not be found
        if not NodeContext.config_exists(name, environment, system_folders):
            error(
                f"The configuration {Fore.RED}{name}{Style.RESET_ALL} with "
                f"environment {Fore.RED}{environment}{Style.RESET_ALL} could "
                f"not be found."
            )
            exit(1)

        # Create node context
        ctx = NodeContext(name, environment, system_folders)

    # Authenticate with the server to obtain organization name if it wasn't
    # provided
    if organization_name is None:
        client = _create_client_and_authenticate(ctx)
        organization_name = client.whoami.organization_name

    # create directory where private key goes if it doesn't exist yet
    ctx.type_data_folder(system_folders).mkdir(parents=True, exist_ok=True)

    # generate new key, and save it
    filename = f"privkey_{organization_name}.pem"
    file_ = ctx.type_data_folder(system_folders) / filename

    if file_.exists():
        warning(f"File '{Fore.CYAN}{file_}{Style.RESET_ALL}' exists!")

        if overwrite:
            warning("'--override' specified, so it will be overwritten ...")

    if file_.exists() and not overwrite:
        error("Could not create private key!")
        warning(
            "If you're **sure** you want to create a new key, "
            "please run this command with the '--overwrite' flag"
        )
        warning("Continuing with existing key instead!")
        private_key = RSACryptor(file_).private_key

    else:
        try:
            info("Generating new private key")
            private_key = RSACryptor.create_new_rsa_key(file_)

        except Exception as e:
            error(f"Could not create new private key '{file_}'!?")
            debug(e)
            info("Bailing out ...")
            exit(1)

        warning(f"Private key written to '{file_}'")
        warning(
            "If you're running multiple nodes, be sure to copy the private "
            "key to the appropriate directories!"
        )

    # create public key
    info("Deriving public key")
    public_key = RSACryptor.create_public_key_bytes(private_key)

    # update config file
    info("Updating configuration")
    ctx.config["encryption"]["private_key"] = str(file_)
    ctx.config_manager.put(environment, ctx.config)
    ctx.config_manager.save(ctx.config_file)

    # upload key to the server
    if upload:
        info(
            "Uploading public key to the server. "
            "This will overwrite any previously existing key!"
        )

        if 'client' not in locals():
            client = _create_client_and_authenticate(ctx)

        # TODO what happens if the user doesn't have permission to upload key?
        # Does that lead to an exception or not?
        try:
            client.request(
                f"/organization/{client.whoami.organization_id}",
                method="patch",
                json={"public_key": bytes_to_base64s(public_key)}
            )

        except Exception as e:
            error("Could not upload the public key!")
            debug(e)
            exit(1)

    else:
        warning("Public key not uploaded!")

    info("[Done]")


#
#   clean
#
@cli_node.command(name='clean')
def cli_node_clean() -> None:
    """
    This command erases temporary Docker volumes.
    """
    client = docker.from_env()
    check_docker_running()

    # retrieve all volumes
    volumes = client.volumes.list()
    candidates = []
    msg = "This would remove the following volumes: "
    for volume in volumes:
        if volume.name[-6:] == "tmpvol":
            candidates.append(volume)
            msg += volume.name + ","
    info(msg)

    confirm = q.confirm("Are you sure?")
    if confirm.ask():
        for volume in candidates:
            try:
                volume.remove()
                # info(volume.name)
            except docker.errors.APIError as e:
                error(f"Failed to remove volume {Fore.RED}'{volume.name}'"
                      f"{Style.RESET_ALL}. Is it still in use?")
                debug(e)
                exit(1)
    info("Done!")


#
#   remove
#
@cli_node.command(name="remove")
@click.option("-n", "--name", default=None)
@click.option('-e', '--environment', default=N_ENV,
              help='configuration environment to use')
@click.option('--system', 'system_folders', flag_value=True)
@click.option('--user', 'system_folders', flag_value=False, default=N_FOL)
def cli_node_remove(name: str, environment: str, system_folders: bool) -> None:
    vnode_remove(name, environment, system_folders)


def vnode_remove(name: str, environment: str, system_folders: bool):
    """
    Delete a node permanently

    * if the node is still running, exit and tell user to run vnode stop first
    * remove configuration file
    * remove log file
    * remove docker volumes attached to the node

    Parameters
    ----------
    name : str
        Configuration name
    environment : str
        DTAP environment, note that regardless of the environment, the entire
        configuration is deleted
    system_folders : bool
        If True, use system folders, otherwise use user folders
    """
    # select configuration name if none supplied
<<<<<<< HEAD
    name, environment = select_node(name, environment, system_folders)
=======
    name, environment = _select_node(name, environment, system_folders)

>>>>>>> 50f01537
    client = docker.from_env()
    check_if_docker_daemon_is_running(client)

    # check if node is still running, otherwise don't allow deleting it
    running_node_names = _find_running_node_names(client)

    post_fix = "system" if system_folders else "user"
    node_container_name = f"{APPNAME}-{name}-{post_fix}"
    if node_container_name in running_node_names:
        error(f"Node {name} is still running! Please stop the node before "
              "deleting it.")
        exit(1)

    if not q.confirm(
        "This node will be deleted permanently including its configuration. "
        "Are you sure?", default=False
    ).ask():
        info("Node will not be deleted")
        exit(0)

    # create node context
    ctx = NodeContext(name, environment=environment,
                      system_folders=system_folders)

    # remove the docker volume and any temporary volumes
    debug("Deleting docker volumes")
    volumes = client.volumes.list()
    for vol in volumes:
        if vol.name.startswith(ctx.docker_volume_name):  # includes tmp volumes
            info(f"Deleting docker volume {vol.name}")
            vol.remove()
        # remove docker vpn volume
        if vol.name == ctx.docker_vpn_volume_name:
            info(f"Deleting VPN docker volume {vol.name}")
            vol.remove()

    # remove the VPN configuration file
    vpn_config_file = os.path.join(ctx.data_dir, 'vpn', VPN_CONFIG_FILE)
    _remove_file(vpn_config_file, 'VPN configuration')

    # remove the config file
    _remove_file(ctx.config_file, 'configuration')

    # remove the log file. As this process opens the log file above, the log
    # handlers need to be closed before deleting
    info(f"Removing log file {ctx.log_file}")
    for handler in itertools.chain(ctx.log.handlers, ctx.log.root.handlers):
        handler.close()
    _remove_file(ctx.log_file, 'log')


#
#   version
#
@cli_node.command(name='version')
@click.option("-n", "--name", default=None, help="configuration name")
@click.option('--system', 'system_folders', flag_value=True)
@click.option('--user', 'system_folders', flag_value=False, default=N_FOL)
def cli_node_version(name: str, system_folders: bool) -> None:
    """
    Returns current version of vantage6 services installed.

    Parameters
    ----------
    name : str
        Configuration name
    system_folders : bool
        If True, use system folders, otherwise use user folders
    """
    client = docker.from_env()
    check_docker_running()

    running_node_names = _find_running_node_names(client)

    if not name:
        if not running_node_names:
            error("No nodes are running! You can only check the version for "
                  "nodes that are running")
            exit(1)
        name = q.select("Select the node you wish to inspect:",
                        choices=running_node_names).ask()
    else:
        post_fix = "system" if system_folders else "user"
        name = f"{APPNAME}-{name}-{post_fix}"

    if name in running_node_names:
        container = client.containers.get(name)
        version = container.exec_run(cmd='vnode-local version', stdout=True)
        click.echo(
            {"node": version.output.decode('utf-8'), "cli": __version__})
    else:
        error(f"Node {name} is not running! Cannot provide version...")


#
#   set-api-key
#
@cli_node.command(name='set-api-key')
@click.option("-n", "--name", default=None, help="configuration name")
@click.option("--api-key", default=None, help="New API key")
@click.option('-e', '--environment', default=N_ENV,
              help='configuration environment to use')
@click.option('--system', 'system_folders', flag_value=True)
@click.option('--user', 'system_folders', flag_value=False, default=N_FOL)
def cli_node_set_api_key(name: str, api_key: str, environment: str,
                         system_folders: bool) -> None:
    """
    Put a new API key into the node configuration file

    Parameters
    ----------
    name : str
        Node configuration name
    api_key : str
        New API key
    environment : str
        DTAP environment
    system_folders : bool
        If True, use system folders, otherwise use user folders
    """
    # select name and environment
    name, environment = _select_node(name, environment, system_folders)

    # Check that we can write in the config folder
    if not check_config_writeable(system_folders):
        error("Your user does not have write access to all folders. Exiting")
        exit(1)

    if not api_key:
        api_key = q.text("Please enter your new API key:").ask()

    # get configuration manager
    ctx = NodeContext(name, environment=environment,
                      system_folders=system_folders)
    conf_mgr = NodeConfigurationManager.from_file(ctx.config_file)

    # set new api key, and save the file
    ctx.config['api_key'] = api_key
    conf_mgr.put(environment, ctx.config)
    conf_mgr.save(ctx.config_file)
    info("Your new API key has been uploaded to the config file "
         f"{ctx.config_file}.")


#  helper functions
def _print_log_worker(logs_stream: Iterable[bytes]) -> None:
    """
    Print the logs from the logs stream.

    Parameters
    ----------
    logs_stream : Iterable[bytes]
        Output of the container.attach() method
    """
    for log in logs_stream:
        print(log.decode(STRING_ENCODING), end="")


def _create_client_and_authenticate(ctx: NodeContext) -> Client:
    """
    Generate a client and authenticate with the server.

    Parameters
    ----------
    ctx : NodeContext
        Context of the node loaded from the configuration file

    Returns
    -------
    Client
        vantage6 client
    """
    host = ctx.config['server_url']
    port = ctx.config['port']
    api_path = ctx.config['api_path']

    info(f"Connecting to server at '{host}:{port}{api_path}'")
    username = q.text("Username:").ask()
    password = q.password("Password:").ask()

    client = Client(host, port, api_path)

    try:
        client.authenticate(username, password)

    except Exception as e:
        error("Could not authenticate with server!")
        debug(e)
        exit(1)

    return client


def _select_node(name: str, environment: str, system_folders: bool) \
        -> tuple[str, str]:
    """
    Let user select node through questionnaire if name/environment is not
    given.

    Returns
    -------
    tuple[str, str]
        name, environment of the configuration file
    """
    name, environment = (name, environment) if name else \
        select_configuration_questionaire("node", system_folders)

    # raise error if config could not be found
    if not NodeContext.config_exists(name, environment, system_folders):
        error(
            f"The configuration {Fore.RED}{name}{Style.RESET_ALL} with "
            f"environment {Fore.RED}{environment}{Style.RESET_ALL} could "
            f"not be found."
        )
        exit(1)
    return name, environment


def _find_running_node_names(client: docker.DockerClient) -> list[str]:
    """
    Returns a list of names of running nodes.

    Parameters
    ----------
    client : docker.DockerClient
        Docker client instance

    Returns
    -------
    list[str]
        List of names of running nodes
    """
    running_nodes = client.containers.list(
        filters={"label": f"{APPNAME}-type=node"})
<<<<<<< HEAD
    return [node.name for node in running_nodes]
=======
    return [node.name for node in running_nodes]


def _remove_file(file: str, file_type: str) -> None:
    """
    Remove a file if it exists.

    Parameters
    ----------
    file : str
        absolute path to the file to be deleted
    file_type : str
        type of file, used for logging
    """
    if os.path.isfile(file):
        info(f"Removing {file_type} file: {file}")
        try:
            os.remove(file)
        except Exception as e:
            error(f"Could not delete file: {file}")
            error(e)
    else:
        warning(f"Could not remove {file_type} file: {file} does not exist")
>>>>>>> 50f01537
<|MERGE_RESOLUTION|>--- conflicted
+++ resolved
@@ -866,12 +866,8 @@
         If True, use system folders, otherwise use user folders
     """
     # select configuration name if none supplied
-<<<<<<< HEAD
-    name, environment = select_node(name, environment, system_folders)
-=======
     name, environment = _select_node(name, environment, system_folders)
 
->>>>>>> 50f01537
     client = docker.from_env()
     check_if_docker_daemon_is_running(client)
 
@@ -1106,9 +1102,6 @@
     """
     running_nodes = client.containers.list(
         filters={"label": f"{APPNAME}-type=node"})
-<<<<<<< HEAD
-    return [node.name for node in running_nodes]
-=======
     return [node.name for node in running_nodes]
 
 
@@ -1131,5 +1124,4 @@
             error(f"Could not delete file: {file}")
             error(e)
     else:
-        warning(f"Could not remove {file_type} file: {file} does not exist")
->>>>>>> 50f01537
+        warning(f"Could not remove {file_type} file: {file} does not exist")