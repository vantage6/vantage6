"""
The node module contains the CLI commands for the node manager. The following
commands are available:

    * vnode new
    * vnode list
    * vnode files
    * vnode start
    * vnode stop
    * vnode attach
    * vnode clean
    * vnode remove
    * vnode version
    * vnode create-private-key
"""
import click
import sys
import questionary as q
import docker
import time
import os.path
import itertools

from typing import Iterable
from pathlib import Path
from threading import Thread
from colorama import Fore, Style

from vantage6.common import (
    warning, error, info, debug,
    bytes_to_base64s, check_config_writeable,
    get_database_config
)
from vantage6.common.globals import (
    STRING_ENCODING,
    APPNAME,
    DEFAULT_DOCKER_REGISTRY,
    DEFAULT_NODE_IMAGE
)
from vantage6.common.globals import VPN_CONFIG_FILE
from vantage6.common.docker.addons import (
  pull_if_newer,
  remove_container_if_exists,
  check_docker_running
)
from vantage6.common.encryption import RSACryptor
from vantage6.client import Client

from vantage6.cli.context import NodeContext
from vantage6.cli.globals import (
    DEFAULT_NODE_ENVIRONMENT as N_ENV,
    DEFAULT_NODE_SYSTEM_FOLDERS as N_FOL
)
from vantage6.cli.configuration_wizard import (
    configuration_wizard,
    select_configuration_questionaire,
    NodeConfigurationManager
)
from vantage6.cli.utils import (
    check_config_name_allowed, check_if_docker_daemon_is_running
)
from vantage6.cli import __version__


@click.group(name="node")
def cli_node() -> None:
    """Subcommand `vnode`."""
    pass


#
#   list
#
@cli_node.command(name="list")
def cli_node_list() -> None:
    """
    Lists all nodes in the default configuration directories.
    """

    client = docker.from_env()
    check_docker_running()

    running_node_names = _find_running_node_names(client)

    header = \
        "\nName"+(21*" ") + \
        "Environments"+(20*" ") + \
        "Status"+(10*" ") + \
        "System/User"

    click.echo(header)
    click.echo("-"*len(header))

    running = Fore.GREEN + "Online" + Style.RESET_ALL
    stopped = Fore.RED + "Offline" + Style.RESET_ALL

    # system folders
    configs, f1 = NodeContext.available_configurations(
        system_folders=True)
    for config in configs:
        status = running if f"{APPNAME}-{config.name}-system" in \
            running_node_names else stopped
        click.echo(
            f"{config.name:25}"
            f"{str(config.available_environments):32}"
            f"{status:25} System "
        )

    # user folders
    configs, f2 = NodeContext.available_configurations(
        system_folders=False)
    for config in configs:
        status = running if f"{APPNAME}-{config.name}-user" in \
            running_node_names else stopped
        click.echo(
            f"{config.name:25}"
            f"{str(config.available_environments):32}"
            f"{status:25} User   "
        )

    click.echo("-"*85)
    if len(f1)+len(f2):
        warning(
             f"{Fore.RED}Failed imports: {len(f1)+len(f2)}{Style.RESET_ALL}")


#
#   new
#
@cli_node.command(name="new")
@click.option("-n", "--name", default=None)
@click.option('-e', '--environment', default="",
              help='configuration environment to use')
@click.option('--system', 'system_folders', flag_value=True)
@click.option('--user', 'system_folders', flag_value=False, default=N_FOL)
def cli_node_new_configuration(name: str, environment: str,
                               system_folders: bool) -> None:
    """
    Create a new configuration file.

    Checks if the configuration already exists. If this is not the case
    a questionnaire is invoked to create a new configuration file.

    Parameters
    ----------
    name : str
        Name of the configuration file.
    environment : str
        DTAP environment to use.
    system_folders : bool
        Store this configuration in the system folders or in the user folders.
    """
    # select configuration name if none supplied
    if not name:
        name = q.text("Please enter a configuration-name:").ask()

    # remove spaces, from name
    name_new = name.replace(" ", "-")
    if name != name_new:
        info(f"Replaced spaces from configuration name: {name_new}")
        name = name_new

    # check if config name is allowed docker name
    check_config_name_allowed(name)

    if not environment:
        environment = q.select(
            "Please select the environment you want to configure:",
            ["application", "prod", "acc", "test", "dev"]
        ).ask()

    # check that this config does not exist
    if NodeContext.config_exists(name, environment, system_folders):
        error(
            f"Configuration {name} and environment"
            f"{environment} already exists!"
        )
        exit(1)

    # Check that we can write in this folder
    if not check_config_writeable(system_folders):
        error("Cannot write configuration file. Exiting...")
        exit(1)

    # create config in ctx location
    flag = "--system" if system_folders else ""
    cfg_file = configuration_wizard("node", name, environment, system_folders)
    info(f"New configuration created: {Fore.GREEN}{cfg_file}{Style.RESET_ALL}")
    info(f"You can start the node by running "
         f"{Fore.GREEN}vnode start {flag}{Style.RESET_ALL}")


#
#   files
#
@cli_node.command(name="files")
@click.option("-n", "--name", default=None, help="configuration name")
@click.option('-e', '--environment', default=N_ENV,
              help='configuration environment to use')
@click.option('--system', 'system_folders', flag_value=True)
@click.option('--user', 'system_folders', flag_value=False, default=N_FOL)
def cli_node_files(name: str, environment: str, system_folders: bool) -> None:
    """
    Prints location important files.

    If the specified configuration cannot be found, it exits. Otherwise
    it returns the absolute path to the output.

    Parameters
    ----------
    name : str
        Name of the configuration file.
    environment : str
        DTAP environment to use.
    system_folders : bool
        Is this configuration stored in the system or in the user folders.
    """
    name, environment = _select_node(name, environment, system_folders)

    # create node context
    ctx = NodeContext(name, environment=environment,
                      system_folders=system_folders)

    # return path of the configuration
    info(f"Configuration file = {ctx.config_file}")
    info(f"Log file           = {ctx.log_file}")
    info(f"data folders       = {ctx.data_dir}")
    info("Database labels and files")
    # TODO in v4+, this will always be a list so remove next few lines
    if isinstance(ctx.databases, dict):
        for label, path in ctx.databases.items():
            info(f" - {label:15} = {path}")
    else:
        for db in ctx.databases:
            info(f" - {db['label']:15} = {db['uri']} (type: {db['type']})")


#
#   start
#
@cli_node.command(name='start')
@click.option("-n", "--name", default=None, help="configuration name")
@click.option("-c", "--config", default=None,
              help='absolute path to configuration-file; overrides NAME')
@click.option('-e', '--environment', default=N_ENV,
              help='configuration environment to use')
@click.option('--system', 'system_folders', flag_value=True)
@click.option('--user', 'system_folders', flag_value=False, default=N_FOL)
@click.option('-i', '--image', default=None, help="Node Docker image to use")
@click.option('--keep/--auto-remove', default=False,
              help="Keep image after finishing")
@click.option('--force-db-mount', is_flag=True,
              help="Skip the check of the existence of the DB (always try to "
                   "mount)")
@click.option('--attach/--detach', default=False,
              help="Attach node logs to the console after start")
@click.option('--mount-src', default='',
              help="mount vantage6-master package source")
def cli_node_start(name: str, config: str, environment: str,
                   system_folders: bool, image: str, keep: bool,
                   mount_src: str, attach: bool, force_db_mount: bool) -> None:
    """
    Start the node instance inside a Docker container.

    Parameters
    ----------
    name : str
        Name of the configuration file.
    config : str
        Absolute path to configuration-file; overrides NAME
    environment : str
        DTAP environment to use.
    system_folders : bool
        Is this configuration stored in the system or in the user folders.
    image : str
        Node Docker image to use.
    keep : bool
        Keep container when finished or in the event of a crash. This is useful
        for debugging.
    mount_src : str
        Mount vantage6 package source that replaces the source inside the
        container. This is useful for debugging.
    attach : bool
        Attach node logs to the console after start.
    force_db_mount : bool
        Skip the check of the existence of the DB (always try to mount).
    """
    info("Starting node...")
    info("Finding Docker daemon")
    docker_client = docker.from_env()
    check_docker_running()

    NodeContext.LOGGING_ENABLED = False
    if config:
        name = Path(config).stem
        ctx = NodeContext(name, environment, system_folders, config)

    else:
        # in case no name is supplied, ask the user to select one
        if not name:
            name, environment = select_configuration_questionaire(
                "node", system_folders)

        # check that config exists, if not a questionaire will be invoked
        if not NodeContext.config_exists(name, environment, system_folders):
            warning(f"Configuration {Fore.RED}{name}{Style.RESET_ALL} "
                    f"using environment {Fore.RED}{environment}"
                    f"{Style.RESET_ALL} does not exist. ")

            if q.confirm("Create this configuration now?").ask():
                configuration_wizard("node", name, environment, system_folders)

            else:
                error("Config file couldn't be loaded")
                sys.exit(0)

        ctx = NodeContext(name, environment, system_folders)

    # check if config name is allowed docker name, else exit
    check_config_name_allowed(ctx.name)

    # check that this node is not already running
    running_nodes = docker_client.containers.list(
        filters={"label": f"{APPNAME}-type=node"}
    )

    suffix = "system" if system_folders else "user"
    for node in running_nodes:
        if node.name == f"{APPNAME}-{name}-{suffix}":
            error(f"Node {Fore.RED}{name}{Style.RESET_ALL} is already running")
            exit(1)

    # make sure the (host)-task and -log dir exists
    info("Checking that data and log dirs exist")
    ctx.data_dir.mkdir(parents=True, exist_ok=True)
    ctx.log_dir.mkdir(parents=True, exist_ok=True)

    # Determine image-name. First we check if the option --image has been used.
    # Then we check if the image has been specified in the config file, and
    # finally we use the default settings from the package.
    if not image:

        # FIXME: remove me in version 4+, as this is to support older
        # configuration files. So the outer `image` key is no longer supported
        if ctx.config.get('image'):
            warning('Using the `image` option in the config file is to be '
                    'removed in version 4+.')
            image = ctx.config.get('image')

        custom_images: dict = ctx.config.get('images')
        if custom_images:
            image = custom_images.get("node")
        if not image:
            image = f"{DEFAULT_DOCKER_REGISTRY}/{DEFAULT_NODE_IMAGE}"

    info(f"Pulling latest node image '{image}'")
    try:
        # docker_client.images.pull(image)
        pull_if_newer(docker.from_env(), image)

    except Exception as e:
        warning(' ... Getting latest node image failed:')
        warning(f"     {e}")
    else:
        info(" ... success!")

    info("Creating Docker data volume")

    data_volume = docker_client.volumes.create(ctx.docker_volume_name)
    vpn_volume = docker_client.volumes.create(ctx.docker_vpn_volume_name)
    ssh_volume = docker_client.volumes.create(ctx.docker_ssh_volume_name)
    squid_volume = docker_client.volumes.create(ctx.docker_squid_volume_name)

    info("Creating file & folder mounts")
    # FIXME: should obtain mount points from DockerNodeContext
    mounts = [
        # (target, source)
        ("/mnt/log", str(ctx.log_dir)),
        ("/mnt/data", data_volume.name),
        ("/mnt/vpn", vpn_volume.name),
        ("/mnt/ssh", ssh_volume.name),
        ("/mnt/squid", squid_volume.name),
        ("/mnt/config", str(ctx.config_dir)),
        ("/var/run/docker.sock", "/var/run/docker.sock"),
    ]

    if mount_src:
        # If mount_src is a relative path, docker will consider it a volume.
        mount_src = os.path.abspath(mount_src)
        mounts.append(('/vantage6', mount_src))

    # FIXME: Code duplication: Node.__init__() (vantage6/node/__init__.py)
    #   uses a lot of the same logic. Suggest moving this to
    #   ctx.get_private_key()
    filename = ctx.config.get("encryption", {}).get("private_key")

    # filename may be set to an empty string
    if not filename:
        filename = 'private_key.pem'

    # Location may be overridden by the environment
    filename = os.environ.get('PRIVATE_KEY', filename)

    # If ctx.get_data_file() receives an absolute path, it is returned as-is
    fullpath = Path(ctx.get_data_file(filename))

    if fullpath:
        if Path(fullpath).exists():
            mounts.append(("/mnt/private_key.pem", str(fullpath)))
        else:
            warning(f"private key file provided {fullpath}, "
                    "but does not exists")

    # Mount private keys for ssh tunnels
    ssh_tunnels = ctx.config.get("ssh-tunnels", [])
    for ssh_tunnel in ssh_tunnels:
        hostname = ssh_tunnel.get("hostname")
        key_path = ssh_tunnel.get("ssh", {}).get("identity", {}).get("key")
        if not key_path:
            error(f"SSH tunnel identity {Fore.RED}{hostname}{Style.RESET_ALL} "
                  "key not provided. Continuing to start without this tunnel.")
            info()
        key_path = Path(key_path)
        if not key_path.exists():
            error(f"SSH tunnel identity {Fore.RED}{hostname}{Style.RESET_ALL} "
                  "key does not exist. Continuing to start without this "
                  "tunnel.")

        info(f"  Mounting private key for {hostname} at {key_path}")

        # we remove the .tmp in the container, this is because the file is
        # mounted in a volume mount point. Somehow the file is than empty in
        # the volume but not for the node instance. By removing the .tmp we
        # make sure that the file is not empty in the volume.
        mounts.append((f"/mnt/ssh/{hostname}.pem.tmp", str(key_path)))

    # Be careful not to use 'environment' as it would override the function
    # argument ;-).
    env = {
        "DATA_VOLUME_NAME": data_volume.name,
        "VPN_VOLUME_NAME": vpn_volume.name,
        "PRIVATE_KEY": "/mnt/private_key.pem"
    }

    # only mount the DB if it is a file
    info("Setting up databases")

    # Check wether the new or old database configuration is used
    # TODO: remove this in version v4+
    old_format = isinstance(ctx.databases, dict)
    if old_format:
        db_labels = ctx.databases.keys()
        warning('Using the old database configuration format. Please update.')
        debug('You are using the db config old format, algorithms using the '
              'auto wrapper will not work!')
    else:
        db_labels = [db['label'] for db in ctx.databases]

    for label in db_labels:

        db_config = get_database_config(ctx.databases, label)
        uri = db_config['uri']
        db_type = db_config['type']

        info(f"  Processing {Fore.GREEN}{db_type}{Style.RESET_ALL} database "
             f"{Fore.GREEN}{label}:{uri}{Style.RESET_ALL}")
        label_capitals = label.upper()

        try:
            file_based = Path(uri).exists()
        except Exception:
            # If the database uri cannot be parsed, it is definitely not a
            # file. In case of http servers or sql servers, checking the path
            # of the the uri will lead to an OS-dependent error, which is why
            # we catch all exceptions here.
            file_based = False

        if not file_based and not force_db_mount:
            debug('  - non file-based database added')
            env[f'{label_capitals}_DATABASE_URI'] = uri
        else:
            debug('  - file-based database added')
            suffix = Path(uri).suffix
            env[f'{label_capitals}_DATABASE_URI'] = f'{label}{suffix}'
            mounts.append((f'/mnt/{label}{suffix}', str(uri)))

        # FIXME legacy to support < 2.1.3 can be removed from 3+
        # FIXME this is still required in v3+ but should be removed in v4
        if label == 'default':
            env['DATABASE_URI'] = '/mnt/default.csv'

    system_folders_option = "--system" if system_folders else "--user"
    cmd = f'vnode-local start -c /mnt/config/{name}.yaml -n {name} -e '\
          f'{environment} --dockerized {system_folders_option}'

    info("Running Docker container")
    volumes = []
    for mount in mounts:
        volumes.append(f'{mount[1]}:{mount[0]}')

    # debug(f"  with command: '{cmd}'")
    # debug(f"  with mounts: {volumes}")
    # debug(f"  with environment: {env}")
    remove_container_if_exists(
        docker_client=docker_client, name=ctx.docker_container_name
    )

    container = docker_client.containers.run(
        image,
        command=cmd,
        volumes=volumes,
        detach=True,
        labels={
            f"{APPNAME}-type": "node",
            "system": str(system_folders),
            "name": ctx.config_file_name
        },
        environment=env,
        name=ctx.docker_container_name,
        auto_remove=not keep,
        tty=True
    )

    info(f"Success! container id = {container}")

    if attach:
        logs = container.attach(stream=True, logs=True)
        Thread(target=_print_log_worker, args=(logs,), daemon=True).start()
        while True:
            try:
                time.sleep(1)
            except KeyboardInterrupt:
                info("Closing log file. Keyboard Interrupt.")
                info("Note that your node is still running! Shut it down with "
                     f"'{Fore.RED}vnode stop{Style.RESET_ALL}'")
                exit(0)


#
#   stop
#
@cli_node.command(name='stop')
@click.option("-n", "--name", default=None, help="configuration name")
@click.option('--system', 'system_folders', flag_value=True)
@click.option('--user', 'system_folders', flag_value=False, default=N_FOL)
@click.option('--all', 'all_nodes', flag_value=True)
@click.option('--force', 'force', flag_value=True, help="kills containers "
                                                        "instantly")
def cli_node_stop(name: str, system_folders: bool, all_nodes: bool,
                  force: bool) -> None:
    """
    Stop a running node container.

    Parameters
    ----------
    name : str
        Name of the configuration file.
    system_folders : bool
        Is this configuration stored in the system or in the user folders.
    all_nodes : bool
        If set to true, all running nodes will be stopped.
    force : bool
        If set to true, the node will not be stopped gracefully.
    """
    client = docker.from_env()
    check_docker_running()

    running_node_names = _find_running_node_names(client)

    if not running_node_names:
        warning("No nodes are currently running.")
        return

    if force:
        warning('Forcing the node to stop will not terminate helper '
                'containers, neither will it remove routing rules made on the '
                'host!')

    if all_nodes:
        for name in running_node_names:
            container = client.containers.get(name)
            if force:
                container.kill()
            else:
                container.stop()
            info(f"Stopped the {Fore.GREEN}{name}{Style.RESET_ALL} Node.")
    else:
        if not name:
            name = q.select("Select the node you wish to stop:",
                            choices=running_node_names).ask()
        else:

            post_fix = "system" if system_folders else "user"
            name = f"{APPNAME}-{name}-{post_fix}"

        if name in running_node_names:
            container = client.containers.get(name)
            # Stop the container. Using stop() gives the container 10s to exit
            # itself, if not then it will be killed
            if force:
                container.kill()
            else:
                container.stop()
            info(f"Stopped the {Fore.GREEN}{name}{Style.RESET_ALL} Node.")
        else:
            error(f"{Fore.RED}{name}{Style.RESET_ALL} is not running?")


#
#   attach
#
@cli_node.command(name='attach')
@click.option("-n", "--name", default=None, help="configuration name")
@click.option('--system', 'system_folders', flag_value=True)
@click.option('--user', 'system_folders', flag_value=False, default=N_FOL)
def cli_node_attach(name: str, system_folders: bool) -> None:
    """
    Attach the logs from the docker container to the terminal.

    Parameters
    ----------
    name : str
        Name of the configuration file.
    system_folders : bool
        Wether this configuration stored in the system or in the user folders.
    """
    client = docker.from_env()
    check_docker_running()

    running_node_names = _find_running_node_names(client)

    if not running_node_names:
        warning("No nodes are currently running. Cannot show any logs!")
        return

    if not running_node_names:
        warning("No nodes are currently running. Cannot show any logs!")
        return

    if not name:
        name = q.select("Select the node you wish to inspect:",
                        choices=running_node_names).ask()
    else:
        post_fix = "system" if system_folders else "user"
        name = f"{APPNAME}-{name}-{post_fix}"

    if name in running_node_names:
        container = client.containers.get(name)
        logs = container.attach(stream=True, logs=True)
        Thread(target=_print_log_worker, args=(logs,), daemon=True).start()
        while True:
            try:
                time.sleep(1)
            except KeyboardInterrupt:
                info("Closing log file. Keyboard Interrupt.")
                info("Note that your node is still running! Shut it down with "
                     f"'{Fore.RED}vnode stop{Style.RESET_ALL}'")
                exit(0)
    else:
        error(f"{Fore.RED}{name}{Style.RESET_ALL} was not running!?")


#
#   create-private-key
#
@cli_node.command(name='create-private-key')
@click.option("-n", "--name", default=None, help="configuration name")
@click.option("-c", "--config", default=None,
              help='absolute path to configuration-file; overrides NAME')
@click.option('-e', '--environment', default=N_ENV,
              help='configuration environment to use')
@click.option('--system', 'system_folders', flag_value=True)
@click.option('--user', 'system_folders', flag_value=False, default=N_FOL)
@click.option('--no-upload', 'upload', flag_value=False, default=True)
@click.option("-o", "--organization-name", default=None,
              help="Organization name")
@click.option('--overwrite', 'overwrite', flag_value=True, default=False)
def cli_node_create_private_key(
        name: str, config: str, environment: str, system_folders: bool,
        upload: bool, organization_name: str, overwrite: bool
        ) -> None:
    """
    Create and upload a new private key (use with caution).

    Parameters
    ----------
    name : str
        Name of the configuration file.
    config : str
        Absolute path to configuration-file; overrides NAME.
    environment : str
        DTAP environment to use.
    system_folders : bool
        Wether this configuration stored in the system or in the user folders.
    upload : bool
        Wether to upload the private key to the server.
    organization_name : str
        Used to store and reference the private key.
    overwrite : bool
        Overwrite existing private key if present.
    """
    NodeContext.LOGGING_ENABLED = False
    if config:
        name = Path(config).stem
        ctx = NodeContext(name, environment, system_folders, config)
    else:
        # retrieve context
        name, environment = _select_node(name, environment, system_folders)

        # raise error if config could not be found
        if not NodeContext.config_exists(name, environment, system_folders):
            error(
                f"The configuration {Fore.RED}{name}{Style.RESET_ALL} with "
                f"environment {Fore.RED}{environment}{Style.RESET_ALL} could "
                f"not be found."
            )
            exit(1)

        # Create node context
        ctx = NodeContext(name, environment, system_folders)

    # Authenticate with the server to obtain organization name if it wasn't
    # provided
    if organization_name is None:
        client = _create_client_and_authenticate(ctx)
        organization_name = client.whoami.organization_name

    # create directory where private key goes if it doesn't exist yet
    ctx.type_data_folder(system_folders).mkdir(parents=True, exist_ok=True)

    # generate new key, and save it
    filename = f"privkey_{organization_name}.pem"
    file_ = ctx.type_data_folder(system_folders) / filename

    if file_.exists():
        warning(f"File '{Fore.CYAN}{file_}{Style.RESET_ALL}' exists!")

        if overwrite:
            warning("'--override' specified, so it will be overwritten ...")

    if file_.exists() and not overwrite:
        error("Could not create private key!")
        warning(
            "If you're **sure** you want to create a new key, "
            "please run this command with the '--overwrite' flag"
        )
        warning("Continuing with existing key instead!")
        private_key = RSACryptor(file_).private_key

    else:
        try:
            info("Generating new private key")
            private_key = RSACryptor.create_new_rsa_key(file_)

        except Exception as e:
            error(f"Could not create new private key '{file_}'!?")
            debug(e)
            info("Bailing out ...")
            exit(1)

        warning(f"Private key written to '{file_}'")
        warning(
            "If you're running multiple nodes, be sure to copy the private "
            "key to the appropriate directories!"
        )

    # create public key
    info("Deriving public key")
    public_key = RSACryptor.create_public_key_bytes(private_key)

    # update config file
    info("Updating configuration")
    ctx.config["encryption"]["private_key"] = str(file_)
    ctx.config_manager.put(environment, ctx.config)
    ctx.config_manager.save(ctx.config_file)

    # upload key to the server
    if upload:
        info(
            "Uploading public key to the server. "
            "This will overwrite any previously existing key!"
        )

        if 'client' not in locals():
            client = _create_client_and_authenticate(ctx)

        # TODO what happens if the user doesn't have permission to upload key?
        # Does that lead to an exception or not?
        try:
            client.request(
                f"/organization/{client.whoami.organization_id}",
                method="patch",
                json={"public_key": bytes_to_base64s(public_key)}
            )

        except Exception as e:
            error("Could not upload the public key!")
            debug(e)
            exit(1)

    else:
        warning("Public key not uploaded!")

    info("[Done]")


#
#   clean
#
@cli_node.command(name='clean')
def cli_node_clean() -> None:
    """
    This command erases temporary Docker volumes.
    """
    client = docker.from_env()
    check_docker_running()

    # retrieve all volumes
    volumes = client.volumes.list()
    candidates = []
    msg = "This would remove the following volumes: "
    for volume in volumes:
        if volume.name[-6:] == "tmpvol":
            candidates.append(volume)
            msg += volume.name + ","
    info(msg)

    confirm = q.confirm("Are you sure?")
    if confirm.ask():
        for volume in candidates:
            try:
                volume.remove()
                # info(volume.name)
            except docker.errors.APIError as e:
                error(f"Failed to remove volume {Fore.RED}'{volume.name}'"
                      f"{Style.RESET_ALL}. Is it still in use?")
                debug(e)
                exit(1)
    info("Done!")


#
#   remove
#
@cli_node.command(name="remove")
@click.option("-n", "--name", default=None)
@click.option('-e', '--environment', default=N_ENV,
              help='configuration environment to use')
@click.option('--system', 'system_folders', flag_value=True)
@click.option('--user', 'system_folders', flag_value=False, default=N_FOL)
def cli_node_remove(name: str, environment: str, system_folders: bool) -> None:
    """
    Delete a node permanently

    * if the node is still running, exit and tell user to run vnode stop first
    * remove configuration file
    * remove log file
    * remove docker volumes attached to the node

    Parameters
    ----------
    name : str
        Configuration name
    environment : str
        DTAP environment, note that regardless of the environment, the entire
        configuration is deleted
    system_folders : bool
        If True, use system folders, otherwise use user folders
    """
    # select configuration name if none supplied
    name, environment = _select_node(name, environment, system_folders)

    client = docker.from_env()
    check_if_docker_daemon_is_running(client)

    # check if node is still running, otherwise don't allow deleting it
    running_node_names = _find_running_node_names(client)

    post_fix = "system" if system_folders else "user"
    node_container_name = f"{APPNAME}-{name}-{post_fix}"
    if node_container_name in running_node_names:
        error(f"Node {name} is still running! Please stop the node before "
              "deleting it.")
        exit(1)

    if not q.confirm(
        "This node will be deleted permanently including its configuration. "
        "Are you sure?", default=False
    ).ask():
        info("Node will not be deleted")
        exit(0)

    # create node context
    ctx = NodeContext(name, environment=environment,
                      system_folders=system_folders)

    # remove the docker volume and any temporary volumes
    debug("Deleting docker volumes")
    volumes = client.volumes.list()
    for vol in volumes:
        if vol.name.startswith(ctx.docker_volume_name):  # includes tmp volumes
            info(f"Deleting docker volume {vol.name}")
            vol.remove()
        # remove docker vpn volume
        if vol.name == ctx.docker_vpn_volume_name:
            info(f"Deleting VPN docker volume {vol.name}")
            vol.remove()

    # remove the VPN configuration file
    vpn_config_file = os.path.join(ctx.data_dir, 'vpn', VPN_CONFIG_FILE)
    _remove_file(vpn_config_file, 'VPN configuration')

    # remove the config file
    _remove_file(ctx.config_file, 'configuration')

    # remove the log file. As this process opens the log file above, the log
    # handlers need to be closed before deleting
    info(f"Removing log file {ctx.log_file}")
    for handler in itertools.chain(ctx.log.handlers, ctx.log.root.handlers):
        handler.close()
    _remove_file(ctx.log_file, 'log')


#
#   version
#
@cli_node.command(name='version')
@click.option("-n", "--name", default=None, help="configuration name")
@click.option('--system', 'system_folders', flag_value=True)
@click.option('--user', 'system_folders', flag_value=False, default=N_FOL)
def cli_node_version(name: str, system_folders: bool) -> None:
    """
    Returns current version of vantage6 services installed.

    Parameters
    ----------
    name : str
        Configuration name
    system_folders : bool
        If True, use system folders, otherwise use user folders
    """
    client = docker.from_env()
    check_docker_running()

    running_node_names = _find_running_node_names(client)

    if not name:
        if not running_node_names:
            error("No nodes are running! You can only check the version for "
                  "nodes that are running")
            exit(1)
        name = q.select("Select the node you wish to inspect:",
                        choices=running_node_names).ask()
    else:
        post_fix = "system" if system_folders else "user"
        name = f"{APPNAME}-{name}-{post_fix}"

    if name in running_node_names:
        container = client.containers.get(name)
        version = container.exec_run(cmd='vnode-local version', stdout=True)
        click.echo(
            {"node": version.output.decode('utf-8'), "cli": __version__})
    else:
        error(f"Node {name} is not running! Cannot provide version...")


#
#   set-api-key
#
@cli_node.command(name='set-api-key')
@click.option("-n", "--name", default=None, help="configuration name")
@click.option("--api-key", default=None, help="New API key")
@click.option('-e', '--environment', default=N_ENV,
              help='configuration environment to use')
@click.option('--system', 'system_folders', flag_value=True)
@click.option('--user', 'system_folders', flag_value=False, default=N_FOL)
def cli_node_set_api_key(name: str, api_key: str, environment: str,
                         system_folders: bool) -> None:
    """
    Put a new API key into the node configuration file

    Parameters
    ----------
    name : str
        Node configuration name
    api_key : str
        New API key
    environment : str
        DTAP environment
    system_folders : bool
        If True, use system folders, otherwise use user folders
    """
    # select name and environment
    name, environment = _select_node(name, environment, system_folders)

    # Check that we can write in the config folder
    if not check_config_writeable(system_folders):
        error("Your user does not have write access to all folders. Exiting")
        exit(1)

    if not api_key:
        api_key = q.text("Please enter your new API key:").ask()

    # get configuration manager
    ctx = NodeContext(name, environment=environment,
                      system_folders=system_folders)
    conf_mgr = NodeConfigurationManager.from_file(ctx.config_file)

    # set new api key, and save the file
    ctx.config['api_key'] = api_key
    conf_mgr.put(environment, ctx.config)
    conf_mgr.save(ctx.config_file)
    info("Your new API key has been uploaded to the config file "
         f"{ctx.config_file}.")


#  helper functions
def _print_log_worker(logs_stream: Iterable[bytes]) -> None:
    """
    Print the logs from the logs stream.

    Parameters
    ----------
    logs_stream : Iterable[bytes]
        Output of the container.attach() method
    """
    for log in logs_stream:
        print(log.decode(STRING_ENCODING), end="")


def _create_client_and_authenticate(ctx: NodeContext) -> Client:
    """
    Generate a client and authenticate with the server.

    Parameters
    ----------
    ctx : NodeContext
        Context of the node loaded from the configuration file

    Returns
    -------
    Client
        vantage6 client
    """
    host = ctx.config['server_url']
    port = ctx.config['port']
    api_path = ctx.config['api_path']

    info(f"Connecting to server at '{host}:{port}{api_path}'")
    username = q.text("Username:").ask()
    password = q.password("Password:").ask()

    client = Client(host, port, api_path)

    try:
        client.authenticate(username, password)

    except Exception as e:
        error("Could not authenticate with server!")
        debug(e)
        exit(1)

    return client


<<<<<<< HEAD
def select_node(name: str, environment: str, system_folders: bool) \
=======
def _select_node(name: str, environment: str, system_folders: bool) \
>>>>>>> 3ef8d191
        -> tuple[str, str]:
    """
    Let user select node through questionnaire if name/environment is not
    given.

    Returns
    -------
    tuple[str, str]
        name, environment of the configuration file
    """
    name, environment = (name, environment) if name else \
        select_configuration_questionaire("node", system_folders)

    # raise error if config could not be found
    if not NodeContext.config_exists(name, environment, system_folders):
        error(
            f"The configuration {Fore.RED}{name}{Style.RESET_ALL} with "
            f"environment {Fore.RED}{environment}{Style.RESET_ALL} could "
            f"not be found."
        )
        exit(1)
    return name, environment


<<<<<<< HEAD
def find_running_node_names(client: docker.DockerClient) -> list[str]:
=======
def _find_running_node_names(client: docker.DockerClient) -> list[str]:
>>>>>>> 3ef8d191
    """
    Returns a list of names of running nodes.

    Parameters
    ----------
    client : docker.DockerClient
        Docker client instance

    Returns
    -------
    list[str]
        List of names of running nodes
    """
    running_nodes = client.containers.list(
        filters={"label": f"{APPNAME}-type=node"})
    return [node.name for node in running_nodes]


def _remove_file(file: str, file_type: str) -> None:
    """
    Remove a file if it exists.

    Parameters
    ----------
    file : str
        absolute path to the file to be deleted
    file_type : str
        type of file, used for logging
    """
    if os.path.isfile(file):
        info(f"Removing {file_type} file: {file}")
        try:
            os.remove(file)
        except Exception as e:
            error(f"Could not delete file: {file}")
            error(e)
    else:
        warning(f"Could not remove {file_type} file: {file} does not exist")<|MERGE_RESOLUTION|>--- conflicted
+++ resolved
@@ -633,10 +633,6 @@
         warning("No nodes are currently running. Cannot show any logs!")
         return
 
-    if not running_node_names:
-        warning("No nodes are currently running. Cannot show any logs!")
-        return
-
     if not name:
         name = q.select("Select the node you wish to inspect:",
                         choices=running_node_names).ask()
@@ -1063,11 +1059,7 @@
     return client
 
 
-<<<<<<< HEAD
-def select_node(name: str, environment: str, system_folders: bool) \
-=======
 def _select_node(name: str, environment: str, system_folders: bool) \
->>>>>>> 3ef8d191
         -> tuple[str, str]:
     """
     Let user select node through questionnaire if name/environment is not
@@ -1092,11 +1084,7 @@
     return name, environment
 
 
-<<<<<<< HEAD
-def find_running_node_names(client: docker.DockerClient) -> list[str]:
-=======
 def _find_running_node_names(client: docker.DockerClient) -> list[str]:
->>>>>>> 3ef8d191
     """
     Returns a list of names of running nodes.
 
