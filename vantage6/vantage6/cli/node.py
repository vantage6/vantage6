--- conflicted
+++ resolved
@@ -34,14 +34,12 @@
     DEFAULT_DOCKER_REGISTRY,
     DEFAULT_NODE_IMAGE
 )
-<<<<<<< HEAD
 from vantage6.common.globals import VPN_CONFIG_FILE
-from vantage6.common.docker_addons import pull_if_newer
-=======
 from vantage6.common.docker_addons import (
-    pull_if_newer, remove_container_if_exists, check_docker_running
+  pull_if_newer,
+  remove_container_if_exists,
+  check_docker_running
 )
->>>>>>> 5770e54d
 from vantage6.client import Client
 from vantage6.client.encryption import RSACryptor
 
@@ -259,10 +257,7 @@
             else:
                 error("Config file couldn't be loaded")
                 sys.exit(0)
-<<<<<<< HEAD
-=======
-
->>>>>>> 5770e54d
+
         ctx = NodeContext(name, environment, system_folders)
 
     # check that this node is not already running
@@ -735,16 +730,10 @@
     if name in running_node_names:
         container = client.containers.get(name)
         version = container.exec_run(cmd='vnode-local version', stdout=True)
-<<<<<<< HEAD
         click.echo(
             {"node": version.output.decode('utf-8'), "cli": __version__})
-=======
-        click.echo({
-            "node": version.output.decode('utf-8'), "cli": __version__
-        })
     else:
         error(f"Node {name} is not running! Cannot provide version...")
->>>>>>> 5770e54d
 
 
 def print_log_worker(logs_stream):
