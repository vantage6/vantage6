import click
from kubernetes.config.config_exception import ConfigException
from kubernetes.stream import stream

from vantage6.common import error, info
from vantage6.common.globals import APPNAME, InstanceType

from vantage6.cli import __version__
<<<<<<< HEAD
=======
from vantage6.cli.common.utils import (
    extract_name_and_is_sandbox,
    select_context_and_namespace,
)
>>>>>>> 7470f2c8
from vantage6.cli.common.version import get_and_select_ctx
from vantage6.cli.globals import DEFAULT_NODE_SYSTEM_FOLDERS as N_FOL
from vantage6.cli.k8s_config import KubernetesConfig, select_k8s_config
from vantage6.cli.utils_kubernetes import get_core_api_with_ssl_handling


@click.command()
@click.option("-n", "--name", default=None, help="Configuration name")
@click.option(
    "--system",
    "system_folders",
    flag_value=True,
    help="Search for configuration in system folders rather than user folders",
)
@click.option(
    "--user",
    "system_folders",
    flag_value=False,
    default=N_FOL,
    help="Search for configuration in user folders rather than "
    "system folders. This is the default",
)
@click.option("--context", default=None, help="Kubernetes context to use")
@click.option("--namespace", default=None, help="Kubernetes namespace to use")
@click.option(
    "--sandbox", "is_sandbox", flag_value=True, help="Is this a sandbox environment?"
)
def cli_node_version(
    name: str, system_folders: bool, context: str, namespace: str, is_sandbox: bool
) -> None:
    """
    Returns current version of a vantage6 node.
    """
<<<<<<< HEAD
    k8s_config = select_k8s_config(context=context, namespace=namespace)
=======
    name, is_sandbox = extract_name_and_is_sandbox(name, is_sandbox)
    if is_sandbox:
        system_folders = False
    context, namespace = select_context_and_namespace(
        context=context,
        namespace=namespace,
    )
>>>>>>> 7470f2c8
    ctx = get_and_select_ctx(
        InstanceType.NODE, name, system_folders, k8s_config, is_sandbox
    )
    version = _get_node_version_from_k8s(ctx.helm_release_name, k8s_config)
    info("")
    info(f"Node version: {version}")
    info(f"CLI version: {__version__}")


def _get_node_version_from_k8s(
    helm_release: str,
    k8s_config: KubernetesConfig,
) -> str:
    """
    Runs 'vnode-local version' in the node pod belonging to the Helm release.
    """
    pod = _get_pod_name_for_helm_release(helm_release, k8s_config)
    output = _exec_pod_command(
        pod_name=pod,
        namespace=k8s_config.namespace,
        command=["vnode-local", "version"],
    )
    return output.strip()


def _get_pod_name_for_helm_release(
    helm_release: str,
    k8s_config: KubernetesConfig,
) -> str:
    """
    Returns the first pod name for a given Helm release in a namespace.
    Looks up pods using the standard Helm label 'app.kubernetes.io/instance'.
    """
    try:
        # Load kubeconfig (context optional). Falls back to in-cluster if not available.
        try:
            k8s_config.load_kube_config(context=k8s_config.context)  # desktop/dev
        except ConfigException:
            k8s_config.load_incluster_config()  # in-cluster
    except ConfigException as exc:
        raise RuntimeError(f"Failed to load Kubernetes config: {exc}") from exc

    core = get_core_api_with_ssl_handling()
    selector = f"app={APPNAME}-node,release={helm_release}"
    pods = core.list_namespaced_pod(
        namespace=k8s_config.namespace, label_selector=selector
    ).items
    if not pods:
        error(
            f"No pods found for Helm release '{helm_release}' in ns "
            f"'{k8s_config.namespace}'"
        )
        exit(1)
    # Prefer a Ready pod
    for p in pods:
        for cond in p.status.conditions or []:
            if cond.type == "Ready" and cond.status == "True":
                return p.metadata.name
    # Fallback to first pod
    return pods[0].metadata.name


def _exec_pod_command(
    pod_name: str,
    namespace: str,
    command: list[str],
) -> str:
    """
    Executes a command inside the specified pod (and optional container) and returns stdout.
    """
    core = get_core_api_with_ssl_handling()
    resp = stream(
        core.connect_get_namespaced_pod_exec,
        pod_name,
        namespace,
        command=command,
        stderr=True,
        stdin=False,
        stdout=True,
        tty=False,
    )
    return resp<|MERGE_RESOLUTION|>--- conflicted
+++ resolved
@@ -6,13 +6,9 @@
 from vantage6.common.globals import APPNAME, InstanceType
 
 from vantage6.cli import __version__
-<<<<<<< HEAD
-=======
 from vantage6.cli.common.utils import (
     extract_name_and_is_sandbox,
-    select_context_and_namespace,
 )
->>>>>>> 7470f2c8
 from vantage6.cli.common.version import get_and_select_ctx
 from vantage6.cli.globals import DEFAULT_NODE_SYSTEM_FOLDERS as N_FOL
 from vantage6.cli.k8s_config import KubernetesConfig, select_k8s_config
@@ -46,17 +42,12 @@
     """
     Returns current version of a vantage6 node.
     """
-<<<<<<< HEAD
-    k8s_config = select_k8s_config(context=context, namespace=namespace)
-=======
     name, is_sandbox = extract_name_and_is_sandbox(name, is_sandbox)
     if is_sandbox:
         system_folders = False
-    context, namespace = select_context_and_namespace(
-        context=context,
-        namespace=namespace,
-    )
->>>>>>> 7470f2c8
+
+    k8s_config = select_k8s_config(context=context, namespace=namespace)
+
     ctx = get_and_select_ctx(
         InstanceType.NODE, name, system_folders, k8s_config, is_sandbox
     )
