--- conflicted
+++ resolved
@@ -91,11 +91,7 @@
     is_sandbox: bool
         Whether node is a sandbox node or not
     """
-<<<<<<< HEAD
-    helm_uninstall(release_name=node_helm_name, context=context, namespace=namespace)
-=======
     helm_uninstall(release_name=node_helm_name, k8s_config=k8s_config)
->>>>>>> 8a8fd046
 
     _stop_node_tasks(node_helm_name, system_folders, is_sandbox)
 
