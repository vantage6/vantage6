--- conflicted
+++ resolved
@@ -21,19 +21,15 @@
   NUMBER_OF_NODES:
     question: "How many nodes do you want to create for your development environment?"
     default: 2
-<<<<<<< HEAD
   TASK_NAMESPACE:
     question: "What is the task namespace for your development environment?"
     default: vantage6-tasks
-=======
   SERVER_DATABASE_MOUNT_PATH:
     question: "Where is your server database located on the host machine?"
     default: ${PWD}/dev/data/db_pv_server
   STORE_DATABASE_MOUNT_PATH:
     question: "Where is your store database located on the host machine?"
     default: ${PWD}/dev/data/db_pv_store
-
->>>>>>> 3432d804
 
 pipelines:
 
