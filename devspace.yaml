version: v2beta1
name: vantage6git

# TODO using tags isnt safe with the devspace build stuff
vars:
  SERVER_IMAGE: harbor2.vantage6.ai/infrastructure/server
  NODE_IMAGE: harbor2.vantage6.ai/infrastructure/node
  STORE_IMAGE: harbor2.vantage6.ai/infrastructure/algorithm-store
  UI_IMAGE: harbor2.vantage6.ai/infrastructure/ui
  NODE_TEST_DATABASE_MOUNT_PATH:
    question: "Where is the parent folder where the node test data is located on the host machine?"
    default: ${PWD}/dev
  NODE_TEST_DATABASE_NAME:
    question: "What is the name of your node test data file?"
    default: olympic_athletes_2016.csv
  TASK_DIRECTORY:
    question: "Where is your task directory located on the host machine?"
    default: ${PWD}/dev/.tasks
  HOST_URI:
    question: "What is the ip address of your host machine?"
    default: host.docker.internal
  #set to 0.0.0.0 to make the dev environment (ui, api) accessible from outside
  PORTS_BIND_ADDRESS:
    question: "What is the bind ip address of your ports? [Bind to 'localhost' if using docker, otherwise the suggested address]"
    default: ${HOST_URI}
  NUMBER_OF_NODES:
    question: "How many nodes do you want to create for your development environment?"
    default: 3
  TASK_NAMESPACE: vantage6-tasks
  SERVER_DATABASE_MOUNT_PATH:
    question: "Where is your server database located on the host machine?"
    default: ${PWD}/dev/.db/db_pv_server
  STORE_DATABASE_MOUNT_PATH:
    question: "Where is your store database located on the host machine?"
    default: ${PWD}/dev/.db/db_pv_store
  K8S_NODE_NAME:
    question: "What is the name of the k8s node where the databases are running?"
    default: docker-desktop

pipelines:

  # Main entrypoint for development (`devspace dev`). This starts all server components
  # and the nodes. Make sure that you have run `devspace run-pipeline init` before.
  dev:
    run: |-
      run_dependencies --all
      run_pipelines \
        server \
        node \
        --sequential

  # Initialize a development vantage6 network. This will create the necessary
  # entities at the server (e.g. organizations, nodes, etc.), generate the node
  # configuration files (stores these in the `dev/.data` directory) and finally
  # connects the local store to the server.
  # TODO register the diagnostics image in the algorithm store
  init:
    run: |-
      run_dependencies --all
      ensure_pull_secrets --all
      create_deployments \
        vantage6-server
      create_deployments \
        vantage6-store
      start_dev \
        vantage6-server-init \
        vantage6-store-init
      # TODO replace this with a retry mechanism
      echo "Waiting for server to start..."
      python dev/delete-basic-fixtures.py
      python dev/load-basic-fixtures.py \
        --number-of-nodes $NUMBER_OF_NODES \
        --task-directory $TASK_DIRECTORY \
        --task-namespace $TASK_NAMESPACE
      python dev/connect-store.py
      stop_dev --all

  server:
    run: |-
      run_dependencies --all
      ensure_pull_secrets --all
      create_deployments \
        vantage6-server \
        vantage6-store
      start_dev \
        vantage6-server \
        vantage6-server-db \
        vantage6-ui \
        vantage6-store \
        vantage6-store-db

  node:
    run: |-
      create_deployments \
        vantage6-node
      start_dev \
        vantage6-node

hooks:
# Execute the hook in a golang shell (cross operating system compatible)
- name: "create-tasks-folder"
  command: |
    echo "Creating tasks folder"
    mkdir -p ${TASK_DIRECTORY}
  events: ["before:deploy:vantage6-node"]
- name: "create-server-database-folder"
  command: |
    echo "Creating server database folder"
    mkdir -p ${SERVER_DATABASE_MOUNT_PATH}
  events: ["before:deploy:vantage6-server"]
- name: "create-store-database-folder"
  command: |
    echo "Creating algorithm store database folder"
    mkdir -p ${STORE_DATABASE_MOUNT_PATH}
  events: ["before:deploy:vantage6-store"]

# This is a list of `images` that DevSpace can build for this project. These can be
# build with `devspace build` or when running `devspace dev -b`.
images:
  server:
    image: ${SERVER_IMAGE}
    dockerfile: docker/node-and-server.Dockerfile
    context: .

  node:
    image: ${NODE_IMAGE}
    dockerfile: docker/node-and-server.Dockerfile
    context: .

  store:
    image: ${STORE_IMAGE}
    dockerfile: docker/algorithm-store.Dockerfile
    context: .

  ui:
    image: "${UI_IMAGE}"
    dockerfile: docker/ui_dev.Dockerfile
    context: .

# This is a list of `deployments` that DevSpace can create for this project
deployments:

  # The server deployment contains the server, database, rabbit mq and the UI. The
  # store is deployed separately as it can have an many-to-many relationship with the
  # server (This is also why they are in separate Helm charts).
  vantage6-server:
    helm:
      chart:
        name: ./charts/server
      values:
        server:
          image: ${SERVER_IMAGE}
          logging:
            level: DEBUG
          jwt:
            secret: development-constant-secret!
          dev:
            host_uri: ${HOST_URI}
        ui:
          image: ${UI_IMAGE}

        database:
          volumePath: ${SERVER_DATABASE_MOUNT_PATH}
          k8sNodeName: ${K8S_NODE_NAME}

  # The store deployment contains the store and the database.
  vantage6-store:
    helm:
      chart:
        name: ./charts/store
      values:
        store:
          image: ${STORE_IMAGE}
          logging:
            level: DEBUG
          vantage6Server:
            uri: http://localhost:7601/server
          policies:
            allowLocalhost: true
            disable_review: true
            review_own_algorithm: true
            assignReviewOwnAlgorithm: true
          dev:
            host_uri: ${HOST_URI}

        # This is the location of the database on the host system. In case you are using
        # Windows in combination with WSL, you should put a path here that is accessible
        # by the Docker daemon. For example you can use the following path:
        #
        #   volumePath: /run/desktop/mnt/host/wsl/[SOME_PATH]
        #
        # This creates a mount to the `/mnt/wsl/[SOME_PATH]` directory. Note that this
        # directory is emptied when the WSL2 instance is restarted.
        database:
          volumePath: ${STORE_DATABASE_MOUNT_PATH}
          k8sNodeName: ${K8S_NODE_NAME}

  # The node deployment should not be 'deployed' only, it should only be deployed in
  # combination with the `dev` container (The node container that is started by the
  # `dev` section of this file). This is because the node deployment requires the
  # configuration files that are generated by the `dev` container. These are then
  # mounted into the node container. The node starts then in development mode using
  # the `dev_start.py` script. This allows us to run multiple nodes in a single
  # container. The good part about this is that all nodes receive hot-reloaded code :)
  vantage6-node:
    helm:
      chart:
        name: ./charts/node
      # See the env section in the dev section where the database environment variables
      # are set.
      values:
        node:
          databases:
            fileBased:
            - name: default
              uri: ${NODE_TEST_DATABASE_MOUNT_PATH}/${NODE_TEST_DATABASE_NAME}
              type: csv
              volumePath: ${NODE_TEST_DATABASE_MOUNT_PATH}
              originalName: ${NODE_TEST_DATABASE_NAME}
            serviceBased: []
          k8sNodeName: ${K8S_NODE_NAME}
          taskDirHost: ${TASK_DIRECTORY}
          logging:
            level: DEBUG
<<<<<<< HEAD

=======
>>>>>>> e0c3a09c

# This is a list of `dev` containers that are based on the containers created by your deployments
dev:

  # we use this to populate the database with some basic data. We need a port to talk
  # to as the ingress is not deployed yet.
  vantage6-server-init:
    imageSelector: ${SERVER_IMAGE}
    ports:
      - port: 7601:7601
        bindAddress: localhost
      - port: 7601:7601
        bindAddress: ${PORTS_BIND_ADDRESS}

  # We use this to enable the server and the store to be coupled. We need a port to talk
  # to as the ingress is not deployed yet.
  vantage6-store-init:
    imageSelector: ${STORE_IMAGE}
    ports:
      - port: 7602:7602
        bindAddress: localhost
      - port: 7602:7602
        bindAddress: ${PORTS_BIND_ADDRESS}

  # This puts the server container in development mode. It syncs the local files with
  # the container and starts the server in development mode. Code changes will be
  # hot-reloaded and a port forward is created to access the server.
  vantage6-server:
    labelSelector:
      component: vantage6-server
    sync:
    - path: ./vantage6/:/vantage6/vantage6/
      disableDownload: true
    - path: ./vantage6-common/:/vantage6/vantage6-common/
      disableDownload: true
    - path: ./vantage6-backend-common/:/vantage6/vantage6-backend-common/
      disableDownload: true
    - path: ./vantage6-server/:/vantage6/vantage6-server/
      disableDownload: true
      startContainer: true
    command: ["/bin/sh", "/vantage6/vantage6-server/dev_server.sh"]
    ports:
    - port: 7601:7601
      bindAddress: localhost
    - port: 7601:7601
      bindAddress: ${PORTS_BIND_ADDRESS}
    logs:
      enabled: true
  
  vantage6-server-db:
    labelSelector:
      app: vantage6-server
      component: postgres
    ports:
      # expose the server database port
      - port: 5432:5432
        bindAddress: localhost
      - port: 5432:5432
        bindAddress: ${PORTS_BIND_ADDRESS}
  
  vantage6-store:
    imageSelector: ${STORE_IMAGE}
    ports:
      - port: 7602:7602
        bindAddress: localhost
      - port: 7602:7602
        bindAddress: ${PORTS_BIND_ADDRESS}

    sync:
    - path: ./vantage6/:/vantage6/vantage6/
      disableDownload: true
    - path: ./vantage6-common/:/vantage6/vantage6-common/
      disableDownload: true
    - path: ./vantage6-backend-common/:/vantage6/vantage6-backend-common/
      disableDownload: true
    - path: ./vantage6-algorithm-store/:/vantage6/vantage6-algorithm-store/
      disableDownload: true
      startContainer: true
    command: ["/bin/sh", "/vantage6/vantage6-algorithm-store/dev_store.sh"]

  vantage6-store-db:
    labelSelector:
      app: store
      component: postgres
    ports:
      # expose the store database port
      - port: 5433:5432
        bindAddress: localhost
      - port: 5433:5432
        bindAddress: ${PORTS_BIND_ADDRESS}

  # This puts the store container in development mode.
  vantage6-ui:
    imageSelector: ${UI_IMAGE}
    sync:
    # TODO ideally we'd include the entire dir vantage6-ui/ but that leads to issues
    # with the node_modules dir, as well as with the JSON files. Usually changing these
    # would require image rebuild but it's not transparent.
    - path: ./vantage6-ui/src/:/app/src/
      disableDownload: true
    ports:
      - port: 7600:4200
        bindAddress: localhost

  # Where as we could hot-reload the server code using wsgi, we cannot do this with the
  # node code. We leverage the `restartHelper` and `onUpload.restartContainer` to
  # restart the node container (with multiple nodes) when the code changes.
  vantage6-node:
    labelSelector:
      component: node
    env:
      - name: "DATABASE_LABELS"
        value: "default"
      - name: "DATABASE_DEFAULT_URI"
        value: ${NODE_TEST_DATABASE_FILE}
      - name: "DATABASE_DEFAULT_TYPE"
        value: "csv"
    sync:
    - path: ./vantage6/:/vantage6/vantage6/
      disableDownload: true
      onUpload:
        restartContainer: true
    - path: ./vantage6-common/:/vantage6/vantage6-common/
      disableDownload: true
      onUpload:
        restartContainer: true
    - path: ./vantage6-node/:/vantage6/vantage6-node/
      disableDownload: true
      onUpload:
        restartContainer: true
    # It is possible to manually add nodes. You need to put the configuration files in
    # the `dev/.data` directory. The `dev_start.py` script will then start the nodes.
    - path: ./dev/.data/:/mnt/config/
      disableDownload: true
      startContainer: true
      onUpload:
        restartContainer: true
    logs:
      enabled: true

    restartHelper:
      inject: true

    command: ["bash", "/vantage6/vantage6-node/dev_start.sh", "/mnt/config/"]



# Use the `commands` section to define repeatable dev workflows for this project
commands:
  # This command will spin up a server and store temporary to fill it with some
  # basic data.
  populate-server:
    description: "Populate the server with fixtures for a given number of nodes"
    command: devspace run-pipeline init

  # This will put all components in development mode. This is the main entrypoint
  # for development.
  start-dev:
    description: "Start the development environment"
    command: devspace dev

  # This will stop all components from the development mode. Note that the deployments
  # are not deleted.
  stop-dev:
    description: "Stop the development environment"
    command: devspace reset pods

  # This will delete all deployments and services. This is useful when you want to
  # start from scratch.
  purge:
    description: "Purge the development environment"
    command: devspace purge

  # This will build all images for this project. This is probably the first command
  # you want to run. In case you do not run it, it will pull the latest images from
  # our harbor registry (which potentially has outdated dependencies).
  rebuild:
    description: "Rebuild all images for this project"
    command: devspace build<|MERGE_RESOLUTION|>--- conflicted
+++ resolved
@@ -222,10 +222,6 @@
           taskDirHost: ${TASK_DIRECTORY}
           logging:
             level: DEBUG
-<<<<<<< HEAD
-
-=======
->>>>>>> e0c3a09c
 
 # This is a list of `dev` containers that are based on the containers created by your deployments
 dev:
@@ -274,7 +270,7 @@
       bindAddress: ${PORTS_BIND_ADDRESS}
     logs:
       enabled: true
-  
+
   vantage6-server-db:
     labelSelector:
       app: vantage6-server
@@ -285,7 +281,7 @@
         bindAddress: localhost
       - port: 5432:5432
         bindAddress: ${PORTS_BIND_ADDRESS}
-  
+
   vantage6-store:
     imageSelector: ${STORE_IMAGE}
     ports:
