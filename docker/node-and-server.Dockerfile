--- conflicted
+++ resolved
@@ -12,26 +12,11 @@
 LABEL version=${TAG}
 LABEL maintainer="Frank Martin <f.martin@iknl.nl>"
 
-<<<<<<< HEAD
-RUN apt update -y
-RUN apt upgrade -y
-
-# Enable SSH access in Azure App service
-RUN apt install openssh-server sudo -y
-RUN useradd -rm -d /home/ubuntu -s /bin/bash -g root -G sudo -u 1000 test
-RUN  echo 'root:Docker!' | chpasswd
-
-COPY sshd_config /etc/ssh/
-RUN mkdir /run/sshd
-
-# Fix DB issue
-=======
 # Update and upgrade
 RUN apt update -y
 RUN apt upgrade -y
 
 # # Fix DB issue
->>>>>>> 03803635
 RUN apt install python-psycopg2 -y
 RUN pip install psycopg2-binary
 
@@ -44,7 +29,7 @@
 # This is also done in the base-image to safe build time. We redo it here
 # to allow for dependency upgrades in minor and patch versions.
 RUN pip install -r /vantage6/requirements.txt \
-    --extra-index-url https://www.piwheels.org/simple
+  --extra-index-url https://www.piwheels.org/simple
 
 # install individual packages
 RUN pip install -e /vantage6/vantage6-common
