# import json
# from pathlib import Path
# from unittest.mock import patch, MagicMock

# import pandas as pd

<<<<<<< HEAD
# from vantage6.common.globals import ContainerEnvNames

# from vantage6.algorithm.tools import wrapper

# MODULE_NAME = "algorithm_module"
# DATA = "column1,column2\n1,2"
# TOKEN = "This is a fake token"
# # INPUT_PARAMETERS = {"method": "hello_world"}
# SEPARATOR = "."
# SAMPLE_DB = pd.DataFrame([[1, 2]], columns=["column1", "column2"])

=======
# from vantage6.algorithm.tools import wrapper

# MODULE_NAME = "algorithm_module"
# DATA = "column1,column2\n1,2"
# TOKEN = "This is a fake token"
# INPUT_PARAMETERS = {"method": "hello_world"}
# SEPARATOR = "."
# SAMPLE_DB = pd.DataFrame([[1, 2]], columns=["column1", "column2"])

>>>>>>> af04718a
# MOCK_SPARQL_ENDPOINT = "sparql://some_triplestore"


# # def test_json_input_without_format_raises_deserializationexception(tmp_path):
# #     """
# #     It should only be possible to provide json input if it is preceded by the
# #     string "json." in unicode. Otherwise a `DeserializationException` should
# #     be thrown.
# #     """
# #     input_file = tmp_path / 'input.json'

# #     with input_file.open('wb') as f:
# #         f.write(json.dumps(INPUT_PARAMETERS).encode())

# #     with raises(DeserializationException):
# #         run_docker_wrapper_with_echo_db(input_file, tmp_path)


# # def test_json_input_with_format_succeeds(tmp_path):
# #     input_file = tmp_path / 'input.txt'

# #     with input_file.open('wb') as f:
# #         f.write(json.dumps(INPUT_PARAMETERS).encode())

<<<<<<< HEAD
=======
# #     output_file = run_docker_wrapper_with_echo_db(input_file, tmp_path)
# #     assert file_echoes_db(output_file)


# # def test_wrapper_serializes_json_output(tmp_path):
# #     input_parameters = {'method': 'hello_world', 'output_format': JSON_FORMAT}
# #     input_file = create_pickle_input(tmp_path, input_parameters)

# #     output_file = run_docker_wrapper_with_echo_db(input_file, tmp_path)

# #     with output_file.open('rb') as f:
# #         # Check whether the data is preceded by json format string
# #         assert f.read(len(JSON_FORMAT) + 1).decode() == f'{JSON_FORMAT}.'

# #         # Since the echo_db algorithm was triggered, output will be table that
# #         # can be read by pandas.
# #         result = pd.read_json(f.read())
# #         pd.testing.assert_frame_equal(SAMPLE_DB, result)


>>>>>>> af04718a
# def run_docker_wrapper_with_echo_db(input_file, tmp_path):
#     """
#     Run the `echo_db` testing algorithm through the wrapper code. The wrapper
#     communicates through files whose locations are stored in the `INPUT_FILE`,
#     `TOKEN_FILE` and `DATABASE_URI` environment variables. The output of the
#     algorithm is stored in the location specified in environment variable
#     `OUTPUT_FILE`.

#     :param input_file: input arguments to the wrapper and algorithm
#     :param tmp_path: temporary path to store additional files.
#     :return:
#     """
#     db_file = tmp_path / "db_file.csv"
#     token_file = tmp_path / "token.txt"
#     output_file = tmp_path / "output_file.pkl"
#     db_file.write_text(DATA)
#     token_file.write_text(TOKEN)
#     with patch("vantage6.algorithm.tools.docker_wrapper.os") as mock_os:
#         mock_os.environ = {
<<<<<<< HEAD
#             ContainerEnvNames.INPUT_FILE.value: input_file,
#             ContainerEnvNames.TOKEN_FILE.value: token_file,
#             ContainerEnvNames.DATABASE_URI.value: db_file,
#             ContainerEnvNames.OUTPUT_FILE.value: output_file,
=======
#             "INPUT_FILE": input_file,
#             "TOKEN_FILE": token_file,
#             "OUTPUT_FILE": output_file,
#             "DATABASE_URI": db_file,
>>>>>>> af04718a
#         }

#         wrapper.docker_wrapper(MODULE_NAME)
#     return output_file


# @patch("vantage6.algorithm.tools.wrap._run_algorithm_method")
# @patch("vantage6.algorithm.tools.docker_wrapper.os")
# @patch("vantage6.algorithm.tools.docker_wrapper.SPARQLWrapper")
# def test_sparql_docker_wrapper_passes_dataframe(
#     SPARQLWrapper: MagicMock,
#     os: MagicMock,
#     _run_algorithm_method: MagicMock,
#     tmp_path: Path,
# ):
#     input_file = tmp_path / "input_file.pkl"
#     token_file = tmp_path / "token.txt"
#     output_file = tmp_path / "output.pkl"

#     environ = {
<<<<<<< HEAD
#         ContainerEnvNames.INPUT_FILE.value: str(input_file),
#         ContainerEnvNames.TOKEN_FILE.value: str(token_file),
#         ContainerEnvNames.DATABASE_URI.value: MOCK_SPARQL_ENDPOINT,
#         ContainerEnvNames.OUTPUT_FILE.value: str(output_file),
=======
#         "INPUT_FILE": str(input_file),
#         "TOKEN_FILE": str(token_file),
#         "DATABASE_URI": MOCK_SPARQL_ENDPOINT,
#         "OUTPUT_FILE": str(output_file),
>>>>>>> af04718a
#     }

#     os.environ = environ

#     input_args = {"query": "select *"}

#     with input_file.open("wb") as f:
#         json.dumps(input_args, f)

#     with token_file.open("w") as f:
#         f.write(TOKEN)

#     _run_algorithm_method.return_value = pd.DataFrame()
#     SPARQLWrapper.return_value.query.return_value.convert.return_value = DATA.encode()

#     wrapper.sparql_wrapper(MODULE_NAME)

#     _run_algorithm_method.assert_called_once()

#     target_df = pd.DataFrame([[1, 2]], columns=["column1", "column2"])
#     pd.testing.assert_frame_equal(target_df, _run_algorithm_method.call_args[0][0])<|MERGE_RESOLUTION|>--- conflicted
+++ resolved
@@ -4,7 +4,6 @@
 
 # import pandas as pd
 
-<<<<<<< HEAD
 # from vantage6.common.globals import ContainerEnvNames
 
 # from vantage6.algorithm.tools import wrapper
@@ -16,17 +15,6 @@
 # SEPARATOR = "."
 # SAMPLE_DB = pd.DataFrame([[1, 2]], columns=["column1", "column2"])
 
-=======
-# from vantage6.algorithm.tools import wrapper
-
-# MODULE_NAME = "algorithm_module"
-# DATA = "column1,column2\n1,2"
-# TOKEN = "This is a fake token"
-# INPUT_PARAMETERS = {"method": "hello_world"}
-# SEPARATOR = "."
-# SAMPLE_DB = pd.DataFrame([[1, 2]], columns=["column1", "column2"])
-
->>>>>>> af04718a
 # MOCK_SPARQL_ENDPOINT = "sparql://some_triplestore"
 
 
@@ -51,8 +39,6 @@
 # #     with input_file.open('wb') as f:
 # #         f.write(json.dumps(INPUT_PARAMETERS).encode())
 
-<<<<<<< HEAD
-=======
 # #     output_file = run_docker_wrapper_with_echo_db(input_file, tmp_path)
 # #     assert file_echoes_db(output_file)
 
@@ -73,7 +59,6 @@
 # #         pd.testing.assert_frame_equal(SAMPLE_DB, result)
 
 
->>>>>>> af04718a
 # def run_docker_wrapper_with_echo_db(input_file, tmp_path):
 #     """
 #     Run the `echo_db` testing algorithm through the wrapper code. The wrapper
@@ -93,17 +78,10 @@
 #     token_file.write_text(TOKEN)
 #     with patch("vantage6.algorithm.tools.docker_wrapper.os") as mock_os:
 #         mock_os.environ = {
-<<<<<<< HEAD
-#             ContainerEnvNames.INPUT_FILE.value: input_file,
-#             ContainerEnvNames.TOKEN_FILE.value: token_file,
-#             ContainerEnvNames.DATABASE_URI.value: db_file,
-#             ContainerEnvNames.OUTPUT_FILE.value: output_file,
-=======
 #             "INPUT_FILE": input_file,
 #             "TOKEN_FILE": token_file,
 #             "OUTPUT_FILE": output_file,
 #             "DATABASE_URI": db_file,
->>>>>>> af04718a
 #         }
 
 #         wrapper.docker_wrapper(MODULE_NAME)
@@ -124,17 +102,76 @@
 #     output_file = tmp_path / "output.pkl"
 
 #     environ = {
-<<<<<<< HEAD
+#         "INPUT_FILE": str(input_file),
+#         "TOKEN_FILE": str(token_file),
+#         "DATABASE_URI": MOCK_SPARQL_ENDPOINT,
+#         "OUTPUT_FILE": str(output_file),
+#     }
+
+#     os.environ = environ
+
+#     input_args = {"query": "select *"}
+
+#     with input_file.open("wb") as f:
+#         json.dumps(input_args, f)
+
+#     with token_file.open("w") as f:
+#         f.write(TOKEN)
+
+#     _run_algorithm_method.return_value = pd.DataFrame()
+#     SPARQLWrapper.return_value.query.return_value.convert.return_value = DATA.encode()
+
+#     wrapper.sparql_wrapper(MODULE_NAME)
+
+#     _run_algorithm_method.assert_called_once()
+
+# def run_docker_wrapper_with_echo_db(input_file, tmp_path):
+#     """
+#     Run the `echo_db` testing algorithm through the wrapper code. The wrapper
+#     communicates through files whose locations are stored in the `INPUT_FILE`,
+#     `TOKEN_FILE` and `DATABASE_URI` environment variables. The output of the
+#     algorithm is stored in the location specified in environment variable
+#     `OUTPUT_FILE`.
+
+#     :param input_file: input arguments to the wrapper and algorithm
+#     :param tmp_path: temporary path to store additional files.
+#     :return:
+#     """
+#     db_file = tmp_path / "db_file.csv"
+#     token_file = tmp_path / "token.txt"
+#     output_file = tmp_path / "output_file.pkl"
+#     db_file.write_text(DATA)
+#     token_file.write_text(TOKEN)
+#     with patch("vantage6.algorithm.tools.docker_wrapper.os") as mock_os:
+#         mock_os.environ = {
+#             ContainerEnvNames.INPUT_FILE.value: input_file,
+#             ContainerEnvNames.TOKEN_FILE.value: token_file,
+#             ContainerEnvNames.DATABASE_URI.value: db_file,
+#             ContainerEnvNames.OUTPUT_FILE.value: output_file,
+#         }
+
+#         wrapper.docker_wrapper(MODULE_NAME)
+#     return output_file
+
+
+# @patch("vantage6.algorithm.tools.wrap._run_algorithm_method")
+# @patch("vantage6.algorithm.tools.docker_wrapper.os")
+# @patch("vantage6.algorithm.tools.docker_wrapper.SPARQLWrapper")
+# def test_sparql_docker_wrapper_passes_dataframe(
+#     SPARQLWrapper: MagicMock,
+#     os: MagicMock,
+#     _run_algorithm_method: MagicMock,
+#     tmp_path: Path,
+# ):
+#     input_file = tmp_path / "input_file.pkl"
+#     token_file = tmp_path / "token.txt"
+#     output_file = tmp_path / "output.pkl"
+
+#     environ = {
 #         ContainerEnvNames.INPUT_FILE.value: str(input_file),
 #         ContainerEnvNames.TOKEN_FILE.value: str(token_file),
 #         ContainerEnvNames.DATABASE_URI.value: MOCK_SPARQL_ENDPOINT,
 #         ContainerEnvNames.OUTPUT_FILE.value: str(output_file),
-=======
-#         "INPUT_FILE": str(input_file),
-#         "TOKEN_FILE": str(token_file),
-#         "DATABASE_URI": MOCK_SPARQL_ENDPOINT,
-#         "OUTPUT_FILE": str(output_file),
->>>>>>> af04718a
 #     }
 
 #     os.environ = environ
