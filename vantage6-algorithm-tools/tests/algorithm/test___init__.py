--- conflicted
+++ resolved
@@ -89,11 +89,7 @@
         "vantage6.common.client.client_base.ClientBase._download_run_data_from_server"
     )
     def test_result_from_task_azure(
-<<<<<<< HEAD
-        self, mock_multi_page_request, mock_download_run_data
-=======
         self, mock_download_run_data, mock_multi_page_request
->>>>>>> 8eef6591
     ):
         with patch.object(
             self.client.result.parent, "_multi_page_request"
