--- conflicted
+++ resolved
@@ -107,21 +107,6 @@
             results = self.client.result.from_task(task_id=1)
             self.assertEqual(results[0], expected_value)
 
-<<<<<<< HEAD
-    def test_result_from_task_relational(self):
-        with patch.object(
-            self.client.result.parent, "_multi_page_request"
-        ) as mock_multi_page_request:
-            mock_multi_page_request.return_value = [
-                {
-                    "result": "eyJmb28iOiAiYmFyIn0=",  # base64 for '{"foo": "bar"}'
-                    "data_storage_used": DataStorageUsed.RELATIONAL.value,
-                }
-            ]
-
-            results = self.client.result.from_task(task_id=1)
-            self.assertEqual(results[0], {"foo": "bar"})
-=======
     @patch("vantage6.algorithm.client.AlgorithmClient._multi_page_request")
     def test_result_from_task_relational(self, mock_multi_page_request):
         mock_multi_page_request.return_value = [
@@ -134,7 +119,6 @@
         results = self.client.result.from_task(task_id=1)
 
         self.assertEqual(results[0], {"foo": "bar"})
->>>>>>> 38f43ae1
 
 
 if __name__ == "__main__":
