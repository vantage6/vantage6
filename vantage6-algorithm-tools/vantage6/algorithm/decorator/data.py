--- conflicted
+++ resolved
@@ -98,13 +98,9 @@
     def protection_decorator(func: callable, *args, **kwargs) -> callable:
         @wraps(func)
         def decorator(
-<<<<<<< HEAD
-            *args, mock_data: list[pd.DataFrame] | None = None, **kwargs
-=======
             *args,
             mock_data: list[dict[str, pd.DataFrame] | pd.DataFrame] | None = None,
             **kwargs,
->>>>>>> c2ee67c4
         ) -> callable:
             """
             Wrap the function with the data
