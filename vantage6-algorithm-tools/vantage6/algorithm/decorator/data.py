import os
from collections.abc import Callable
from functools import wraps

import pandas as pd

from vantage6.common.enum import AlgorithmStepType
from vantage6.common.globals import (
    DATAFRAME_BETWEEN_GROUPS_SEPARATOR,
    DATAFRAME_MULTIPLE_KEYWORD,
    DATAFRAME_WITHIN_GROUP_SEPARATOR,
    ContainerEnvNames,
)

from vantage6.algorithm.tools.exceptions import UserInputError
from vantage6.algorithm.tools.util import error, get_action, info, warn


def _get_user_dataframes() -> list[str]:
    """
    Get the database names that the user requested from the environment

    Returns
    -------
    list[list[str]]
        List of database names, each list contains the names of the databases
        that are required for the argument.
    """
    dfs = os.environ[ContainerEnvNames.USER_REQUESTED_DATAFRAMES.value]

    data_arguments = dfs.split(DATAFRAME_BETWEEN_GROUPS_SEPARATOR)
    return [arg.split(DATAFRAME_WITHIN_GROUP_SEPARATOR) for arg in data_arguments]


def _read_df_from_disk(df_name: str) -> pd.DataFrame:
    """
    Load data from a dataframe file

    Parameters
    ----------
    df_name : str
        Label of the database to load

    Returns
    -------
    pd.DataFrame
        Data from the database
    """
    # Load the dataframe by the user specified df name. The dataframes are always stored
    # in the session folder, which is set by the vantage6 node. The label is the name of
    # the dataframe file, which is set by the user when creating the task.
    dataframe_folder = os.environ[ContainerEnvNames.SESSION_FOLDER.value]
    dataframe_file = os.path.join(dataframe_folder, f"{df_name}.parquet")
    info(f"Using '{dataframe_file}' with dataframe name '{df_name}' as database")

    return pd.read_parquet(dataframe_file)


def _validate_user_provided_dataframes(
    dataframes_grouped: list[list[str]],
    sources: tuple[str | int],
) -> None:
    """
    Validate that the user provided enough dataframes

    Parameters
    ----------
    dataframes_grouped : list[list[str]]
        List of dataframe names, each list contains the names of the databases
        that are required for the argument.
    sources : tuple[str | int]
        Number of the dataframe to load. It can either be a number to indicate the
        number of dataframes to load or a string "multiple" to indicate that multiple
        dataframes need to be supplied as a single argument.
    func : Callable
        Function to validate the input for
    action : AlgorithmStepType
        Action to validate the input for
    """
    number_of_expected_arguments = 0
    for source in sources:
        if isinstance(source, int):
            number_of_expected_arguments += source
        else:  # "multiple" requires one argument (of type list)
            number_of_expected_arguments += 1

    if len(dataframes_grouped) < number_of_expected_arguments:
        error(
            f"Algorithm requires {number_of_expected_arguments} databases "
            f"but only {len(dataframes_grouped)} were provided. "
            "Exiting..."
        )
        exit(1)
    elif len(dataframes_grouped) > number_of_expected_arguments:
        warn(
            f"Algorithm requires only {number_of_expected_arguments} databases"
            f", but {len(dataframes_grouped)} were provided. Using the "
            f"first {number_of_expected_arguments} databases."
        )


def _read_dataframes_from_disk(
    dataframes_grouped: list[list[str]],
    sources: tuple[str | int],
    action: AlgorithmStepType,
) -> list[pd.DataFrame]:
    """
    Read the dataframes from the disk

    Parameters
    ----------
    dataframes_grouped : list[list[str]]
        List of dataframe names, each list contains the names of the databases
        that are required for the argument.
    sources : tuple[str | int]
        Number of the dataframe to load. It can either be a number to indicate the
        number of dataframes to load or a string "multiple" to indicate that multiple
        dataframes need to be supplied as a single argument.
    action : AlgorithmStepType
        Action to read the dataframes for

    Returns
    -------
    list[pd.DataFrame | dict[str, pd.DataFrame]]
        List of dataframes, or list with dictionaries containing dataframes
    """
    idx_dataframes = 0
    dataframes = []
    for source in sources:
        # if the source is not "multiple", we can just add the first (and only)
        # dataframe to the arguments
        if isinstance(source, int):
            for _ in range(source):
                requested_dataframes = dataframes_grouped[idx_dataframes]
                df = _read_df_from_disk(requested_dataframes[0])
                idx_dataframes += 1
                dataframes.append(df)
        elif str(source).lower() != DATAFRAME_MULTIPLE_KEYWORD:
            if action == AlgorithmStepType.PREPROCESSING:
                error(
                    "The @dataframes or @dataframe("
                    f"{DATAFRAME_MULTIPLE_KEYWORD}) decorators cannot be used "
                    "for preprocessing functions. Use @preprocessing instead. "
                    "Exiting..."
                )
                exit(1)
            requested_dataframes = dataframes_grouped[idx_dataframes]
            data_ = {
                df_name: _read_df_from_disk(df_name) for df_name in requested_dataframes
            }
            idx_dataframes += 1
            dataframes.append(data_)
        else:
            raise UserInputError(
                f"Unrecognized argument '{source}' in dataframe decorator. "
                "Please use 'multiple' or a number of dataframes to load."
            )
    return dataframes


def dataframe(*sources: str | int) -> Callable:
    """
    Decorator that adds algorithm data to a function

    By adding `@dataframe()` to a function, one or several pandas dataframes will be
    added to the front of the argument list. This data will be read from the
    databases that the user who creates the task provides.

    Note that the user should provide exactly as many databases as the
    decorated function requires when they create the task.

    There is one reserved argument `mock_data` in the function to be
    decorated. If this argument is provided, the decorator will add this
    mocked data to the front of the argument list, instead of reading in the
    data from the databases.

    Parameters
    ----------
    sources: str | int
        Number of the dataframe to load. It can either be a number to indicate the
        number of dataframes to load or a string "multiple" to indicate that multiple
        dataframes need to be supplied as a single argument.

    Returns
    -------
    Callable
        Decorated function

    Examples
    --------
    >>> @dataframe(2)
    >>> def my_algorithm(first_df: pd.DataFrame, second_df: pd.DataFrame,
    >>>                  <other arguments>):
    >>>     pass

    >>> @dataframe("multiple", 2)
    >>> def my_algorithm(dfs: dict[str, pd.DataFrame], first_df: pd.DataFrame,
    >>>                  second_df: pd.DataFrame, <other arguments>):
    >>>     pass

    >>> @dataframe("multiple", 1, "multiple")
    >>> def my_algorithm(dfs: dict[str, pd.DataFrame], first_df: pd.DataFrame,
    >>>                  dfs_2: dict[str, pd.DataFrame], <other arguments>):
    >>>     pass
    """
    if not sources:
        sources = (1,)

    def protection_decorator(func: Callable, *args, **kwargs) -> Callable:
        @wraps(func)
        def decorator(
            *args,
            mock_data: list[dict[str, pd.DataFrame] | pd.DataFrame] | None = None,
            **kwargs,
        ) -> Callable:
            """
            Wrap the function with the data

            Parameters
            ----------
            mock_data : list[dict[str, pd.DataFrame] | pd.DataFrame]
                Mock data to use instead of the regular data. The list contains data
                for each argument that the function requires. For example, if the
                decorator is used as @dataframe(1, 2), the mock_data should be a list
                with two dataframes. If the decorator is used as
                `@dataframe("multiple")`, the mock_data should be a list of
                dictionaries with the dataframe names as keys and the dataframes as
                values.
            """

            if mock_data is not None:
                return func(*mock_data, *args, **kwargs)

            # get the dataframe names that the user requested
            dataframes_grouped = _get_user_dataframes()

            # check if user provided enough databases
            _validate_user_provided_dataframes(dataframes_grouped, sources)

            action = get_action()
            if action == AlgorithmStepType.DATA_EXTRACTION:
                error(
                    "The @dataframe decorator cannot be used for data extraction "
                    "functions. Exiting..."
                )
                exit(1)

            if getattr(func, "vantage6_dataframe_decorated", False):
                error(
                    "The @dataframe decorator cannot be used multiple times. Exiting..."
                )
                exit(1)

            # read the data from the database(s)
<<<<<<< HEAD
            idx_dataframes = 0
            for source in sources:
                # if the source is not "multiple", we can just add the first (and only)
                # dataframe to the arguments
                if isinstance(source, int):
                    for _ in range(source):
                        requested_dataframes = dataframes_grouped[idx_dataframes]
                        df = _read_df_from_disk(requested_dataframes[0])
                        idx_dataframes += 1
                        args = (df, *args)
                elif str(source).lower() == DATAFRAME_MULTIPLE_KEYWORD:
                    if action == AlgorithmStepType.PREPROCESSING:
                        error(
                            "The @dataframes or @dataframe("
                            f"{DATAFRAME_MULTIPLE_KEYWORD}) decorators cannot be used "
                            "for preprocessing functions. Use @preprocessing instead. "
                            "Exiting..."
                        )
                        exit(1)
                    requested_dataframes = dataframes_grouped[idx_dataframes]
                    data_ = {
                        df_name: _read_df_from_disk(df_name)
                        for df_name in requested_dataframes
                    }
                    idx_dataframes += 1
                    args = (data_, *args)
                else:
                    raise UserInputError(
                        f"Unrecognized argument '{source}' in dataframe decorator. "
                        "Please use 'multiple' or a number of dataframes to load."
                    )

            return func(*args, **kwargs)
=======
            dataframes = _read_dataframes_from_disk(dataframes_grouped, sources, action)

            return func(*dataframes, *args, **kwargs)
>>>>>>> c62bed84

        # set attribute that this function is wrapped in a data decorator
        decorator.vantage6_dataframe_decorated = True
        return decorator

    return protection_decorator


def dataframes(func: Callable) -> Callable:
    """
    Decorator that adds multiple pandas dataframes to a function

    By adding `@dataframes` to a function, multiple pandas dataframes will be
    added to the front of the argument list. This data will be read from the
    databases that the user who creates the task provides.
    """
    info("Using dataframes decorator")
    return dataframe(DATAFRAME_MULTIPLE_KEYWORD)(func)<|MERGE_RESOLUTION|>--- conflicted
+++ resolved
@@ -135,7 +135,7 @@
                 df = _read_df_from_disk(requested_dataframes[0])
                 idx_dataframes += 1
                 dataframes.append(df)
-        elif str(source).lower() != DATAFRAME_MULTIPLE_KEYWORD:
+        elif str(source).lower() == DATAFRAME_MULTIPLE_KEYWORD:
             if action == AlgorithmStepType.PREPROCESSING:
                 error(
                     "The @dataframes or @dataframe("
@@ -252,45 +252,9 @@
                 exit(1)
 
             # read the data from the database(s)
-<<<<<<< HEAD
-            idx_dataframes = 0
-            for source in sources:
-                # if the source is not "multiple", we can just add the first (and only)
-                # dataframe to the arguments
-                if isinstance(source, int):
-                    for _ in range(source):
-                        requested_dataframes = dataframes_grouped[idx_dataframes]
-                        df = _read_df_from_disk(requested_dataframes[0])
-                        idx_dataframes += 1
-                        args = (df, *args)
-                elif str(source).lower() == DATAFRAME_MULTIPLE_KEYWORD:
-                    if action == AlgorithmStepType.PREPROCESSING:
-                        error(
-                            "The @dataframes or @dataframe("
-                            f"{DATAFRAME_MULTIPLE_KEYWORD}) decorators cannot be used "
-                            "for preprocessing functions. Use @preprocessing instead. "
-                            "Exiting..."
-                        )
-                        exit(1)
-                    requested_dataframes = dataframes_grouped[idx_dataframes]
-                    data_ = {
-                        df_name: _read_df_from_disk(df_name)
-                        for df_name in requested_dataframes
-                    }
-                    idx_dataframes += 1
-                    args = (data_, *args)
-                else:
-                    raise UserInputError(
-                        f"Unrecognized argument '{source}' in dataframe decorator. "
-                        "Please use 'multiple' or a number of dataframes to load."
-                    )
-
-            return func(*args, **kwargs)
-=======
             dataframes = _read_dataframes_from_disk(dataframes_grouped, sources, action)
 
             return func(*dataframes, *args, **kwargs)
->>>>>>> c62bed84
 
         # set attribute that this function is wrapped in a data decorator
         decorator.vantage6_dataframe_decorated = True
