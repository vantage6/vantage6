import os
import pandas as pd

from functools import wraps

from vantage6.common.globals import ContainerEnvNames, DATAFRAME_MULTIPLE_KEYWORD
from vantage6.algorithm.tools.util import info, error, warn
from vantage6.algorithm.tools import DecoratorType


def _get_user_dataframes() -> list[str]:
    """
    Get the database names that the user requested from the environment

    Returns
    -------
    list[list[str]]
        List of database names, each list contains the names of the databases
        that are required for the argument.
    """
    dfs = os.environ[ContainerEnvNames.USER_REQUESTED_DATAFRAMES.value]

    data_arguments = dfs.split(";")
    return [arg.split(",") for arg in data_arguments]


def _read_df_from_disk(df_name: str) -> pd.DataFrame:
    """
    Load data from a dataframe file

    Parameters
    ----------
    df_name : str
        Label of the database to load

    Returns
    -------
    pd.DataFrame
        Data from the database
    """
    # Load the dataframe by the user specified df name. The dataframes are always stored
    # in the session folder, which is set by the vantage6 node. The label is the name of
    # the dataframe file, which is set by the user when creating the task.
    dataframe_folder = os.environ[ContainerEnvNames.SESSION_FOLDER.value]
    dataframe_file = os.path.join(dataframe_folder, f"{df_name}.parquet")
    info(f"Using '{dataframe_file}' with dataframe name '{df_name}' as database")

    return pd.read_parquet(dataframe_file)


def dataframe(*sources: str | int) -> callable:
    """
    Decorator that adds algorithm data to a function

    By adding `@dataframe()` to a function, one or several pandas dataframes will be
    added to the front of the argument list. This data will be read from the
    databases that the user who creates the task provides.

    Note that the user should provide exactly as many databases as the
    decorated function requires when they create the task.

    There is one reserved argument `mock_data` in the function to be
    decorated. If this argument is provided, the decorator will add this
    mocked data to the front of the argument list, instead of reading in the
    data from the databases.

    Parameters
    ----------
    sources: str | int
        Number of the dataframe to load. It can either be a number to indicate the
        number of dataframes to load or a string "multiple" to indicate that multiple
        dataframes need to be supplied as a single argument.

    Returns
    -------
    callable
        Decorated function

    Examples
    --------
    >>> @dataframe(2)
    >>> def my_algorithm(first_df: pd.DataFrame, second_df: pd.DataFrame,
    >>>                  <other arguments>):
    >>>     pass

    >>> @dataframe("multiple", 3)
    >>> def my_algorithm(dfs: dict[str, pd.DataFrame], first_df: pd.DataFrame,
    >>>                  third_df: pd.DataFrame, <other arguments>):
    >>>     pass

    >>> @dataframe("multiple", 1, "multiple")
    >>> def my_algorithm(dfs: dict[str, pd.DataFrame], first_df: pd.DataFrame,
    >>>                  dfs_2: dict[str, pd.DataFrame], <other arguments>):
    >>>     pass
    """
    if not sources:
        sources = (1,)

    def protection_decorator(func: callable, *args, **kwargs) -> callable:
        @wraps(func)
        def decorator(
<<<<<<< HEAD
            *args, mock_data: list[pd.DataFrame] | None = None, **kwargs
=======
            *args,
            mock_data: list[dict[str, pd.DataFrame] | pd.DataFrame] | None = None,
            **kwargs,
>>>>>>> ebb2c9c0
        ) -> callable:
            """
            Wrap the function with the data

            Parameters
            ----------
            mock_data : list[dict[str, pd.DataFrame] | pd.DataFrame]
                Mock data to use instead of the regular data. The list contains data
                for each argument that the function requires. For example, if the
                decorator is used as @dataframe(1, 2), the mock_data should be a list
                with two dataframes. If the decorator is used as
                `@dataframe("multiple")`, the mock_data should be a list of
                dictionaries with the dataframe names as keys and the dataframes as
                values.
            """

            if mock_data is not None:
                return func(*mock_data, *args, **kwargs)

            # get the dataframe names that the user requested
            dataframes_grouped = _get_user_dataframes()

            # check if user provided enough databases
            number_of_expected_arguments = len(sources)
            if len(dataframes_grouped) < number_of_expected_arguments:
                error(
                    f"Algorithm requires {number_of_expected_arguments} databases "
                    f"but only {len(dataframes_grouped)} were provided. "
                    "Exiting..."
                )
                exit(1)
            elif len(dataframes_grouped) > number_of_expected_arguments:
                warn(
                    f"Algorithm requires only {number_of_expected_arguments} databases"
                    f", but {len(dataframes_grouped)} were provided. Using the "
                    f"first {number_of_expected_arguments} databases."
                )

            for source, requested_dataframes in zip(sources, dataframes_grouped):
                # read the data from the database

                # if the source is not "multiple", we can just add the first (and only)
                # dataframe to the arguments
                if str(source).lower() != DATAFRAME_MULTIPLE_KEYWORD:
                    data_ = _read_df_from_disk(requested_dataframes[0])
                else:
                    data_ = {}
                    for df_name in requested_dataframes:
                        data_[df_name] = _read_df_from_disk(df_name)

                # add the data to the arguments
                args = (data_, *args)

            return func(*args, **kwargs)

        # set attribute that this function is wrapped in a data decorator
        decorator.vantage6_decorated_type = DecoratorType.DATAFRAME
        return decorator

    return protection_decorator


def dataframes(func: callable) -> callable:
    """
    Decorator that adds multiple pandas dataframes to a function

    By adding `@dataframes` to a function, multiple pandas dataframes will be
    added to the front of the argument list. This data will be read from the
    databases that the user who creates the task provides.
    """
    info("Using dataframes decorator")
    return dataframe(DATAFRAME_MULTIPLE_KEYWORD)(func)<|MERGE_RESOLUTION|>--- conflicted
+++ resolved
@@ -99,13 +99,9 @@
     def protection_decorator(func: callable, *args, **kwargs) -> callable:
         @wraps(func)
         def decorator(
-<<<<<<< HEAD
-            *args, mock_data: list[pd.DataFrame] | None = None, **kwargs
-=======
             *args,
             mock_data: list[dict[str, pd.DataFrame] | pd.DataFrame] | None = None,
             **kwargs,
->>>>>>> ebb2c9c0
         ) -> callable:
             """
             Wrap the function with the data
