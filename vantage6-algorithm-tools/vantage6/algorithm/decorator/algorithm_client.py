import os
from collections.abc import Callable
from functools import wraps
from typing import TYPE_CHECKING, Optional

from vantage6.common.globals import ContainerEnvNames

from vantage6.algorithm.tools.util import error

from vantage6.algorithm.client import AlgorithmClient

if TYPE_CHECKING:
    from vantage6.algorithm.client.mock_client import MockAlgorithmClient


def _algorithm_client() -> Callable:
    """
    Decorator that adds an algorithm client object to a function

    By adding @algorithm_client to a function, the ``algorithm_client``
    argument will be added to the front of the argument list. This client can
    be used to communicate with the server.

    There is one reserved argument `mock_client` in the function to be
    decorated. If this argument is provided, the decorator will add this
    MockAlgorithmClient to the front of the argument list instead of the
    regular AlgorithmClient.

    This function expect the ``CONTAINER_TOKEN`` environment variable to be set.
    If this is not the case, the function will exit with an error message.

    Parameters
    ----------
    func : Callable
        Function to decorate

    Returns
    -------
    Callable
        Decorated function

    Examples
    --------
    >>> @algorithm_client
    >>> def my_algorithm(algorithm_client: AlgorithmClient, <other arguments>):
    >>>     pass
    """

    def protection_decorator(func: Callable, *args, **kwargs) -> Callable:
        @wraps(func)
<<<<<<< HEAD
        def decorator(*args, mock_client=None, **kwargs) -> callable:
=======
        def decorator(
            *args, mock_client: Optional["MockAlgorithmClient"] = None, **kwargs
        ) -> Callable:
>>>>>>> 4876abfd
            """
            Wrap the function with the client object

            Parameters
            ----------
            mock_client : MockAlgorithmClient | None
                Mock client. If not None, used instead of the regular client
            """
            if mock_client is not None:
                # Lazy import to avoid circular dependency
                return func(mock_client, *args, **kwargs)

            # read token from the environment
            token = os.environ.get(ContainerEnvNames.CONTAINER_TOKEN.value)
            if not token:
                error(
                    "Token not found. Is the method you called started as a "
                    "compute container? Exiting..."
                )
                exit(1)

            # read server address from the environment
            host = os.environ[ContainerEnvNames.HOST.value]
            port = os.environ[ContainerEnvNames.PORT.value]
            api_path = os.environ[ContainerEnvNames.API_PATH.value]

            client = AlgorithmClient(token=token, server_url=f"{host}:{port}{api_path}")
            return func(client, *args, **kwargs)

        # set attribute that this function is wrapped in an algorithm client
        decorator.vantage6_algorithm_client_decorated = True
        return decorator

    return protection_decorator


# alias for algorithm_client so that algorithm developers can do
# @algorithm_client instead of @algorithm_client()
algorithm_client = _algorithm_client()<|MERGE_RESOLUTION|>--- conflicted
+++ resolved
@@ -10,7 +10,7 @@
 from vantage6.algorithm.client import AlgorithmClient
 
 if TYPE_CHECKING:
-    from vantage6.algorithm.client.mock_client import MockAlgorithmClient
+    from vantage6.mock.client import MockAlgorithmClient
 
 
 def _algorithm_client() -> Callable:
@@ -48,13 +48,9 @@
 
     def protection_decorator(func: Callable, *args, **kwargs) -> Callable:
         @wraps(func)
-<<<<<<< HEAD
-        def decorator(*args, mock_client=None, **kwargs) -> callable:
-=======
         def decorator(
             *args, mock_client: Optional["MockAlgorithmClient"] = None, **kwargs
         ) -> Callable:
->>>>>>> 4876abfd
             """
             Wrap the function with the client object
 
