--- conflicted
+++ resolved
@@ -1,17 +1,12 @@
 import pandas as pd
-
 import inspect
 
 import vantage6.algorithm.tools.preprocessing.functions as prepro_functions
 from vantage6.algorithm.tools.util import error
 
 
-<<<<<<< HEAD
-def preprocess_data(data: pd.DataFrame, preproc_input: list[dict]) -> pd.DataFrame:
-=======
 def preprocess_data(data: pd.DataFrame,
                     preproc_input: list[dict]) -> pd.DataFrame:
->>>>>>> 0c5ca60e
     """
     Execute any data preprocessing steps here that the user may have specified
 
@@ -29,24 +24,6 @@
     """
     # loop over the preprocessing steps
     for preprocess_step in preproc_input:
-<<<<<<< HEAD
-        func_name = (
-            preprocess_step["type"]
-            if "type" in preprocess_step
-            else list(preprocess_step.keys())[0]
-        )
-
-        func_name = preprocess_step["type"]
-
-        # get preprocessing function
-        try:
-            func = getattr(prepro_functions, func_name)
-        except AttributeError:
-            error(
-                f"Unknown preprocessing type '{func_name}' defined. Please check"
-                " your preprocessing input. Exiting..."
-            )
-=======
         if "function" not in preprocess_step:
             error("Preprocessing step does not contain a 'function' to run. "
                   "Exiting...")
@@ -60,39 +37,25 @@
         except AttributeError:
             error(f"Unknown preprocessing type '{func_name}' defined. Please "
                   "check your preprocessing input. Exiting...")
->>>>>>> 0c5ca60e
             exit(1)
 
         # check if the function parameters without default values have been
         # provided - except for the first parameter (the pandas dataframe),
         # which is provided by the infrastructure
-        sig = inspect.signature(func)
+        sig = inspect.signature(preprocess_func)
         first_arg_name = next(iter(sig.parameters))
         for param in sig.parameters.values():
             if (
-                param.name != first_arg_name
-                and param.default is param.empty
-                and param.name not in preprocess_step["parameters"]
+                param.name != first_arg_name and
+                param.default is param.empty and
+                param.name not in preprocess_step["parameters"]
             ):
-<<<<<<< HEAD
-                error(
-                    f"Parameter '{param.name}' not provided for "
-                    f"preprocessing step '{func_name}'. Exiting..."
-                )
-=======
                 error(f"Parameter '{param.name}' not provided for "
                       f"preprocessing step '{func_name}'. Exiting...")
->>>>>>> 0c5ca60e
                 exit(1)
 
         # execute the preprocessing function
         parameters = preprocess_step.get("parameters", {})
-
-        if isinstance(parameters, dict):
-            data = func(data, **parameters)
-        elif isinstance(parameters, str):
-            data = func(data, *[parameters])
-        else:
-            data = func(data, *parameters)
+        data = preprocess_func(data, **parameters)
 
     return data