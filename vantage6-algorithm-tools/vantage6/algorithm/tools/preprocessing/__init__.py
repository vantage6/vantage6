import inspect
import sys
from inspect import getmembers, getmodule, isfunction

import pandas as pd

from vantage6.algorithm.tools.preprocessing import (
    aggregation,
    column,
    datetime,
    encoding,
    filtering,
)
from vantage6.common import error

modules = [aggregation, column, datetime, encoding, filtering]

funcs = []

# Iterate through the modules and get the functions, excluding private ones and imports
for module in modules:
    funcs += [
        func
        for name, func in getmembers(module, isfunction)
        if not name.startswith("_") and getmodule(func) == module
    ]

func_dict = {f.__name__: f for f in funcs}

# Allow users to import all functions from this module without
# explicitly importing them from the submodules
__all__ = list(func_dict.keys())

<<<<<<< HEAD
def preprocess_data(data: pd.DataFrame, preproc_input: list[dict]) -> pd.DataFrame:
=======

def preprocess_data(
    data: pd.DataFrame, preproc_input: list[dict]
) -> pd.DataFrame:
>>>>>>> e64d1698
    """
    Execute any data preprocessing steps here that the user may have specified

    Parameters
    ----------
    data : pd.DataFrame
        Data to preprocess
    preproc_input : list[dict]
        Desired preprocessing steps defined by user

    Returns
    -------
    pd.DataFrame
        Preprocessed data
    """
    if isinstance(preproc_input, dict):
        preproc_input = [preproc_input]

    # loop over the preprocessing steps
    for preprocess_step in preproc_input:
        if "function" not in preprocess_step:
            error(
<<<<<<< HEAD
                "Preprocessing step does not contain a 'function' to run. " "Exiting..."
            )
            exit(1)
=======
                "Preprocessing step does not contain a 'function' to run. "
                "Exiting..."
            )
            sys.exit(1)
>>>>>>> e64d1698

        func_name = preprocess_step["function"]

        # get preprocessing function
<<<<<<< HEAD
        try:
            preprocess_func = getattr(prepro_functions, func_name)
        except AttributeError:
=======
        if func_name in func_dict:
            func = func_dict.get(func_name)
        else:
>>>>>>> e64d1698
            error(
                f"Unknown preprocessing type '{func_name}' defined. Please "
                "check your preprocessing input. Exiting..."
            )
<<<<<<< HEAD
            exit(1)
=======
            sys.exit(1)

        # extract the parameters
        parameters = preprocess_step.get("parameters", {})
>>>>>>> e64d1698

        # check if the function parameters without default values have been
        # provided - except for the first parameter (the pandas dataframe),
        # which is provided by the infrastructure
        sig = inspect.signature(func)
        first_arg_name = next(iter(sig.parameters))
        for param in sig.parameters.values():
            if (
                param.name != first_arg_name
                and param.default is param.empty
                and param.name not in preprocess_step["parameters"]
            ):
                error(
                    f"Parameter '{param.name}' not provided for "
                    f"preprocessing step '{func_name}'. Exiting..."
                )
<<<<<<< HEAD
                exit(1)
=======
                sys.exit(1)
>>>>>>> e64d1698

        # execute the preprocessing function
        try:
            data = func(data, **parameters)
        except Exception as e:
            error(
                f"Error while executing preprocessing step '{func_name}': "
                f"{e}. Exiting..."
            )
            sys.exit(1)

    return data<|MERGE_RESOLUTION|>--- conflicted
+++ resolved
@@ -1,131 +1,7 @@
-import inspect
-import sys
-from inspect import getmembers, getmodule, isfunction
-
-import pandas as pd
-
-from vantage6.algorithm.tools.preprocessing import (
+from vantage6.algorithm.tools.preprocessing import (  # noqa: F401
     aggregation,
     column,
     datetime,
     encoding,
     filtering,
-)
-from vantage6.common import error
-
-modules = [aggregation, column, datetime, encoding, filtering]
-
-funcs = []
-
-# Iterate through the modules and get the functions, excluding private ones and imports
-for module in modules:
-    funcs += [
-        func
-        for name, func in getmembers(module, isfunction)
-        if not name.startswith("_") and getmodule(func) == module
-    ]
-
-func_dict = {f.__name__: f for f in funcs}
-
-# Allow users to import all functions from this module without
-# explicitly importing them from the submodules
-__all__ = list(func_dict.keys())
-
-<<<<<<< HEAD
-def preprocess_data(data: pd.DataFrame, preproc_input: list[dict]) -> pd.DataFrame:
-=======
-
-def preprocess_data(
-    data: pd.DataFrame, preproc_input: list[dict]
-) -> pd.DataFrame:
->>>>>>> e64d1698
-    """
-    Execute any data preprocessing steps here that the user may have specified
-
-    Parameters
-    ----------
-    data : pd.DataFrame
-        Data to preprocess
-    preproc_input : list[dict]
-        Desired preprocessing steps defined by user
-
-    Returns
-    -------
-    pd.DataFrame
-        Preprocessed data
-    """
-    if isinstance(preproc_input, dict):
-        preproc_input = [preproc_input]
-
-    # loop over the preprocessing steps
-    for preprocess_step in preproc_input:
-        if "function" not in preprocess_step:
-            error(
-<<<<<<< HEAD
-                "Preprocessing step does not contain a 'function' to run. " "Exiting..."
-            )
-            exit(1)
-=======
-                "Preprocessing step does not contain a 'function' to run. "
-                "Exiting..."
-            )
-            sys.exit(1)
->>>>>>> e64d1698
-
-        func_name = preprocess_step["function"]
-
-        # get preprocessing function
-<<<<<<< HEAD
-        try:
-            preprocess_func = getattr(prepro_functions, func_name)
-        except AttributeError:
-=======
-        if func_name in func_dict:
-            func = func_dict.get(func_name)
-        else:
->>>>>>> e64d1698
-            error(
-                f"Unknown preprocessing type '{func_name}' defined. Please "
-                "check your preprocessing input. Exiting..."
-            )
-<<<<<<< HEAD
-            exit(1)
-=======
-            sys.exit(1)
-
-        # extract the parameters
-        parameters = preprocess_step.get("parameters", {})
->>>>>>> e64d1698
-
-        # check if the function parameters without default values have been
-        # provided - except for the first parameter (the pandas dataframe),
-        # which is provided by the infrastructure
-        sig = inspect.signature(func)
-        first_arg_name = next(iter(sig.parameters))
-        for param in sig.parameters.values():
-            if (
-                param.name != first_arg_name
-                and param.default is param.empty
-                and param.name not in preprocess_step["parameters"]
-            ):
-                error(
-                    f"Parameter '{param.name}' not provided for "
-                    f"preprocessing step '{func_name}'. Exiting..."
-                )
-<<<<<<< HEAD
-                exit(1)
-=======
-                sys.exit(1)
->>>>>>> e64d1698
-
-        # execute the preprocessing function
-        try:
-            data = func(data, **parameters)
-        except Exception as e:
-            error(
-                f"Error while executing preprocessing step '{func_name}': "
-                f"{e}. Exiting..."
-            )
-            sys.exit(1)
-
-    return data+)