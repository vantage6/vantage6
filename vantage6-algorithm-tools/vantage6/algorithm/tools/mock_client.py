import json
import logging

from typing import Any
from importlib import import_module
from copy import deepcopy

from vantage6.algorithm.tools.wrappers import load_data
from vantage6.algorithm.tools.util import info
from vantage6.algorithm.tools.preprocessing import preprocess_data

module_name = __name__.split(".")[1]


class MockAlgorithmClient:
    """
    The MockAlgorithmClient mimics the behaviour of the AlgorithmClient. It
    can be used to mock the behaviour of the AlgorithmClient and its
    communication with the server.

    Parameters
    ----------
    datasets : list[list[dict]]
        A list that contains the datasets that are used in the mocked
        algorithm. The inner list contains the datasets for each organization;
        the outer list is for each organization. A single dataset should be
        described as a dictionary with the same keys as in a node
        configuration:

        - database: str (path to file or SQL connection string) or pd.DataFrame
<<<<<<< HEAD
        - type_: str (type of the database, e.g. "csv" or "sql")
=======
        - db_type (str, e.g. "csv" or "sql")
>>>>>>> 5a1ad9e9

        There are also a number of keys that are optional but may be required
        depending on the database type:
        - query: str (required for SQL/Sparql/OMOP databases)
        - sheet_name: str (optional for Excel databases)
        - preprocessing: dict (optional, see the documentation for
            preprocessing for more information)

        Note that if the database is a pandas DataFrame, the type and
        input_data keys are not required.
    module : str
        The name of the module that contains the algorithm.
    collaboration_id : int, optional
        Sets the mocked collaboration id to this value. Defaults to 1.
    organization_ids : list[int], optional
        Set the organization ids to this value. The first value is used for
        this organization, the rest for child tasks. Defaults to [0, 1, 2, ..].
    node_ids: list[int], optional
        Set the node ids to this value. The first value is used for this node,
        the rest for child tasks. Defaults to [0, 1, 2, ...].
    """

    def __init__(
<<<<<<< HEAD
        self,
        datasets: list[dict],
        module: str,
        collaboration_id: int = None,
        organization_ids: int = None,
=======
        self, datasets: list[list[dict]], module: str,
        collaboration_id: int = None, organization_ids: int = None,
>>>>>>> 5a1ad9e9
        node_ids: int = None,
    ) -> None:
        self.log = logging.getLogger(module_name)
        self.n = len(datasets)

        if organization_ids and len(organization_ids) == self.n:
            self.all_organization_ids = organization_ids
        else:
            default_organization_ids = list(range(self.n))
            if organization_ids:
                self.log.warning(
                    "The number of organization ids (%s) does not match the "
                    "number of datasets (#=%s), using default values (%s) "
                    "instead",
                    organization_ids,
                    self.n,
                    default_organization_ids,
                )
            self.all_organization_ids = default_organization_ids

        self.organization_id = self.all_organization_ids[0]

        if node_ids and len(node_ids) == self.n:
            self.all_node_ids = node_ids
        else:
            default_node_ids = list(range(self.n))
            if node_ids:
                self.log.warning(
                    "The number of node ids (%s) does not match the number of "
                    "datasets (#=%s), using default values (%s) instead",
                    node_ids,
                    self.n,
                    default_node_ids,
                )
            self.all_node_ids = default_node_ids
        self.node_id = self.all_node_ids[0]

        self.datasets_per_org = {}
        self.organizations_with_data = []
        for idx, org_datasets in enumerate(datasets):
            org_id = self.all_organization_ids[idx]
            self.organizations_with_data.append(org_id)
            org_data = []

            for dataset in org_datasets:
                df = load_data(
                    database_uri=dataset.get("database"),
                    db_type=dataset.get("db_type"),
                    query=dataset.get("query"),
                    sheet_name=dataset.get("sheet_name")
                )
                df = preprocess_data(df, dataset.get("preprocessing", []))
                org_data.append(df)
            self.datasets_per_org[org_id] = org_data

        self.collaboration_id = collaboration_id if collaboration_id else 1
        self.module_name = module
        self.tasks = []
        self.runs = []
        self.results = []

        self.image = "mock_image"
        self.database = "mock_database"

        self.task = self.Task(self)
        self.result = self.Result(self)
        self.run = self.Run(self)
        self.organization = self.Organization(self)
        self.collaboration = self.Collaboration(self)
        self.node = self.Node(self)

<<<<<<< HEAD
    def __load_data(
        self,
        database: str | pd.DataFrame,
        type_: str = None,
        query: str = None,
        sheet_name: str = None,
        preprocessing: list[dict] = None,
    ) -> pd.DataFrame:
        """
        Preprocess data and load it to the algorithm.

        Parameters
        ----------
        database : str | pd.DataFrame
            The database to load. If this is a string, it should be the path
            to the database file or a SQL connection string. If this is a
            pandas DataFrame, other parameters except preprocessing are
            ignored.
        type_ : str
            The type of the database. This should be one of the CSV, SQL,
            Excel, Sparql, Parquet or OMOP.
        query : str
            The query to execute on the database. This is required for SQL,
            Sparql and OMOP databases.
        sheet_name : str
            The sheet name to read from the Excel file. This is optional and
            only forExcel databases.
        preprocessing : list[dict]
            The preprocessing steps to apply to the data. This should be a
            list of preprocessing steps
        """
        # load initial dataframe
        df = pd.DataFrame()
        if isinstance(database, pd.DataFrame):
            df = database
        else:
            wrapper = select_wrapper(type_)
            if type_ == "excel":
                wrapper.load_data(database, sheet_name=sheet_name)
            elif type_ in ("sql", "sparql", "omop"):
                wrapper.load_data(database, query=query)
            else:
                wrapper.load_data(database)

        # apply preprocessing
        if preprocessing:
            df = preprocess_data(df, preprocessing)

        return df

=======
>>>>>>> 5a1ad9e9
    # pylint: disable=unused-argument
    def wait_for_results(self, task_id: int, interval: float = 1) -> list:
        """
        Mock waiting for results - just return the results as tasks are
        completed synchronously in the mock client.

        Parameters
        ----------
        task_id: int
            ID of the task for which the results should be obtained.
        interval: float
            Interval in seconds between checking for new results. This is
            ignored in the mock client but included for compatibility with
            the AlgorithmClient.

        Returns
        -------
        list
            List of task results.
        """
        info("Mocking waiting for results")
        return self.result.from_task(task_id)

    class SubClient:
        """
        Create sub groups of commands using this SubClient

        Parameters
        ----------
        parent : MockAlgorithmClient
            The parent client
        """

        def __init__(self, parent) -> None:
            self.parent: MockAlgorithmClient = parent

    class Task(SubClient):
        """
        Task subclient for the MockAlgorithmClient
        """

        def __init__(self, parent) -> None:
            super().__init__(parent)
            self.last_result_id = 0

        def create(
            self,
            input_: dict,
            organizations: list[int],
            name: str = "mock",
            description: str = "mock",
        ) -> int:
            """
            Create a new task with the MockProtocol and return the task id.

            Parameters
            ----------
            input_ : dict
                The input data that is passed to the algorithm. This should at
                least  contain the key 'method' which is the name of the method
                that should be called. Other keys depend on the algorithm.
            organizations : list[int]
                A list of organization ids that should run the algorithm.
            name : str, optional
                The name of the task, by default "mock"
            description : str, optional
                The description of the task, by default "mock"

            Returns
            -------
            task
                A dictionary with information on the created task.
            """
            if not organizations:
                raise ValueError(
                    "No organization ids provided. Cannot create a task for "
                    "zero organizations."
                )
            module = import_module(self.parent.module_name)

            # extract method from lib and input
            method_name = input_.get("method")
            method = getattr(module, method_name)

            # get input
            args = input_.get("args", [])
            kwargs = input_.get("kwargs", {})

            new_task_id = len(self.parent.tasks) + 1

            # get data for organization
            for org_id in organizations:
                # When creating a child task, pass the parent's datasets and
                # client to the child. By passing also the client, the child
                # has access to the same IDs specified
                data = self.parent.datasets_per_org[org_id]
                client_copy = deepcopy(self.parent)
                client_copy.node_id = self._select_node(org_id)
                client_copy.organization_id = org_id

<<<<<<< HEAD
                result = method(self.parent, data, *args, **kwargs)
=======
                # detect which decorators are used and provide the mock client
                # and/or mocked data that is required to the method
                mocked_kwargs = {}
                if getattr(method, 'wrapped_in_algorithm_client_decorator',
                           False):
                    mocked_kwargs['mock_client'] = self.parent
                if getattr(method, 'wrapped_in_data_decorator', False):
                    mocked_kwargs['mock_data'] = data

                result = method(*args, **kwargs, **mocked_kwargs)
>>>>>>> 5a1ad9e9

                self.last_result_id += 1
                self.parent.results.append(
                    {
                        "id": self.last_result_id,
<<<<<<< HEAD
                        "result": json.dumps(result),
                        "run": {
                            "id": self.last_result_id,
                            "link": f"/api/run/{self.last_result_id}",
                            "methods": ["GET", "PATCH"],
                        },
                    }
                )
                self.parent.runs.append(
                    {
                        "id": self.last_result_id,
                        "started_at": "2021-01-01T00:00:00.000000",
                        "assigned_at": "2021-01-01T00:00:00.000000",
                        "finished_at": "2021-01-01T00:00:00.000000",
                        "log": "mock_log",
                        "ports": [],
                        "status": "completed",
                        "input": json.dumps(input_),
                        "results": {
                            "id": self.last_result_id,
                            "link": f"/api/result/{self.last_result_id}",
                            "methods": ["GET", "PATCH"],
                        },
                        "node": {
                            "id": org_id,
                            "ip": None,
                            "name": "mock_node",
                            "status": "online",
                        },
                        "organization": {
                            "id": org_id,
                            "link": f"/api/organization/{org_id}",
                            "methods": ["GET", "PATCH"],
                        },
                        "task": {
                            "id": len(self.parent.tasks),
                            "link": f"/api/task/{len(self.parent.tasks)}",
                            "methods": ["GET", "PATCH"],
                        },
                    }
                )
=======
                        "link": f"/api/run/{self.last_result_id}",
                        "methods": ["GET", "PATCH"]
                    },
                    "task": {
                        "id": new_task_id,
                        "link": f"/api/task/{new_task_id}",
                        "methods": ["GET", "PATCH"]
                    },
                })
                self.parent.runs.append({
                    "id": self.last_result_id,
                    "started_at": "2021-01-01T00:00:00.000000",
                    "assigned_at": "2021-01-01T00:00:00.000000",
                    "finished_at": "2021-01-01T00:00:00.000000",
                    "log": "mock_log",
                    "ports": [],
                    "status": "completed",
                    "input": json.dumps(input_),
                    "results": {
                        "id": self.last_result_id,
                        "link": f"/api/result/{self.last_result_id}",
                        "methods": ["GET", "PATCH"]
                    },
                    "node": {
                        "id": org_id,
                        "ip": None,
                        "name": "mock_node",
                        "status": "online",
                    },
                    "organization": {
                        "id": org_id,
                        "link": f"/api/organization/{org_id}",
                        "methods": ["GET", "PATCH"]
                    },
                    "task": {
                        "id": new_task_id,
                        "link": f"/api/task/{new_task_id}",
                        "methods": ["GET", "PATCH"]
                    },
                })
>>>>>>> 5a1ad9e9

            collab_id = self.parent.collaboration_id
            task = {
                "id": new_task_id,
                "runs": f"/api/run?task_id={new_task_id}",
                "results": f"/api/results?task_id={new_task_id}",
                "status": "completed",
                "name": name,
                "databases": ["mock"],
                "description": description,
                "image": "mock_image",
                "init_user": {
                    "id": 1,
                    "link": "/api/user/1",
                    "methods": ["GET", "DELETE", "PATCH"],
                },
                "init_org": {
                    "id": self.parent.organization_id,
                    "link": f"/api/organization/{self.parent.organization_id}",
                    "methods": ["GET", "PATCH"],
                },
                "parent": None,
                "collaboration": {
                    "id": collab_id,
                    "link": f"/api/collaboration/{collab_id}",
                    "methods": ["DELETE", "PATCH", "GET"],
                },
                "job_id": 1,
                "children": None,
            }
            self.parent.tasks.append(task)
            return task

        def get(self, task_id: int) -> dict:
            """
            Return the task with the given id.

            Parameters
            ----------
            task_id : int
                The id of the task.

            Returns
            -------
            dict
                The task details.
            """
            if task_id >= len(self.parent.tasks):
                return {"msg": f"Could not find task with id {task_id}"}
            return self.parent.tasks[task_id]

        def _select_node(self, org_id: int) -> int:
            """
            Select a node for the given organization id.

            Parameters
            ----------
            org_id : int
                The organization id.

            Returns
            -------
            int
                The node id.
            """
            if (
                not self.parent.all_node_ids
                or not self.parent.all_organization_ids
                or org_id not in self.parent.all_organization_ids
            ):
                return org_id
            org_idx = self.parent.all_organization_ids.index(org_id)
            return self.parent.all_node_ids[org_idx]

    class Run(SubClient):
        """
        Run subclient for the MockAlgorithmClient
        """

        def get(self, id_: int) -> dict:
            """
            Get mocked run by ID

            Parameters
            ----------
            id_ : int
                The id of the run.

            Returns
            -------
            dict
                A mocked run.
            """
            for run in self.parent.runs:
                if run.get("id") == id_:
                    return run
            return {"msg": f"Could not find run with id {id_}"}

        def from_task(self, task_id: int) -> list[dict]:
            """
            Get mocked runs by task ID

            Parameters
            ----------
            task_id : int
                The id of the task.

            Returns
            -------
            list[dict]
                A list of mocked runs.
            """
            runs = []
            for run in self.parent.runs:
                if run.get("task").get("id") == task_id:
                    runs.append(run)
            return runs

    class Result(SubClient):
        """
        Result subclient for the MockAlgorithmClient
        """

        def get(self, id_: int) -> Any:
            """
            Get mocked result by ID

            Parameters
            ----------
            id_ : int
                The id of the result.

            Returns
            -------
            Any
                A mocked result.
            """
            for result in self.parent.results:
                if result.get("id") == id_:
                    return json.loads(result.get("result"))
            return {"msg": f"Could not find result with id {id_}"}

        def from_task(self, task_id: int) -> list[Any]:
            """
            Return the results of the task with the given id.

            Parameters
            ----------
            task_id : int
                The id of the task.

            Returns
            -------
            list[Any]
                The results of the task.
            """
            results = []
            for result in self.parent.results:
                if result.get("task").get("id") == task_id:
                    results.append(json.loads(result.get("result")))
            return results

    class Organization(SubClient):
        """
        Organization subclient for the MockAlgorithmClient
        """

        def get(self, id_) -> dict:
            """
            Get mocked organization by ID

            Parameters
            ----------
            id_ : int
                The id of the organization.

            Returns
            -------
            dict
                A mocked organization.
            """
            if (
                not id_ == self.parent.organization_id
                and id_ not in self.parent.organizations_with_data
            ):
                return {"msg": f"Organization {id_} not found."}
            return {
                "id": id_,
                "name": f"mock-{id_}",
                "domain": f"mock-{id_}.org",
                "address1": "mock",
                "address2": "mock",
                "zipcode": "mock",
                "country": "mock",
                "public_key": "mock",
                "collaborations": f"/api/collaboration?organization_id={id_}",
                "users": f"/api/user?organization_id={id_}",
                "tasks": f"/api/task?init_org_id={id_}",
                "nodes": f"/api/node?organization_id={id_}",
                "runs": f"/api/run?organization_id={id_}",
            }

        def list(self) -> list[dict]:
            """
            Get mocked organizations in the collaboration.

            Returns
            -------
            list[dict]
                A list of mocked organizations in the collaboration.
            """
            organizations = []
            for i in self.parent.all_organization_ids:
                organizations.append(self.get(i))
            return organizations

    class Collaboration(SubClient):
        """
        Collaboration subclient for the MockAlgorithmClient
        """

        def get(self, is_encrypted: bool = True) -> dict:
            """
            Get mocked collaboration

            Parameters
            ----------
            is_encrypted : bool
                Whether the collaboration is encrypted or not. Default True.

            Returns
            -------
            dict
                A mocked collaboration.
            """
            collab_id = self.parent.collaboration_id
            return {
                "id": collab_id,
                "name": "mock-collaboration",
                "encrypted": is_encrypted,
                "tasks": f"/api/task?collaboration_id={collab_id}",
                "nodes": f"/api/node?collaboration_id={collab_id}",
                "organizations": f"/api/organization?collaboration_id={collab_id}",
            }

    class Node(SubClient):
        """
        Node subclient for the MockAlgorithmClient
        """

        def get(self, is_online: bool = True) -> dict:
            """
            Get mocked node

            Parameters
            ----------
            is_online : bool
                Whether the node is online or not. Default True.

            Returns
            -------
            dict
                A mocked node.
            """
            node_id = self.parent.node_id
            collab_id = self.parent.collaboration_id
            return {
                "id": node_id,
                "name": "mock-node",
                "status": "online" if is_online else "offline",
                "ip": "1.2.3.4",
                "config": {
                    "key": "value",
                },
                "collaboration": {
                    "id": collab_id,
                    "link": f"/api/collaboration/{collab_id}",
                    "methods": ["DELETE", "PATCH", "GET"],
                },
                "last_seen": "2021-01-01T00:00:00.000000",
                "type": "node",
                "organization": {
                    "id": node_id,
                    "link": f"/api/organization/{node_id}",
                    "methods": ["GET", "PATCH"],
                },
            }

    # TODO implement the get_addresses method before using this part
    # class VPN(SubClient):
    #     """
    #     VPN subclient for the MockAlgorithmClient
    #     """
    #     def get_addresses(
    #         self, only_children: bool = False, only_parent: bool = False,
    #         include_children: bool = False, include_parent: bool = False,
    #         label: str = None
    #     ) -> list[dict] | dict:
    #         """
    #         Mock VPN IP addresses and ports of other algorithm containers in
    #         the current task.

    #         Parameters
    #         ----------
    #         only_children : bool, optional
    #             Only return the IP addresses of the children of the current
    #             task, by default False. Incompatible with only_parent.
    #         only_parent : bool, optional
    #             Only return the IP address of the parent of the current task,
    #             by default False. Incompatible with only_children.
    #         include_children : bool, optional
    #             Include the IP addresses of the children of the current task,
    #             by default False. Incompatible with only_parent, superseded
    #             by only_children.
    #         include_parent : bool, optional
    #             Include the IP address of the parent of the current task, by
    #             default False. Incompatible with only_children, superseded by
    #             only_parent.
    #         label : str, optional
    #             The label of the port you are interested in, which is set
    #             in the algorithm Dockerfile. If this parameter is set, only
    #             the ports with this label will be returned.

    #         Returns
    #         -------
    #         list[dict] | dict
    #             List of dictionaries containing the IP address and port number,
    #             and other information to identify the containers. If obtaining
    #             the VPN addresses from the server fails, a dictionary with a
    #             'message' key is returned instead.
    #         """
    #         pass

    #     def get_parent_address(self) -> dict:
    #         """
    #         Get the IP address and port number of the parent of the current
    #         task.

    #         Returns
    #         -------
    #         dict
    #             Dictionary containing the IP address and port number, and other
    #             information to identify the containers. If obtaining the VPN
    #             addresses from the server fails, a dictionary with a 'message'
    #             key is returned instead.
    #         """
    #         return self.get_addresses(only_parent=True)

    #     def get_child_addresses(self) -> list[dict]:
    #         """
    #         Get the IP addresses and port numbers of the children of the
    #         current task.

    #         Returns
    #         -------
    #         List[dict]
    #             List of dictionaries containing the IP address and port number,
    #             and other information to identify the containers. If obtaining
    #             the VPN addresses from the server fails, a dictionary with a
    #             'message' key is returned instead.
    #         """
    #         return self.get_addresses(only_children=True)<|MERGE_RESOLUTION|>--- conflicted
+++ resolved
@@ -28,11 +28,7 @@
         configuration:
 
         - database: str (path to file or SQL connection string) or pd.DataFrame
-<<<<<<< HEAD
-        - type_: str (type of the database, e.g. "csv" or "sql")
-=======
         - db_type (str, e.g. "csv" or "sql")
->>>>>>> 5a1ad9e9
 
         There are also a number of keys that are optional but may be required
         depending on the database type:
@@ -56,16 +52,8 @@
     """
 
     def __init__(
-<<<<<<< HEAD
-        self,
-        datasets: list[dict],
-        module: str,
-        collaboration_id: int = None,
-        organization_ids: int = None,
-=======
         self, datasets: list[list[dict]], module: str,
         collaboration_id: int = None, organization_ids: int = None,
->>>>>>> 5a1ad9e9
         node_ids: int = None,
     ) -> None:
         self.log = logging.getLogger(module_name)
@@ -137,59 +125,6 @@
         self.collaboration = self.Collaboration(self)
         self.node = self.Node(self)
 
-<<<<<<< HEAD
-    def __load_data(
-        self,
-        database: str | pd.DataFrame,
-        type_: str = None,
-        query: str = None,
-        sheet_name: str = None,
-        preprocessing: list[dict] = None,
-    ) -> pd.DataFrame:
-        """
-        Preprocess data and load it to the algorithm.
-
-        Parameters
-        ----------
-        database : str | pd.DataFrame
-            The database to load. If this is a string, it should be the path
-            to the database file or a SQL connection string. If this is a
-            pandas DataFrame, other parameters except preprocessing are
-            ignored.
-        type_ : str
-            The type of the database. This should be one of the CSV, SQL,
-            Excel, Sparql, Parquet or OMOP.
-        query : str
-            The query to execute on the database. This is required for SQL,
-            Sparql and OMOP databases.
-        sheet_name : str
-            The sheet name to read from the Excel file. This is optional and
-            only forExcel databases.
-        preprocessing : list[dict]
-            The preprocessing steps to apply to the data. This should be a
-            list of preprocessing steps
-        """
-        # load initial dataframe
-        df = pd.DataFrame()
-        if isinstance(database, pd.DataFrame):
-            df = database
-        else:
-            wrapper = select_wrapper(type_)
-            if type_ == "excel":
-                wrapper.load_data(database, sheet_name=sheet_name)
-            elif type_ in ("sql", "sparql", "omop"):
-                wrapper.load_data(database, query=query)
-            else:
-                wrapper.load_data(database)
-
-        # apply preprocessing
-        if preprocessing:
-            df = preprocess_data(df, preprocessing)
-
-        return df
-
-=======
->>>>>>> 5a1ad9e9
     # pylint: disable=unused-argument
     def wait_for_results(self, task_id: int, interval: float = 1) -> list:
         """
@@ -290,9 +225,6 @@
                 client_copy.node_id = self._select_node(org_id)
                 client_copy.organization_id = org_id
 
-<<<<<<< HEAD
-                result = method(self.parent, data, *args, **kwargs)
-=======
                 # detect which decorators are used and provide the mock client
                 # and/or mocked data that is required to the method
                 mocked_kwargs = {}
@@ -303,55 +235,11 @@
                     mocked_kwargs['mock_data'] = data
 
                 result = method(*args, **kwargs, **mocked_kwargs)
->>>>>>> 5a1ad9e9
 
                 self.last_result_id += 1
                 self.parent.results.append(
                     {
                         "id": self.last_result_id,
-<<<<<<< HEAD
-                        "result": json.dumps(result),
-                        "run": {
-                            "id": self.last_result_id,
-                            "link": f"/api/run/{self.last_result_id}",
-                            "methods": ["GET", "PATCH"],
-                        },
-                    }
-                )
-                self.parent.runs.append(
-                    {
-                        "id": self.last_result_id,
-                        "started_at": "2021-01-01T00:00:00.000000",
-                        "assigned_at": "2021-01-01T00:00:00.000000",
-                        "finished_at": "2021-01-01T00:00:00.000000",
-                        "log": "mock_log",
-                        "ports": [],
-                        "status": "completed",
-                        "input": json.dumps(input_),
-                        "results": {
-                            "id": self.last_result_id,
-                            "link": f"/api/result/{self.last_result_id}",
-                            "methods": ["GET", "PATCH"],
-                        },
-                        "node": {
-                            "id": org_id,
-                            "ip": None,
-                            "name": "mock_node",
-                            "status": "online",
-                        },
-                        "organization": {
-                            "id": org_id,
-                            "link": f"/api/organization/{org_id}",
-                            "methods": ["GET", "PATCH"],
-                        },
-                        "task": {
-                            "id": len(self.parent.tasks),
-                            "link": f"/api/task/{len(self.parent.tasks)}",
-                            "methods": ["GET", "PATCH"],
-                        },
-                    }
-                )
-=======
                         "link": f"/api/run/{self.last_result_id}",
                         "methods": ["GET", "PATCH"]
                     },
@@ -392,7 +280,6 @@
                         "methods": ["GET", "PATCH"]
                     },
                 })
->>>>>>> 5a1ad9e9
 
             collab_id = self.parent.collaboration_id
             task = {
